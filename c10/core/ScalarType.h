--- conflicted
+++ resolved
@@ -28,12 +28,8 @@
   _(at::ComplexHalf, ComplexHalf, z) /* 8 */         \
   _(std::complex<float>, ComplexFloat, z) /* 9 */    \
   _(std::complex<double>, ComplexDouble, z) /* 10 */ \
-<<<<<<< HEAD
   _(bool, Bool, i) /* 11 */                          \
   _(c10::qint8, QInt8, i) /* 12 */
-=======
-  _(bool, Bool, i) /* 11 */
->>>>>>> 5b52208f
 
 // If you want to support ComplexHalf for real, replace occurrences
 // of this macro with AT_FORALL_SCALAR_TYPES_WITH_COMPLEX.  But
@@ -49,7 +45,6 @@
   _(double, Double, d)                                             \
   _(std::complex<float>, ComplexFloat, z)                          \
   _(std::complex<double>, ComplexDouble, z)                        \
-<<<<<<< HEAD
   _(bool, Bool, i)                                                 \
   _(c10::qint8, QInt8, i)
 
@@ -64,8 +59,6 @@
   _(double, Double, d)                                                      \
   _(std::complex<float>, ComplexFloat, z)                                   \
   _(std::complex<double>, ComplexDouble, z)                                 \
-=======
->>>>>>> 5b52208f
   _(bool, Bool, i)
 
 #define AT_FORALL_SCALAR_TYPES(_) \
@@ -76,7 +69,6 @@
   _(int64_t, Long, i)             \
   _(at::Half, Half, d)            \
   _(float, Float, d)              \
-<<<<<<< HEAD
   _(double, Double, d)            \
   _(c10::qint8, QInt8, i)
 
@@ -99,19 +91,6 @@
   _(at::Half, Half, d)                                 \
   _(float, Float, d)                                   \
   _(double, Double, d)                                 \
-=======
-  _(double, Double, d)
-
-#define AT_FORALL_SCALAR_TYPES_AND_BOOL(_) \
-  _(uint8_t, Byte, i)                      \
-  _(int8_t, Char, i)                       \
-  _(int16_t, Short, i)                     \
-  _(int, Int, i)                           \
-  _(int64_t, Long, i)                      \
-  _(at::Half, Half, d)                     \
-  _(float, Float, d)                       \
-  _(double, Double, d)                     \
->>>>>>> 5b52208f
   _(bool, Bool, i)
 
 #define AT_FORALL_SCALAR_TYPES_EXCEPT_HALF(_) \
@@ -121,7 +100,6 @@
   _(int, Int, i)                              \
   _(int64_t, Long, i)                         \
   _(float, Float, d)                          \
-<<<<<<< HEAD
   _(double, Double, d)                        \
   _(c10::qint8, QInt8, i)
 
@@ -132,8 +110,6 @@
   _(int, Int, i)                                       \
   _(int64_t, Long, i)                                  \
   _(float, Float, d)                                   \
-=======
->>>>>>> 5b52208f
   _(double, Double, d)
 
 enum class ScalarType : int8_t {
@@ -243,14 +219,12 @@
   return (
       t == ScalarType::ComplexHalf || t == ScalarType::ComplexFloat ||
       t == ScalarType::ComplexDouble);
-<<<<<<< HEAD
+
 }
 
 static inline bool isQIntType(ScalarType t) {
   // Don't forget to extend this when adding new QInt types
   return t == ScalarType::QInt8;
-=======
->>>>>>> 5b52208f
 }
 
 static inline ScalarType promoteTypes(ScalarType a, ScalarType b) {
@@ -271,16 +245,12 @@
   if (isComplexType(a) || isComplexType(b)) {
     AT_ERROR(
         "promoteTypes with complex numbers is not handled yet; figure out what the correct rules should be");
-<<<<<<< HEAD
   }
   if (isQIntType(a) || isQIntType(b)) {
     AT_ERROR(
         "promoteTypes with quantized numbers is not handled yet; figure out what the correct rules should be");
   }
 
-=======
-  }
->>>>>>> 5b52208f
   static constexpr ScalarType _promoteTypesLookup[static_cast<int>(
       ScalarType::NumOptions)][static_cast<int>(ScalarType::NumOptions)] = {
       /* u1  i1  i2  i4  i8  f2  f4  f8  b1 */
