#pragma once
#ifndef C10_UTIL_CPP17_H_
#define C10_UTIL_CPP17_H_

#include <type_traits>
#include <utility>
#include <memory>
#include <sstream>
#include <string>

/*
 * This header adds some polyfills with C++14 and C++17 functionality
 */

namespace c10 { namespace guts {



#ifdef __cpp_lib_transformation_trait_aliases
template<bool B, class T, class F> using conditional_t = std::conditional_t<B, T, F>;
template<bool B, class T = void> using enable_if_t = std::enable_if_t<B, T>;
template<class T> using add_lvalue_reference_t = std::add_lvalue_reference_t<T>;
template<class T> using remove_reference_t = std::remove_reference_t<T>;
template<class T> using remove_cv_t = std::remove_cv_t<T>;
template<class T> using result_of_t = std::result_of_t<T>;
template<class T> using decay_t = std::decay_t<T>;
template<class T> using remove_const_t = std::remove_const_t<T>;
template<class T> using remove_pointer_t = std::remove_pointer_t<T>;
#else
template<bool B, class T, class F> using conditional_t = typename std::conditional<B, T, F>::type;
template<bool B, class T = void> using enable_if_t = typename std::enable_if<B, T>::type;
template<class T> using add_lvalue_reference_t = typename std::add_lvalue_reference<T>::type;
template<class T> using remove_reference_t = typename std::remove_reference<T>::type;
template<class T> using remove_cv_t = typename std::remove_cv<T>::type;
template<class T> using result_of_t = typename std::result_of<T>::type;
template<class T> using decay_t = typename std::decay<T>::type;
template<class T> using remove_const_t = typename std::remove_const<T>::type;
template<class T> using remove_pointer_t = typename std::remove_pointer<T>::type;
#endif




// C++11 doesn't have constexpr std::move / std::forward.
// Implementation taken from libc++.
template<class T>
constexpr inline guts::remove_reference_t<T>&& move(T&& t) noexcept {
  return static_cast<guts::remove_reference_t<T>&&>(t);
}
template <class T>
constexpr inline T&& forward(guts::remove_reference_t<T>& t) noexcept {
    return static_cast<T&&>(t);
}
template <class T>
constexpr inline T&& forward(guts::remove_reference_t<T>&& t) noexcept {
    static_assert(!std::is_lvalue_reference<T>::value,
                  "can not forward an rvalue as an lvalue.");
    return static_cast<T&&>(t);
}




#if __cplusplus >= 201402L || defined(__cpp_lib_make_unique) && __cpp_lib_make_unique >= 201304L || \
  (defined(__ANDROID__) && __ANDROID__ && __cplusplus >= 201300L) || defined(_MSC_VER) && _MSC_VER >= 1900

/* using override */ using std::make_unique;

#else

// Implementation taken from folly
template <typename T, typename... Args>
typename std::enable_if<!std::is_array<T>::value, std::unique_ptr<T>>::type
make_unique(Args&&... args) {
  return std::unique_ptr<T>(new T(c10::guts::forward<Args>(args)...));
}
// Allows 'make_unique<T[]>(10)'. (N3690 s20.9.1.4 p3-4)
template <typename T>
typename std::enable_if<std::is_array<T>::value, std::unique_ptr<T>>::type
make_unique(const size_t n) {
  return std::unique_ptr<T>(new typename std::remove_extent<T>::type[n]());
}
// Disallows 'make_unique<T[10]>()'. (N3690 s20.9.1.4 p5)
template <typename T, typename... Args>
typename std::enable_if<std::extent<T>::value != 0, std::unique_ptr<T>>::type
make_unique(Args&&...) = delete;

#endif



#ifdef __cpp_lib_integer_sequence

template<class T, T... Ints> using integer_sequence = std::integer_sequence<T, Ints...>;
template<std::size_t... Ints> using index_sequence = std::index_sequence<Ints...>;
template<class T, T N> using make_integer_sequence = std::make_integer_sequence<T, N>;
template<std::size_t N> using make_index_sequence = std::make_index_sequence<N>;
template<class... T> using index_sequence_for = std::index_sequence_for<T...>;

#else

template<class T, T... Ints> struct integer_sequence {
  using value_type = T;
  static constexpr std::size_t size() noexcept {return sizeof...(Ints);}
};
template<std::size_t... Ints> using index_sequence = integer_sequence<std::size_t, Ints...>;
namespace detail {
  template<class T, std::size_t I, std::size_t N, T... Ints>
  struct make_integer_sequence_ {
    using type = typename make_integer_sequence_<T, I+1, N, Ints..., I>::type;
  };
  template<class T, std::size_t N, T... Ints>
  struct make_integer_sequence_<T, N, N, Ints...> {
    using type = integer_sequence<T, Ints...>;
  };
}
template<class T, T N> using make_integer_sequence = typename detail::make_integer_sequence_<T, 0, N>::type;
template<std::size_t N> using make_index_sequence = make_integer_sequence<std::size_t, N>;
static_assert(std::is_same<index_sequence<>, make_index_sequence<0>>::value, "");
static_assert(std::is_same<index_sequence<0, 1, 2>, make_index_sequence<3>>::value, "");
template<class... T> using index_sequence_for = make_index_sequence<sizeof...(T)>;

#endif




#ifdef __cpp_lib_logical_traits

template <class... B>
using conjunction = std::conjunction<B...>;
template <class... B>
using disjunction = std::disjunction<B...>;
template <bool B>
using bool_constant = std::bool_constant<B>;
template <class B>
using negation = std::negation<B>;

#else

// Implementation taken from http://en.cppreference.com/w/cpp/types/conjunction
template<class...> struct conjunction : std::true_type { };
template<class B1> struct conjunction<B1> : B1 { };
template<class B1, class... Bn>
struct conjunction<B1, Bn...>
    : conditional_t<bool(B1::value), conjunction<Bn...>, B1> {};

// Implementation taken from http://en.cppreference.com/w/cpp/types/disjunction
template<class...> struct disjunction : std::false_type { };
template<class B1> struct disjunction<B1> : B1 { };
template<class B1, class... Bn>
struct disjunction<B1, Bn...>
    : conditional_t<bool(B1::value), B1, disjunction<Bn...>>  { };

// Implementation taken from http://en.cppreference.com/w/cpp/types/integral_constant
template <bool B>
using bool_constant = std::integral_constant<bool, B>;

// Implementation taken from http://en.cppreference.com/w/cpp/types/negation
template<class B>
struct negation : bool_constant<!bool(B::value)> { };

#endif



#ifdef __cpp_lib_void_t

template<class T> using void_t = std::void_t<T>;

#else

// Implementation taken from http://en.cppreference.com/w/cpp/types/void_t
// (it takes CWG1558 into account and also works for older compilers)
template<typename... Ts> struct make_void { typedef void type;};
template<typename... Ts> using void_t = typename make_void<Ts...>::type;

#endif



#ifdef __cpp_lib_apply

template <class F, class Tuple>
inline constexpr decltype(auto) apply(F&& f, Tuple&& t) {
<<<<<<< HEAD
  return std::apply(std::forward<F>(f), std::forward<Tuple>(t));
=======
  return std::apply(c10::guts::forward<F>(f), c10::guts::forward<Tuple>(t));
>>>>>>> 14968ddf
}

#else

// Implementation from http://en.cppreference.com/w/cpp/utility/apply (but modified)
// TODO This is an incomplete implementation of std::apply, not working for member functions.
namespace detail {
template <class F, class Tuple, std::size_t... I>
constexpr auto apply_impl(F&& f, Tuple&& t, guts::index_sequence<I...>) -> decltype(c10::guts::forward<F>(f)(std::get<I>(c10::guts::forward<Tuple>(t))...))
{
    return c10::guts::forward<F>(f)(std::get<I>(c10::guts::forward<Tuple>(t))...);
}
}  // namespace detail

template <class F, class Tuple>
constexpr auto apply(F&& f, Tuple&& t) -> decltype(detail::apply_impl(
    c10::guts::forward<F>(f), c10::guts::forward<Tuple>(t),
    guts::make_index_sequence<std::tuple_size<guts::remove_reference_t<Tuple>>::value>{}))
{
    return detail::apply_impl(
        c10::guts::forward<F>(f), c10::guts::forward<Tuple>(t),
        guts::make_index_sequence<std::tuple_size<guts::remove_reference_t<Tuple>>::value>{});
}

#endif




#if defined(__cpp_constexpr) && __cpp_constexpr >= 201304
#  define AT_CPP14_CONSTEXPR constexpr
#else
#  define AT_CPP14_CONSTEXPR
#endif




// GCC 4.8 doesn't define std::to_string, even though that's in C++11. Let's define it.
namespace detail {
class DummyClassForToString final {};
}}}
namespace std {
// We use SFINAE to detect if std::to_string exists for a type, but that only works
// if the function name is defined. So let's define a std::to_string for a dummy type.
inline std::string to_string(c10::guts::detail::DummyClassForToString) { return ""; }
}
namespace c10 { namespace guts { namespace detail {

template<class T, class Enable = void>
struct to_string_ final {
    static std::string call(T value) {
        std::ostringstream str;
        str << value;
        return str.str();
    }
};
// If a std::to_string exists, use that instead
template<class T>
struct to_string_<T, void_t<decltype(std::to_string(std::declval<T>()))>> final {
    static std::string call(T value) {
        return std::to_string(value);
    }
};
}
template<class T> inline std::string to_string(T value) {
    return detail::to_string_<T>::call(value);
}

}}

#endif // C10_UTIL_CPP17_H_<|MERGE_RESOLUTION|>--- conflicted
+++ resolved
@@ -183,11 +183,7 @@
 
 template <class F, class Tuple>
 inline constexpr decltype(auto) apply(F&& f, Tuple&& t) {
-<<<<<<< HEAD
   return std::apply(std::forward<F>(f), std::forward<Tuple>(t));
-=======
-  return std::apply(c10::guts::forward<F>(f), c10::guts::forward<Tuple>(t));
->>>>>>> 14968ddf
 }
 
 #else
