--- conflicted
+++ resolved
@@ -37,13 +37,8 @@
     , _foregroundCounterIndex(0)
     , _foregroundDataIndex(0)
     , _counters{{{0}, {0}}}
-<<<<<<< HEAD
     , _data{{{T{args...}}, {T{args...}}}}
-    , _inDestruction{false}
-=======
-    , _data{{{}, {}}}
     , _inDestruction(false)
->>>>>>> a8466afa
     {}
 
     // Copying and moving would not be threadsafe.
