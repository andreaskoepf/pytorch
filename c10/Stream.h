#pragma once

#include <c10/Device.h>

namespace c10 {

/// An index representing a specific stream.  A StreamId is not independently
/// meaningful without knowing the Device it is associated with; try to
/// use Stream rather than StreamId directly.
using StreamId = int32_t;

// NB: I decided not to call the above StreamIndex to avoid confusion with
// DeviceIndex.  This way, you access device index with index(), and stream id
// with id()

/**
 * A stream is a software mechanism used to synchronize launched kernels
 * without requiring explicit synchronizations between kernels.  The basic
 * model is that every kernel launch is associated with a stream: every
 * kernel on the same stream is implicitly synchronized so that if I launch
 * kernels A and B on the same stream, A is guaranteed to finish before B
 * launches.  If I want B to run concurrently with A, I must schedule
 * it on a different stream.
 *
 * The Stream class is a backend agnostic value class representing a stream
 * which I may schedule a kernel on.  Every stream is associated with a device,
 * which is recorded in stream, which is used to avoid confusion about which
 * device a stream refers to.
 *
 * Streams are explicitly thread-safe, in the sense that it is OK to pass
 * a Stream from one thread to another, and kernels queued from two different
 * threads will still get serialized appropriately.  (Of course, the
 * time when the kernels get queued is undetermined unless you synchronize
 * host side ;)
 *
 * Stream does NOT have a default constructor.  Streams are for expert
 * users; if you want to use Streams, we're going to assume you know
 * how to deal with C++ template error messages if you try to
 * resize() a vector of Streams.
 *
 * Known instances of streams in backends:
 *
 *  - cudaStream_t (CUDA)
 *  - hipStream_t (HIP)
 *  - cl_command_queue (OpenCL)  (NB: Caffe2's existing OpenCL integration
 *    does NOT support command queues.)
 *
 * Because this class is device agnostic, it cannot provide backend-specific
 * functionality (e.g., get the cudaStream_t of a CUDA stream.)  There are
 * wrapper classes which provide this functionality, e.g., CUDAStream.
 */
class Stream final {
private:
  Device device_;
  StreamId id_;
public:
  explicit Stream(Device device, StreamId id)
    : device_(device)
    , id_(id) {}

  bool operator==(const Stream& other) const noexcept {
    return this->device_ == other.device_ && this->id_ == other.id_;
  }
  bool operator!=(const Stream& other) const noexcept {
    return !(*this == other);
  }

  Device device() const noexcept { return device_; }
  DeviceType device_type() const noexcept { return device_.type(); }
  DeviceIndex device_index() const noexcept { return device_.index(); }
  StreamId id() const noexcept { return id_; }

  // The purpose of this function is to more conveniently permit binding
  // of Stream to and from Python.  Without packing, I have to setup a whole
  // class with two fields (device and stream id); with packing I can just
  // store a single uint64_t.
  //
  // The particular way we pack streams into a uint64_t is considered an
  // implementation detail and should not be relied upon.
  uint64_t pack() const noexcept {
    // Are you here because this static assert failed?  Make sure you ensure
    // that the bitmasking code below is updated accordingly!
    static_assert(sizeof(DeviceType) == 2, "DeviceType is not 16-bit");
    static_assert(sizeof(DeviceIndex) == 2, "DeviceIndex is not 16-bit");
    static_assert(sizeof(StreamId) == 4, "DeviceIndex is not 32-bit");
    // Concat these together into a 64-bit integer
    // See Note [Hazard when concatenating signed integers]
    uint64_t bits =
        static_cast<uint64_t>(static_cast<uint16_t>(device_type())) << 48
      | static_cast<uint64_t>(static_cast<uint16_t>(device_index())) << 32
      | static_cast<uint64_t>(static_cast<uint32_t>(id()));
    return bits;
  }

  static Stream unpack(uint64_t bits) {
    auto stream_id = static_cast<StreamId>(bits) & 0xFFFFFFFFull;
    bits >>= 32;
    auto device_index = static_cast<DeviceIndex>(bits) & 0xFFFFull;
    bits >>= 16;
    auto device_type = static_cast<DeviceType>(bits);
    AT_CHECK(isValidDeviceType(device_type));
    return Stream(Device(device_type, device_index), stream_id);
  }

  // I decided NOT to provide setters on this class, because really,
  // why would you change the device of a stream?  Just construct
  // it correctly from the beginning dude.
};

C10_API std::ostream& operator<<(std::ostream& stream, const Stream& s);

} // namespace c10

namespace std {
  template <>
  struct hash<c10::Stream> {
<<<<<<< HEAD
    size_t operator()(c10::Stream s) const {
=======
    size_t operator()(c10::Stream s) const noexcept {
>>>>>>> 687834dc
      return std::hash<uint64_t>{}(s.pack());
    }
  };
} // namespace std

namespace at {
  using c10::StreamId;
  using c10::Stream;
}<|MERGE_RESOLUTION|>--- conflicted
+++ resolved
@@ -114,11 +114,7 @@
 namespace std {
   template <>
   struct hash<c10::Stream> {
-<<<<<<< HEAD
-    size_t operator()(c10::Stream s) const {
-=======
     size_t operator()(c10::Stream s) const noexcept {
->>>>>>> 687834dc
       return std::hash<uint64_t>{}(s.pack());
     }
   };
