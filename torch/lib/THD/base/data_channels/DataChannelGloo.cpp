#include <THD/base/data_channels/DataChannelGloo.hpp>
#include <THD/base/data_channels/DataChannelUtils.hpp>
#include <THD/base/data_channels/GlooCache.hpp>
#include <THD/base/data_channels/Store.hpp>

#if defined(USE_GLOO_IBVERBS) && USE_GLOO_IBVERBS
#include <gloo/transport/ibverbs/device.h>
#endif

#include <gloo/transport/tcp/device.h>

#include <unistd.h>
#include <algorithm>
#include <cstdint>
#include <cstring>
#include <memory>
#include <stdexcept>
#include <string>
#include <unordered_map>

#define RETURN_IF_NOT_IN_GROUP                                                \
  {                                                                           \
    bool exists;                                                              \
    std::tie(std::ignore, exists) = _groups.at(group_id).getGroupRank(_rank); \
    if (!exists)                                                              \
      return;                                                                 \
  }

// TODO: gloo uses stdint types for integral values and there's some weird
// template magic going on that mangles names so that they don't always match
// the types below. Only float and double are left enabled for now, because
// they're most useful and unambiguous.
#define GENERATE_ALL_TYPES(type, func, args...)                \
  switch (type) {                                              \
    case ::at::ScalarType::Float:                              \
      func<float>(args);                                       \
      break;                                                   \
    case ::at::ScalarType::Double:                             \
      func<double>(args);                                      \
      break;                                                   \
    case ::at::ScalarType::Half:                               \
      func<gloo::float16>(args);                               \
      break;                                                   \
    case ::at::ScalarType::Char:                               \
      func<int8_t>(args);                                      \
      break;                                                   \
    case ::at::ScalarType::Byte:                               \
      func<uint8_t>(args);                                     \
      break;                                                   \
    case ::at::ScalarType::Int:                                \
      func<int32_t>(args);                                     \
      break;                                                   \
    case ::at::ScalarType::Long:                               \
      func<int64_t>(args);                                     \
      break;                                                   \
    default:                                                   \
      throw std::runtime_error(                                \
          "Invalid " + std::string(#func) + " function type"); \
  }

namespace thd {

DataChannelGloo::RequestGloo::RequestGloo(QueueWorker::Request&& request)
    : _request(std::move(request)) {}

DataChannelGloo::RequestGloo::~RequestGloo() {}

bool DataChannelGloo::RequestGloo::isCompleted() {
  return _request.isCompleted();
}

void DataChannelGloo::RequestGloo::wait() {
  _request.wait();
}

DataChannelGloo::Group::Group(
    const std::string& addr,
    port_type port,
    std::vector<rank_type> ranks,
    rank_type max_rank,
    int store_socket)
    : DataChannel::Group(std::move(ranks), max_rank),
      _store(new Store(addr, port, store_socket)) {}

DataChannelGloo::DataChannelGloo(InitMethod::Config config)
    : _rank(config.rank), _listen_socket(-1), _cache(nullptr) {
  _num_processes = config.world_size;

#if defined(USE_GLOO_IBVERBS) && USE_GLOO_IBVERBS

  // This helper function automatically detects the IB device in the system
  auto ibDeviceNames = ::gloo::transport::ibverbs::getDeviceNames();

  // If there are IB devices, we will use IB
  if (!ibDeviceNames.empty()) {
    // Currently, gloo only supports a single IB device and will use the first
    auto ibDeviceToUse = ibDeviceNames[0];

    ::gloo::transport::ibverbs::attr attr = {
        .name = ibDeviceToUse,
        .port = 1,
        .index = 0,
    };

    _deviceList.push_back(::gloo::transport::ibverbs::CreateDevice(attr));

    // Otherwise, fallback to use TCP instead
  } else
#endif

  {
    // Default options listen on this host's name.
    // NOTE: when hostname has bad configuration in `/etc/hosts` processes
    // will not connect to each other.
    ::gloo::transport::tcp::attr attr(config.public_address.c_str());
    _deviceList.push_back(::gloo::transport::tcp::CreateDevice(attr));
  }

  if (_rank == 0) {
    _addr = "localhost";
    _port = config.master.listen_port;
    _listen_socket = config.master.listen_socket;
  } else {
    _addr = config.worker.master_addr;
    _port = config.worker.master_port;
  }
}

DataChannelGloo::~DataChannelGloo() {
  if (_listen_socket != -1) {
    ::close(_listen_socket);
  }
}

void DataChannelGloo::destroy() {}

bool DataChannelGloo::init() {
  _cache = std::unique_ptr<GlooCache>(new GlooCache(_rank, _deviceList));

  std::vector<rank_type> ranks;
  ranks.reserve(_num_processes);
  for (rank_type rank = 0; rank < _num_processes; ++rank)
    ranks.push_back(rank);

  _groups.insert({THDGroupWORLD,
                  Group(
                      _addr,
                      _port,
                      ranks,
                      _num_processes - 1,
                      _rank == 0 ? _listen_socket : Store::CLIENT_ONLY)});
  return true;
}

rank_type DataChannelGloo::getRank() {
  return _rank;
}

rank_type DataChannelGloo::getNumProcesses() {
  return _num_processes;
}

template <typename T>
void DataChannelGloo::allGatherT(
    std::vector<at::Tensor>& output,
    at::Tensor& input,
    THDGroup group_id) {
  auto input_device = getDeviceType(input);
  for (auto& out : output) {
    if (input_device != getDeviceType(out)) {
      throw std::runtime_error(
          "allGather got input and output on different devices");
    }
  }
<<<<<<< HEAD
  uint64_t tensor_bytes = input.dtype().itemsize() * input.numel();
=======
  uint64_t tensor_bytes = input.element_size() * input.numel();
>>>>>>> ea57916d
  uint64_t all_tensor_bytes = tensor_bytes * output.size();
  auto ret = _cache->getAlgorithm<CollectiveType::ALL_GATHER, T>(
      group_id,
      _groups.at(group_id),
      input_device,
      tensor_bytes,
      all_tensor_bytes,
      input.numel());

  {
    std::lock_guard<std::mutex> lock(*GlooCache::mutex(ret));
    std::memcpy(
        GlooCache::input_buffer(ret).get(), input.data_ptr(), tensor_bytes);
    GlooCache::algorithm(ret)->run();
    for (size_t i = 0; i < output.size(); i++) {
      std::memcpy(
          output.at(i).data_ptr(),
          GlooCache::output_buffer(ret).get() + (i * tensor_bytes),
          tensor_bytes);
    }
  }
}

void DataChannelGloo::allGather(
    std::vector<at::Tensor>& output,
    at::Tensor& input,
    THDGroup group_id) {
  RETURN_IF_NOT_IN_GROUP

  if (output.size() != _groups.at(group_id).size())
    throw std::logic_error(
        "allGather: number of output tensors and group size does not match");

  for (auto out_tensor : output)
    assertSameSizeAndType(out_tensor, input, "allGather");

  GENERATE_ALL_TYPES(
      input.scalar_type(), allGatherT, output, input, group_id)
}

// XXX: `gather` is not supported by Gloo yet.
void DataChannelGloo::gather(
    std::vector<at::Tensor>& output,
    at::Tensor& input,
    rank_type dst_rank,
    THDGroup group_id) {
  throw std::runtime_error("DataChannelGloo doesn't support gather");
}

// XXX: `scatter` is not supported by Gloo yet.
void DataChannelGloo::scatter(
    std::vector<at::Tensor>& input,
    at::Tensor& output,
    rank_type src_rank,
    THDGroup group_id) {
  throw std::runtime_error("DataChannelGloo does not support scatter");
}

template <typename T>
void DataChannelGloo::allReduceT(
    at::Tensor& t,
    THDReduceOp operation,
    THDGroup group_id) {
<<<<<<< HEAD
  uint64_t tensor_bytes = t.dtype().itemsize() * t.numel();
=======
  uint64_t tensor_bytes = t.element_size() * t.numel();
>>>>>>> ea57916d
  auto ret = _cache->getAlgorithm<CollectiveType::ALL_REDUCE, T>(
      group_id,
      _groups.at(group_id),
      getDeviceType(t),
      tensor_bytes,
      t.numel(),
      operation);

  {
    std::lock_guard<std::mutex> lock(*GlooCache::mutex(ret));
    GlooCache::memcpy_input(ret, t);
    GlooCache::algorithm(ret)->run();
    GlooCache::memcpy_output(ret, t);
  }
}

void DataChannelGloo::allReduce(
    at::Tensor& data,
    THDReduceOp operation,
    THDGroup group_id) {
  RETURN_IF_NOT_IN_GROUP
  GENERATE_ALL_TYPES(
      data.scalar_type(), allReduceT, data, operation, group_id)
}

// XXX: `reduce` is not supported by Gloo yet.
void DataChannelGloo::reduce(
    at::Tensor& data,
    THDReduceOp operation,
    rank_type dst_rank,
    THDGroup group_id) {
  throw std::runtime_error("DataChannelGloo does not support reduce");
}

template <typename T>
void DataChannelGloo::broadcastT(
    at::Tensor& data,
    rank_type src_rank,
    THDGroup group_id) {
<<<<<<< HEAD
  uint64_t tensor_bytes = data.dtype().itemsize() * data.numel();
=======
  uint64_t tensor_bytes = data.element_size() * data.numel();
>>>>>>> ea57916d
  auto ret = _cache->getAlgorithm<CollectiveType::BROADCAST, T>(
      group_id,
      _groups.at(group_id),
      getDeviceType(data),
      tensor_bytes,
      data.numel(),
      _groups.at(group_id).mustGetGroupRank(src_rank));

  {
    std::lock_guard<std::mutex> lock(*GlooCache::mutex(ret));
    if (_rank == src_rank) {
      GlooCache::memcpy_input(ret, data);
    }

    GlooCache::algorithm(ret)->run();

    if (_rank != src_rank) {
      GlooCache::memcpy_output(ret, data);
    }
  }
}

void DataChannelGloo::broadcast(
    at::Tensor& data,
    rank_type src_rank,
    THDGroup group_id) {
  RETURN_IF_NOT_IN_GROUP
  GENERATE_ALL_TYPES(
      data.scalar_type(), broadcastT, data, src_rank, group_id)
}

void DataChannelGloo::send(Scalar& data, rank_type dst_rank) {
  throw std::runtime_error("DataChannelGloo does not support send");
}

void DataChannelGloo::send(at::Tensor& data, rank_type dst_rank) {
  throw std::runtime_error("DataChannelGloo does not support send");
}

void DataChannelGloo::receive(Scalar& data, rank_type src_rank) {
  throw std::runtime_error("DataChannelGloo does not support receive");
}

rank_type DataChannelGloo::receive(at::Tensor& data) {
  throw std::runtime_error(
      "DataChannelGloo does not support receive from any source");
}

void DataChannelGloo::receive(at::Tensor& data, rank_type src_rank) {
  throw std::runtime_error("DataChannelGloo does not support receive");
}

auto DataChannelGloo::isend(at::Tensor& data, rank_type dst_rank)
    -> RequestGloo* {
  throw std::runtime_error("DataChannelGloo does not support isend");
}

auto DataChannelGloo::ireceive(at::Tensor& data, rank_type src_rank)
    -> RequestGloo* {
  throw std::runtime_error("DataChannelGloo does not support ireceive");
}

void DataChannelGloo::allReduce(
    std::vector<at::Tensor>& data,
    THDReduceOp operation,
    THDGroup groupId) {
  throw std::runtime_error(
      "DataChannelGloo does not support mult-GPU cross "
      "node allreduce");
}

void DataChannelGloo::allGather(
    std::vector<at::Tensor>& output,
    std::vector<at::Tensor>& input,
    THDGroup groupId) {
  throw std::runtime_error(
      "DataChannelGloo does not support mult-GPU cross "
      "node allgather");
}

void DataChannelGloo::reduce(
    std::vector<at::Tensor>& data,
    THDReduceOp operation,
    rank_type dstRank,
    THDGroup groupId) {
  throw std::runtime_error(
      "DataChannelGloo does not support mult-GPU cross "
      "node reduce");
}

void DataChannelGloo::broadcast(
    std::vector<at::Tensor>& data,
    rank_type srcRank,
    THDGroup groupId) {
  throw std::runtime_error(
      "DataChannelGloo does not support mult-GPU cross "
      "node broadcast");
}

void DataChannelGloo::clearGroupCache(THDGroup group_id) {
  throw std::runtime_error(
      "DataChannelGloo does not support clear "
      "group cache");
}

void DataChannelGloo::barrier(THDGroup group_id) {
  RETURN_IF_NOT_IN_GROUP
  auto ret = _cache->getAlgorithm<CollectiveType::BARRIER, void>(
      group_id, _groups.at(group_id));
  {
    std::lock_guard<std::mutex> lock(*GlooCache::mutex(ret));
    GlooCache::algorithm(ret)->run();
  }
}

THDGroup DataChannelGloo::newGroup(const std::vector<rank_type>& ranks) {
  auto new_group = DataChannelGloo::Group(
      _addr, _port, ranks, _num_processes - 1, Store::CLIENT_ONLY);
  THDGroup new_group_id = static_cast<THDGroup>(_groups.size());

  _groups.insert({new_group_id, new_group});
  return new_group_id;
}

} // namespace thd<|MERGE_RESOLUTION|>--- conflicted
+++ resolved
@@ -172,11 +172,7 @@
           "allGather got input and output on different devices");
     }
   }
-<<<<<<< HEAD
-  uint64_t tensor_bytes = input.dtype().itemsize() * input.numel();
-=======
   uint64_t tensor_bytes = input.element_size() * input.numel();
->>>>>>> ea57916d
   uint64_t all_tensor_bytes = tensor_bytes * output.size();
   auto ret = _cache->getAlgorithm<CollectiveType::ALL_GATHER, T>(
       group_id,
@@ -240,11 +236,7 @@
     at::Tensor& t,
     THDReduceOp operation,
     THDGroup group_id) {
-<<<<<<< HEAD
-  uint64_t tensor_bytes = t.dtype().itemsize() * t.numel();
-=======
   uint64_t tensor_bytes = t.element_size() * t.numel();
->>>>>>> ea57916d
   auto ret = _cache->getAlgorithm<CollectiveType::ALL_REDUCE, T>(
       group_id,
       _groups.at(group_id),
@@ -284,11 +276,7 @@
     at::Tensor& data,
     rank_type src_rank,
     THDGroup group_id) {
-<<<<<<< HEAD
-  uint64_t tensor_bytes = data.dtype().itemsize() * data.numel();
-=======
   uint64_t tensor_bytes = data.element_size() * data.numel();
->>>>>>> ea57916d
   auto ret = _cache->getAlgorithm<CollectiveType::BROADCAST, T>(
       group_id,
       _groups.at(group_id),
