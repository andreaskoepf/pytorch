--- conflicted
+++ resolved
@@ -110,7 +110,6 @@
   }
 }
 
-<<<<<<< HEAD
 RegisterOperators reg(
     {Operator(
          prim::FusionGroup,
@@ -121,6 +120,18 @@
              runFusion(key, stack);
              return 0;
            };
+         }),
+     Operator(
+         "prim::range(int n) -> int[]",
+         [](Stack& stack) {
+           int64_t n;
+           pop(stack, n);
+           std::vector<int64_t> elems(n);
+           for (int i = 0; i < n; i++) {
+             elems[i] = i;
+           }
+           push(stack, jit::IntList::create(elems));
+           return 0;
          }),
      Operator(
          "prim::Bool(Tensor a) -> bool",
@@ -447,353 +458,6 @@
              return 0;
            };
          }),
-=======
-RegisterOperators reg({
-    Operator(
-        prim::FusionGroup,
-        [](const Node* node) {
-          const auto key = registerFusion(node);
-          return [key](Stack& stack) {
-            autograd::profiler::RecordFunction record("FusionGroup");
-            runFusion(key, stack);
-            return 0;
-          };
-        }),
-    Operator(
-        "prim::range(int n) -> int[]",
-        [](Stack& stack) {
-          int64_t n;
-          pop(stack, n);
-          std::vector<int64_t> elems(n);
-          for (int i = 0; i < n; i++) {
-            elems[i] = i;
-          }
-          push(stack, jit::IntList::create(elems));
-          return 0;
-        }),
-    Operator(
-        "prim::Bool(Tensor a) -> bool",
-        [](Stack& stack) {
-          at::Tensor a;
-          pop(stack, a);
-          push(stack, a.item<int64_t>() != 0);
-          return 0;
-        }),
-    Operator(
-        "prim::Bool(int a) -> bool",
-        [](Stack& stack) {
-          int64_t i;
-          pop(stack, i);
-          push(stack, (bool)i);
-          return 0;
-        }),
-    Operator(
-        "prim::Bool(float a) -> bool",
-        [](Stack& stack) {
-          double d;
-          pop(stack, d);
-          push(stack, (bool)d);
-          return 0;
-        }),
-    Operator(
-        "prim::Int(Tensor a) -> int",
-        [](Stack& stack) {
-          at::Tensor a;
-          pop(stack, a);
-          push(stack, a.item<int64_t>());
-          return 0;
-        }),
-    Operator(
-        "prim::Float(Tensor a) -> float",
-        [](Stack& stack) {
-          at::Tensor a;
-          pop(stack, a);
-          push(stack, a.item<double>());
-          return 0;
-        }),
-    Operator(
-        "prim::ImplicitTensorToNum(Tensor a) -> Scalar",
-        [](const Node* node) -> Operation {
-          if (node->output()->type() == IntType::get()) {
-            return [](Stack& stack) {
-              at::Tensor a;
-              pop(stack, a);
-              checkImplicitTensorToNum(a, /*to int*/ true);
-              push(stack, a.item<int64_t>());
-              return 0;
-            };
-          } else {
-            return [](Stack& stack) {
-              at::Tensor a;
-              pop(stack, a);
-              checkImplicitTensorToNum(a, /*to int*/ false);
-              push(stack, a.item<double>());
-              return 0;
-            };
-          }
-        }),
-    Operator(
-        "prim::NumToTensor(Scalar a) -> Tensor",
-        [](Stack& stack) {
-          at::Scalar s;
-          pop(stack, s);
-          push(stack, autograd::make_variable(at::scalar_to_tensor(s)));
-          return 0;
-        }),
-    // note: this op needs to share a name with the Scalar -> Tensor conversion
-    // because all _to_tensor conversion have to have the same operator namet
-    Operator(
-        "prim::NumToTensor(bool a) -> Tensor",
-        [](Stack& stack) {
-          bool b;
-          pop(stack, b);
-          push(stack, autograd::make_variable(at::scalar_to_tensor(b)));
-          return 0;
-        }),
-    Operator(
-        "prim::Float(int a) -> float",
-        [](Stack& stack) {
-          int64_t i;
-          pop(stack, i);
-          push(stack, (float)i);
-          return 0;
-        }),
-    Operator(
-        "prim::Int(float a) -> int",
-        [](Stack& stack) {
-          double d;
-          pop(stack, d);
-          push(stack, (int64_t)d);
-          return 0;
-        }),
-    Operator(
-        "prim::Float(bool a) -> float",
-        [](Stack& stack) {
-          bool b;
-          pop(stack, b);
-          push(stack, (float)b);
-          return 0;
-        }),
-    Operator(
-        "prim::Int(bool a) -> int",
-        [](Stack& stack) {
-          bool b;
-          pop(stack, b);
-          push(stack, (int)b);
-          return 0;
-        }),
-    Operator(
-        "prim::Float(str a) -> float",
-        [](Stack& stack) {
-          auto s = pop(stack).toString();
-          if (s->string() == "inf")
-            push(stack, std::numeric_limits<double>::infinity());
-          else if (s->string() == "-inf")
-            push(stack, -std::numeric_limits<double>::infinity());
-          else
-            AT_ERROR(
-                "Only 'inf' or '-inf' can be cast to a float, but got '",
-                s->string(),
-                "'");
-          return 0;
-        }),
-    Operator(
-        "aten::device(str a) -> Device",
-        [](Stack& stack) {
-          push(stack, c10::Device(pop(stack).toStringRef()));
-          return 0;
-        }),
-    // reference function parse_to_conversion in python_arg_parsing.h
-    Operator(
-        "aten::to(Tensor(a) self, Device? device, int? dtype=None, bool non_blocking=False, bool copy=False) -> Tensor(a|b)",
-        [](Stack& stack) {
-          bool non_blocking;
-          bool copy;
-          pop(stack, non_blocking, copy);
-          c10::optional<at::ScalarType> scalarType =
-              pop(stack).toOptional<at::ScalarType>();
-          c10::optional<c10::Device> device =
-              pop(stack).toOptional<c10::Device>();
-          at::Tensor self = pop(stack).toTensor();
-          push(
-              stack, to_dispatch(self, device, scalarType, non_blocking, copy));
-          return 0;
-        }),
-    Operator(
-        "aten::to(Tensor(a) self, int? dtype=None, bool non_blocking=False, bool copy=False) -> Tensor(a|b)",
-        [](Stack& stack) {
-          bool non_blocking;
-          bool copy;
-          pop(stack, non_blocking, copy);
-          c10::optional<at::ScalarType> scalarType =
-              pop(stack).toOptional<at::ScalarType>();
-          c10::optional<c10::Device> device = c10::nullopt;
-          at::Tensor self = pop(stack).toTensor();
-          push(
-              stack, to_dispatch(self, device, scalarType, non_blocking, copy));
-          return 0;
-        }),
-    Operator(
-        "aten::to(Tensor(a) self, bool non_blocking=False, bool copy=False) -> Tensor(a|b)",
-        [](Stack& stack) {
-          at::Tensor self;
-          bool non_blocking;
-          bool copy;
-          pop(stack, self, non_blocking, copy);
-          c10::optional<c10::Device> device = c10::nullopt;
-          c10::optional<at::ScalarType> scalarType = c10::nullopt;
-          push(
-              stack, to_dispatch(self, device, scalarType, non_blocking, copy));
-          return 0;
-        }),
-    Operator(
-        "aten::eq(Device a, Device b) -> bool",
-        [](Stack& stack) {
-          auto a = pop(stack).toDevice();
-          auto b = pop(stack).toDevice();
-          push(stack, a == b);
-          return 0;
-        }),
-    Operator(
-        "prim::device(Tensor a) -> Device",
-        [](Stack& stack) {
-          push(stack, pop(stack).toTensor().device());
-          return 0;
-        }),
-    Operator(
-        "prim::dtype(Tensor a) -> int",
-        [](Stack& stack) {
-          at::Tensor a;
-          pop(stack, a);
-          push(stack, static_cast<int64_t>(a.scalar_type()));
-          return 0;
-        }),
-    Operator(
-        "prim::requires_grad(Tensor a) -> bool",
-        [](Stack& stack) {
-          at::Tensor a;
-          pop(stack, a);
-          push(stack, a.requires_grad());
-          return 0;
-        }),
-    Operator(
-        "prim::shape(Tensor a) -> int[]",
-        [](Stack& stack) {
-          at::Tensor a;
-          pop(stack, a);
-          push(stack, a.sizes());
-          return 0;
-        }),
-    Operator(
-        "prim::is_cuda(Tensor a) -> bool",
-        [](Stack& stack) {
-          at::Tensor a;
-          pop(stack, a);
-          push(stack, a.is_cuda());
-          return 0;
-        }),
-    Operator(
-        "aten::cpu(Tensor(a) self) -> Tensor(a|b)",
-        [](Stack& stack) {
-          at::Tensor a;
-          pop(stack, a);
-          push(stack, a.cpu());
-          return 0;
-        }),
-    Operator(
-        "aten::cuda(Tensor(a) self) -> Tensor(a|b)",
-        [](Stack& stack) {
-          at::Tensor a;
-          pop(stack, a);
-          push(stack, a.cuda());
-          return 0;
-        }),
-    Operator(
-        "prim::Undefined() -> Tensor",
-        [](const Node* node) {
-          return [](Stack& stack) {
-            stack.emplace_back(at::Tensor());
-            return 0;
-          };
-        }),
-    Operator(
-        prim::Print,
-        [](const Node* node) {
-          size_t num_inputs = node->inputs().size();
-          return [num_inputs](Stack& stack) {
-            bool first = true;
-            for (const IValue& i : last(stack, num_inputs)) {
-              if (!first)
-                std::cout << " ";
-              first = false;
-              std::cout << i;
-            }
-            drop(stack, num_inputs);
-            std::cout << std::endl;
-            return 0;
-          };
-        }),
-    Operator(
-        prim::BroadcastSizes,
-        [](const Node* node) -> Operation {
-          size_t num_inputs = node->inputs().size();
-          return [num_inputs](Stack& stack) {
-            std::vector<int64_t> size;
-            size.reserve(8);
-            for (size_t i = 0; i < num_inputs; ++i) {
-              size = at::infer_size(
-                  size, peek(stack, i, num_inputs).toIntList()->elements());
-            }
-            drop(stack, num_inputs);
-            push(stack, std::move(size));
-            return 0;
-          };
-        }),
-    Operator(
-        prim::ChunkSizes,
-        [](const Node* node) -> Operation {
-          int64_t raw_dim = node->i(attr::dim);
-          int64_t chunks = node->i(attr::chunks);
-          return [raw_dim, chunks](Stack& stack) {
-            Shared<IntList> sizes_l;
-            pop(stack, sizes_l);
-            const auto& shape = sizes_l->elements();
-            std::vector<int64_t> regular_shape = shape;
-            std::vector<int64_t> last_shape = shape;
-            int64_t dim = at::maybe_wrap_dim(raw_dim, shape.size());
-            AT_CHECK(
-                dim < (int64_t)regular_shape.size(),
-                "Dimension out of range for chunk");
-            int64_t split_size = (regular_shape[dim] + chunks - 1) / chunks;
-            regular_shape[dim] = split_size;
-            if (shape[dim] % chunks == 0) {
-              last_shape[dim] = split_size;
-            } else {
-              int64_t num_splits = std::max<int64_t>(
-                  (shape[dim] + split_size - 1) / split_size, 1);
-              last_shape[dim] =
-                  split_size - (split_size * num_splits - shape[dim]);
-              AT_ASSERT(last_shape[dim] >= 0);
-            }
-            push(stack, std::move(regular_shape));
-            push(stack, std::move(last_shape));
-            return 0;
-          };
-        }),
-    Operator(
-        FunctionSchema(
-            "aten::warn",
-            {Argument("message", StringType::get()),
-             Argument("stacklevel", IntType::get(), c10::nullopt, 2, true)},
-            {}),
-        [](const Node* node) {
-          return [](Stack& stack) {
-            drop(stack, 1);
-            AT_WARN(pop(stack).toStringRef());
-            return 0;
-          };
-        }),
->>>>>>> 13e6326c
 
      Operator(
          "prim::RaiseException(str msg) -> ()",
