--- conflicted
+++ resolved
@@ -910,12 +910,9 @@
     // derive schema from original function's schema:
     const FunctionSchema& loaded_schema = method->getSchema();
     FunctionSchema actual_schema(
-<<<<<<< HEAD
-        Symbol::aten(loaded_schema.name()), loaded_schema.overload_name(), loaded_schema.arguments(),
-=======
         Symbol::aten(loaded_schema.name()),
+        loaded_schema.overload_name(),
         loaded_schema.arguments(),
->>>>>>> aa57f178
         {originalReturnType(new_tuple->type()->expect<TupleType>())});
 
     // modify canonical string for function overloading
