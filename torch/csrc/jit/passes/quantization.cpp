--- conflicted
+++ resolved
@@ -47,7 +47,6 @@
   return static_cast<size_t>(-1);
 }
 
-<<<<<<< HEAD
 float getScaleforNode(Node* n) {
   if (!n->inputs().size()) {
     return 0;
@@ -59,13 +58,9 @@
   return scale;
 }
 
-std::vector<param_info_t> getQuantizableParamsofType(script::Method& method,
-  const std::string& param_name) {
-=======
 std::vector<param_info_t> getQuantizableParamsofType(
     script::Method& method,
     const std::string& param_name) {
->>>>>>> 21f85be1
   std::vector<param_info_t> params_to_insert_qdq;
   auto graph = method.graph();
   // Parameters input to this method
@@ -519,70 +514,62 @@
     auto qparam = getQParamFunc(tensor_var);
     addQuantDeQuantNodesForInput(param_info.v, param_info.n, qparam, t);
   }
-<<<<<<< HEAD
- }
-
- // This is used to compute qparams for bias based on scale factors for input
- // activation and weight
- void InsertQuantDequantNodesForParam(
-   script::Method& method,
-   const std::string& param_name,
-   const std::function<std::tuple<std::string, float,
-     int>(float, float)>& getQParamFunc) {
-   AT_ASSERT(getQParamFunc != nullptr);
-   auto params_to_insert_qdq = getQuantizableParamsofType(method, param_name);
-
-   for (auto& param_info : params_to_insert_qdq) {
-     // Fetch scale for input activation and weight to the quantizable
-     // node for which bias need to be quantized
-     Node* n = param_info.n;
-     // Check if this node has weight attr as input
-     size_t param_index = getParamIndexinOpArgs(n, std::string("weight"));
-     if (param_index >= n->inputs().size()) {
-       // No attribute by name weight
-       continue;
-     }
-     std::vector<size_t> node_inputs_idx{0, param_index};
-     std::array<float, 2> scale_factors;
-     bool skip_node = false;
-     for (size_t idx = 0; idx < node_inputs_idx.size(); idx++) {
-       size_t input_index = node_inputs_idx[idx];
-       Value* input_value = n->inputs()[input_index];
-       Node* n_input_value = input_value->node();
-       if (n_input_value->kind().toQualString() != std::string(
-         "aten::dequantize_linear") || !n_input_value->inputs().size()) {
-         // Dequant node pattern for input is missing
-         skip_node = true;
-         break;
-       }
-       float input_scale = getScaleforNode(n_input_value);
-       AT_ASSERT(input_scale != 0.0);
-       scale_factors[idx] = input_scale;
-     }
-     if (skip_node) {
-       continue;
-     }
-     auto bias_qparam = getQParamFunc(scale_factors[0], scale_factors[1]);
-     addQuantDeQuantNodesForInput(param_info.v, param_info.n, bias_qparam,
-       at::ScalarType::Int);
-   }
- }
-
- // We can have same param name apply different getQParamFunc or different
- // param share same function. Exposing the template api helps reuse the
- // qparamfunc for different param.
- template <typename Fn>
- void InsertQuantDequantNodesForParam(
-   std::shared_ptr<script::Module>& moduleObj,
-   const std::string& method_name,
-   const std::string& param_name,
-   const Fn& getQParamFunc) {
-
-   auto& method = moduleObj->get_method(method_name);
-   InsertQuantDequantNodesForParam(method, param_name,
-     getQParamFunc);
-=======
->>>>>>> 21f85be1
+}
+
+// Adding quant-dequant node for bias is considered as special case because
+// qparam for bias depend on scale factors for input activation and weight.
+void InsertQuantDequantNodesForBias(
+    script::Method& method,
+    const std::function<std::tuple<std::string, float, int>(float, float)>&
+        getQParamFunc) {
+  AT_ASSERT(getQParamFunc != nullptr);
+  auto params_to_insert_qdq =
+      getQuantizableParamsofType(method, std::string("bias"));
+
+  for (auto& param_info : params_to_insert_qdq) {
+    // Fetch scale for input activation and weight to the quantizable
+    // node for which bias need to be quantized
+    Node* n = param_info.n;
+    // Check if this node has weight attr as input
+    size_t param_index = getParamIndexinOpArgs(n, std::string("weight"));
+    if (param_index >= n->inputs().size()) {
+      // No attribute by name weight
+      continue;
+    }
+    std::vector<size_t> node_inputs_idx{0, param_index};
+    std::array<float, 2> scale_factors;
+    bool skip_node = false;
+    for (size_t idx = 0; idx < node_inputs_idx.size(); idx++) {
+      size_t input_index = node_inputs_idx[idx];
+      Value* input_value = n->inputs()[input_index];
+      Node* n_input_value = input_value->node();
+      if (n_input_value->kind().toQualString() !=
+              std::string("aten::dequantize_linear") ||
+          !n_input_value->inputs().size()) {
+        // Dequant node pattern for input is missing
+        skip_node = true;
+        break;
+      }
+      float input_scale = getScaleforNode(n_input_value);
+      AT_ASSERT(input_scale != 0.0);
+      scale_factors[idx] = input_scale;
+    }
+    if (skip_node) {
+      continue;
+    }
+    auto bias_qparam = getQParamFunc(scale_factors[0], scale_factors[1]);
+    addQuantDeQuantNodesForInput(
+        param_info.v, param_info.n, bias_qparam, at::ScalarType::Int);
+  }
+}
+
+void InsertQuantDequantNodesForBias(
+    std::shared_ptr<script::Module>& moduleObj,
+    const std::string& method_name,
+    const std::function<std::tuple<std::string, float, int>(float, float)>&
+        getQParamFunc) {
+  auto& method = moduleObj->get_method(method_name);
+  InsertQuantDequantNodesForBias(method, getQParamFunc);
 }
 
 // Exposing the template api helps reuse the same interface for different
@@ -607,13 +594,5 @@
         getQParamFunc,
     at::ScalarType t);
 
-template
-void InsertQuantDequantNodesForParam(
-  std::shared_ptr<script::Module>& moduleObj,
-  const std::string& method_name,
-  const std::string& param_name,
-  const std::function<std::tuple<std::string, float,
-    int>(float, float)>& getQParamFunc);
-
 } // namespace jit
 } // namespace torch