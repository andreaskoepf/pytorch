--- conflicted
+++ resolved
@@ -29,13 +29,8 @@
     'arange.*', 'range.*', '_solve.*', '_getri.*', '_inverse.*',
     '_cholesky.*', '_triangular_solve.*',
     'slice', 'randint(_out)?',
-<<<<<<< HEAD
     'item', '_local_scalar_dense', 'to',
-    'copy_sparse_to_sparse_',
-=======
-    'item', '_local_scalar_dense', 'linear', 'to',
     'copy_sparse_to_sparse_', 'copy_',
->>>>>>> 23c8fbe0
 ]
 
 # These function signatures are not exposed to Python. Note that this signature
