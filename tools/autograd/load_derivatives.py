# Parses derivatives.yaml into autograd functions
#
# Each autograd function is represented by dictionary containing a list of
# derivatives (also a dictionary). See `create_autograd_function` and
# `create_derivative` for the keys.
from collections import defaultdict
import copy
import re
import yaml
from .utils import YamlLoader
from .utils import IDENT_REGEX, split_name_params


def load_derivatives(path, declarations):
    with open(path, 'r') as f:
        definitions = yaml.load(f, Loader=YamlLoader)

    declarations_by_signature = defaultdict(list)
    for declaration in declarations:
        declarations_by_signature[get_signature(declaration)].append(declaration)

    differentiability_infos = [
        process_definition(defn, declarations_by_signature)
        for defn in definitions]

    autograd_functions = [d['autograd_fn'] for d in differentiability_infos if d['autograd_fn'] is not None]
    ensure_unique_names(autograd_functions)
    match_declarations_with_differentiability_info(declarations, differentiability_infos)

    return autograd_functions


def create_differentiability_info(signature, non_differentiable_arg_names,
                                  output_differentiability,
                                  autograd_fn):
    return {
        'signature': signature,
        'non_differentiable_arg_names': non_differentiable_arg_names,
        'output_differentiability': output_differentiability,
        'autograd_fn': autograd_fn,
    }


# How do you feel about pasting declaration inside autograd function...
def create_autograd_function(name, derivatives, args_with_derivatives,
<<<<<<< HEAD
                             declaration, output_differentiability):
=======
                             declaration, non_differentiable_arg_names):
>>>>>>> 2cc5d0dc
    op = to_camel_case(name) + 'Backward'
    op = op.replace('ForwardBackward', 'Backward')
    return {
        'name': name,
        'op': op,
        'declaration': declaration,
        'args_with_derivatives': args_with_derivatives,
        'derivatives': derivatives,
        'saved_inputs': all_saved_variables(derivatives, 'saved_inputs'),
        'saved_outputs': all_saved_variables(derivatives, 'saved_outputs'),
    }


def create_derivative(arguments, returns, name, formula, var_names):
    def transform_return(r):
        # In-place functions take in and return self. Call the modified version
        # "output" so that it can be referred to in derivative definitions.
        if r['name'] == 'self':
            r = copy.deepcopy(r)
            r['name'] = 'result'
        return r

    returns = [transform_return(r) for r in returns]
    formula, saved_inputs = saved_variables(formula, arguments)
    formula, saved_outputs = saved_variables(formula, returns)

    # Check that the referenced derivatives in the formula are in bounds
    for i in used_gradient_indices(formula):
        if i >= len(returns):
            raise RuntimeError(
                "Out of bounds grads access: derivative formula for {} "
                "used grads[{}], but the forward only returns {} outputs."
                .format(name, i, len(returns)))

    return {
        'formula': formula,
        'saved_inputs': saved_inputs,
        'saved_outputs': saved_outputs,
        'var_names': var_names,
    }


def process_definition(defn, declarations_by_signature):
    """Processes a single entry `defn` in derivatives.yaml"""

    def canonical_declaration(declarations, name):
        for declaration in declarations:
            if declaration['name'] == name:
                return declaration
        # some functions only have in-place variants
        assert name + '_' == declarations[0]['name']
        return declarations[0]

    def split_names(raw_names):
        """Given "foo, bar", return ["foo", "bar"]."""
        return [x.strip() for x in raw_names.split(',')]

    def lookup_pred(pred, xs):
        """Return the index of the first element of xs matching pred."""
        return next((i, x) for i, x in enumerate(xs) if pred(x))

    def check_grad_usage(defn_name, declaration, derivatives):
        """
        Check for some subtle mistakes one might make when writing derivatives.
        These mistakes will compile, but will be latent until a function is
        used with double backwards.
        """

        used_grad = 0
        used_grads = 0
        fully_implemented = True
        used_grads_indices = []
        for d in derivatives:
            formula = d['formula']
            used_grad += len(re.findall(IDENT_REGEX.format('grad'), formula))
            used_grads += len(re.findall(IDENT_REGEX.format('grads'), formula))
            fully_implemented = \
                fully_implemented and \
                not re.search(IDENT_REGEX.format('not_implemented'), formula)
            used_grads_indices.extend(used_gradient_indices(formula))
        assert used_grads >= len(used_grads_indices)
        only_used_grads_indices = used_grads == len(used_grads_indices)

        if used_grad and used_grads:
            raise RuntimeError("Derivative definition of {} in derivatives.yaml illegally "
                               "mixes use of 'grad' and 'grads'. Consider replacing "
                               "occurrences of 'grad' with 'grads[0]'".format(defn_name))

        if only_used_grads_indices and set(used_grads_indices) == {0}:
            raise RuntimeError("Derivative definition of {} in derivatives.yaml solely "
                               "refers to 'grads[0]'.  If the first output is indeed the "
                               "only differentiable output, replace 'grads[0]' with 'grad'; "
                               "otherwise, there is a likely error in your derivatives "
                               "declaration.".format(defn_name))

    def set_up_derivatives(defn_name, defn, declaration):
        # Determine the set of inputs which have derivatives
        args_with_derivatives_set = set()
        for raw_names in defn:
            args_with_derivatives_set |= set(split_names(raw_names))

        # Next, let us determine the list of inputs in order.
        args_with_derivatives = []
        for arg in declaration['arguments']:
            if arg['name'] not in args_with_derivatives_set:
                continue
            args_with_derivatives.append(arg)

        # Set up the derivative information
        derivatives = []
        non_differentiable_arg_names = []
        for raw_names in sorted(defn.keys()):
            formula = defn[raw_names]
            names = split_names(raw_names)
            derivative = create_derivative(declaration['arguments'], declaration['returns'],
                                           declaration['name'], formula, names)
            if formula.lower().strip() == 'non_differentiable':
                assert not sum([type(var_name) == list
                                for var_name in derivative['var_names']]), \
                    "Variable names associated to a formula should be a flat list"
                non_differentiable_arg_names += derivative['var_names']
            else:
                derivatives.append(derivative)
        args_with_derivatives = list(filter(lambda x: x['name'] not in non_differentiable_arg_names,
                                            args_with_derivatives))

        # Test to see if the use of 'grads' makes sense.
        check_grad_usage(defn_name, declaration, derivatives)

        return derivatives, args_with_derivatives, non_differentiable_arg_names

    def unzip(xs):
        return zip(*xs)

    # NB: Removes 'name' from defn dictionary
    defn_name, params = split_name_params(defn.pop('name'))
    # NB: Removes 'output_differentiability' from defn dictionary
    #     `None` means all differentiable.
    output_differentiability = defn.pop('output_differentiability', None)
    param_types, param_names = unzip([p.split(' ') for p in params if p != '*'])

    if 'grad_input_mask' in param_names:
        raise RuntimeError("Signature for {} has an argument named grad_input_mask, "
                           "but this name would be shadowed by our codegen. "
                           "Please use a different name in Declarations.cwrap."
                           .format(defn_name))
    signature = '{}({})'.format(defn_name, ', '.join(param_types))

    declarations = declarations_by_signature[signature]
    if len(declarations) == 0:
        avail = [k for k, v in declarations_by_signature.items()
                 if k.startswith(defn_name + '(') and len(v) > 0]
        raise RuntimeError('no ATen declaration found for: {}.  '
                           'Available signatures: {}'.format(signature, ', '.join(avail)))
    canonical = canonical_declaration(declarations, defn_name)

    # TODO: Check the types line up
    if len(param_names) != len(canonical['args']):
        raise RuntimeError('Signature for {} has {} arguments ({}), but '
                           'Declarations.yaml records {} arguments ({})'
                           .format(defn_name,
                                   len(param_names),
                                   ', '.join(param_names),
                                   len(canonical['args']),
                                   ', '.join(canonical['args'])))
    for i, (x, y) in enumerate(zip(param_names, canonical['args'])):
        if x != y:
            raise RuntimeError('Argument {} of {} has different names in '
                               'derivatives.yaml ({}) and '
                               'Declarations.yaml ({})'
                               .format(i, defn_name, x, y))

    derivatives, args_with_derivatives, non_differentiable_arg_names = set_up_derivatives(defn_name, defn, canonical)
    autograd_fn = None

    # only create an autograd function if we are actually going to calculate a derivative
    if len(args_with_derivatives) > 0:
        autograd_fn = create_autograd_function(defn_name, derivatives, args_with_derivatives,
<<<<<<< HEAD
                                               canonical, output_differentiability)
=======
                                               canonical, non_differentiable_arg_names)
>>>>>>> 2cc5d0dc

    return create_differentiability_info(signature, non_differentiable_arg_names,
                                         output_differentiability, autograd_fn)


def ensure_unique_names(autograd_functions):
    # de-duplicate operation names
    # you end up with something like:
    #   AddBackward0
    #   AddBackward1
    # one for each overload
    functions_by_name = defaultdict(list)
    for func in autograd_functions:
        functions_by_name[func['op']].append(func)
    for op in functions_by_name.keys():
        overloads = functions_by_name[op]
        if len(overloads) > 1:
            for i, func in enumerate(overloads):
                func['op'] += str(i)


def get_signature(declaration, use_base_variant=False):
    name = declaration['name']
    arguments = declaration['arguments']
    if use_base_variant:
        if declaration['inplace']:
            assert name.endswith('_')
            name = name[:-1]
        elif name.endswith('_out'):
            name = name[:-4]
            arguments = [arg for arg in arguments if not arg.get('output', False)]
    simple_types = [arg['simple_type'] for arg in arguments]
    return '{}({})'.format(name, ', '.join(simple_types))


GRAD_INDEX_REGEX = r'(?:^|\W)grads\[(\d+)\]'


def used_gradient_indices(formula):
    """Determine a list of gradient indices (the i in grads[i]) that
    are used by the formula.

    >>> used_gradient_indices("foo(grads[0], grads[1])")
    [0, 1]
    """
    return [int(i) for i in re.findall(GRAD_INDEX_REGEX, formula)]


def saved_variables(formula, args):
    # find which arguments need to be saved
    saved = []

    REPLACEMENTS = [
        # replace self.sizes() with self_sizes
        (r'{}.sizes\(\)', {
            'suffix': '_sizes',
            'type': 'IntArrayRef',
        }),
        # replace zeros_like(self) with self_info
        (r'zeros_like\({}\)', {
            'suffix': '_info',
            'type': 'TypeAndSize',
            'expr': lambda name: name,  # at save-time
            'res': lambda name: name + '_info.zeros()',  # at eval-time
        }),
        # replace self.size(2) with self_size_2
        (r'{}.size\((\w+)\)', {
            'suffix': lambda m: '_argsize_{}'.format(*m.groups()),
            'type': 'int64_t',
        }),
        # replace self.numel() with self_numel
        (r'{}.numel\(\)', {
            'suffix': '_numel',
            'type': 'int64_t',
        }),
        # replace to_args_sizes(self) with self_args_sizes
        (r'to_args_sizes\({}\)', {
            'suffix': '_args_sizes',
            'type': 'std::vector<std::vector<int64_t>>',
        }),
        # replace TensorGeometry(self) with self_geometry
        (r'TensorGeometry\({}\)', {
            'suffix': '_geometry',
            'type': 'TensorGeometry',
        }),
    ]

    for arg in args:
        if 'name' not in arg:
            # some returned arguments do not have names
            continue

        name = arg['name']

        # First search the formula for expressions which can be evaluated
        # when the autograd Function is created to avoid saving variables
        for regex, info in REPLACEMENTS:
            def repl(m):
                suffix = info['suffix']
                suffix = suffix(m) if callable(suffix) else suffix
                expr = info['expr'](name) if 'expr' in info else m.group(0)
                saved.append({
                    'name': name + suffix,
                    'type': info['type'],
                    'expr': expr,
                })
                if 'res' in info:
                    return info['res'](name)
                return name + suffix

            formula = re.sub(regex.format(name), repl, formula)

        # Find any variables which remain in the formula and save them
        if re.search(IDENT_REGEX.format(name), formula):
            arg = copy.deepcopy(arg)
            arg['type'] = arg['type'].replace('const ', '').replace(' &', '')
            saved.append(arg)

    return formula, saved


def all_saved_variables(derivatives, key):
    seen = set()
    saved = []
    for d in derivatives:
        for saved_arg in d[key]:
            if saved_arg['name'] in seen:
                continue
            seen.add(saved_arg['name'])
            saved.append(saved_arg)
    return saved


def to_camel_case(name):
    return ''.join([p.title() for p in name.split('_')])


def match_declarations_with_differentiability_info(declarations, differentiability_infos):
    """Sets the "derivative" and "output_differentiability" key on declarations
    to matching differentiability info

    In-place functions will use the out-of-place derivative definition if there
    is no in-place specific derivative.
    """

    infos_by_signature = {f['signature']: f for f in differentiability_infos}

    def find_info(declaration):
        signature = get_signature(declaration)
        if signature in infos_by_signature:
            return infos_by_signature[signature]

        # if there is no exact match look for the out-of-place signature.
        # i.e mul() for mul_() or mul_out()
        signature = get_signature(declaration, use_base_variant=True)
        return infos_by_signature.get(signature)

    for declaration in declarations:
        info = find_info(declaration)
        declaration['derivative'] = info['autograd_fn'] if info else None
        declaration['non_differentiable_arg_names'] = info['non_differentiable_arg_names'] if info else None
        declaration['output_differentiability'] = info['output_differentiability'] if info else None<|MERGE_RESOLUTION|>--- conflicted
+++ resolved
@@ -43,11 +43,7 @@
 
 # How do you feel about pasting declaration inside autograd function...
 def create_autograd_function(name, derivatives, args_with_derivatives,
-<<<<<<< HEAD
-                             declaration, output_differentiability):
-=======
-                             declaration, non_differentiable_arg_names):
->>>>>>> 2cc5d0dc
+                             declaration):
     op = to_camel_case(name) + 'Backward'
     op = op.replace('ForwardBackward', 'Backward')
     return {
@@ -226,11 +222,7 @@
     # only create an autograd function if we are actually going to calculate a derivative
     if len(args_with_derivatives) > 0:
         autograd_fn = create_autograd_function(defn_name, derivatives, args_with_derivatives,
-<<<<<<< HEAD
-                                               canonical, output_differentiability)
-=======
-                                               canonical, non_differentiable_arg_names)
->>>>>>> 2cc5d0dc
+                                               canonical)
 
     return create_differentiability_info(signature, non_differentiable_arg_names,
                                          output_differentiability, autograd_fn)
