from __future__ import absolute_import, division, print_function, unicode_literals
import copy
import unittest

import torch
from torch.utils import mkldnn as mkldnn_utils
from common_utils import TestCase, run_tests
from torch.autograd.gradcheck import gradgradcheck, gradcheck


# Comment the line below to find out the CI machines having MKL-DNN build disabled
@unittest.skipIf(not torch._C.has_mkldnn, "MKL-DNN build is disabled")
class TestMkldnn(TestCase):
    def test_conversion(self):
        for cpu_tensor in [torch.randn((1, 2, 3, 4),
                                       dtype=torch.float, device=torch.device('cpu')),
                           torch.randn((1, 2, 3, 4, 5),
                                       dtype=torch.float, device=torch.device('cpu'))[:, :, :, :, 1]]:
            cpu_tensor.requires_grad_()
            mkldnn_tensor = cpu_tensor.to_mkldnn()
            cpu_tensor_1 = mkldnn_tensor.to_dense()
            self.assertEqual(cpu_tensor, cpu_tensor_1)
            self.assertEqual(mkldnn_tensor.dtype, torch.float)
            self.assertEqual(mkldnn_tensor.device, torch.device('cpu'))
            self.assertEqual(mkldnn_tensor.size(), torch.Size([1, 2, 3, 4]))
            self.assertEqual(mkldnn_tensor.numel(), cpu_tensor.numel())
            self.assertEqual(mkldnn_tensor.element_size(), cpu_tensor.element_size())
            self.assertRaisesRegex(RuntimeError,
                                   "Cannot access data pointer of Tensor that doesn't have storage",
                                   lambda: mkldnn_tensor.data_ptr() != 0)

    def test_unsupported(self):
        # unsupported types and unsupported types with gpu
        for dtype in [torch.double, torch.half, torch.uint8, torch.int8,
                      torch.short, torch.int, torch.long]:
            with self.assertRaises(RuntimeError) as context:
                torch.randn(1, 2, 3, 4, dtype=dtype, device=torch.device('cpu')).to_mkldnn()
            if torch.cuda.is_available():
                with self.assertRaises(RuntimeError) as context:
                    torch.randn(1, 2, 3, 4, dtype=dtype, device=torch.device('cuda')).to_mkldnn()
        # supported type with gpu
        if torch.cuda.is_available():
            with self.assertRaises(RuntimeError) as context:
                torch.randn(1, 2, 3, 4, dtype=torch.float, device=torch.device('cuda')).to_mkldnn()
        # some factory functions
        for creator in [torch.empty, torch.ones, torch.zeros, torch.randn, torch.rand]:
            with self.assertRaises(RuntimeError) as context:
                creator(1, 2, 3, 4, dtype=torch.float, device=torch.device('cpu'), layout=torch._mkldnn)

    def test_autograd_to_mkldnn(self):
        # MKLDNN only supports float32
        root = torch.randn(4, 5, dtype=torch.float32, requires_grad=True)

        def func(root):
            return root.to_mkldnn().to_dense()

        # because MKLDNN only supports float32, we need to lessen the precision.
        # these numbers are just empirical results that seem to work.
        self.assertWarnsRegex(lambda: gradcheck(func, [root], atol=4e-2, rtol=1e-2),
                              'double precision floating point')
        self.assertWarnsRegex(lambda: gradgradcheck(func, [root], atol=4e-2, rtol=1e-2),
                              'double precision floating point')

    def test_autograd_from_mkldnn(self):
        # MKLDNN only supports float32
        root = torch.randn(4, 5, dtype=torch.float32).to_mkldnn().requires_grad_()

        def func(root):
            return root.to_dense()

        # because MKLDNN only supports float32, we need to lessen the precision.
        # these numbers are just empirical results that seem to work.
        self.assertWarnsRegex(lambda: gradcheck(func, [root], atol=4e-2, rtol=1e-2),
                              'double precision floating point')

    def test_detach(self):
        root = torch.randn(4, 5, dtype=torch.float32).to_mkldnn().requires_grad_()

        detach = root.detach()
        self.assertEqual((4, 5), detach.size())
        self.assertFalse(detach.requires_grad)
        self.assertTrue(root.requires_grad)

        detach_ = root.detach_()
        self.assertEqual((4, 5), detach_.size())
        self.assertFalse(detach_.requires_grad)
        self.assertFalse(root.requires_grad)

    def test_repr(self):
        self.assertTrue("layout=torch._mkldnn" in str(torch.randn((1, 2, 3, 4),
                        dtype=torch.float, device=torch.device('cpu')).to_mkldnn()))

    def test_is_mkldnn(self):
        x = torch.randn(4, 5, dtype=torch.float32)
        self.assertFalse(x.is_mkldnn)
        self.assertTrue(x.to_mkldnn().is_mkldnn)

    def test_conv2d(self):
        for groups in [1, 4]:
            N = torch.randint(3, 10, (1,)).item()
            C = torch.randint(1, 3, (1,)).item() * groups
            M = torch.randint(1, 3, (1,)).item() * groups
            x = torch.randn(N, C, 224, 224, dtype=torch.float32) * 100
            for bias in [True, False]:
                conv2d = torch.nn.Conv2d(in_channels=C,
                                         out_channels=M,
                                         kernel_size=3,
                                         stride=2,
                                         padding=1,
                                         bias=bias,
                                         groups=groups).float()
                mkldnn_conv2d = mkldnn_utils.to_mkldnn(copy.deepcopy(conv2d))
                self.assertEqual(
                    conv2d(x),
                    mkldnn_conv2d(x.to_mkldnn()).to_dense())

    def test_relu(self):
        x = torch.randn((4, 5), dtype=torch.float32) * 10
        self.assertEqual(torch.relu(x), torch.relu(x.to_mkldnn()).to_dense())

    def test_relu_(self):
        x1 = torch.randn((4, 5), dtype=torch.float32) * 10
        x2 = x1.clone().to_mkldnn()
        self.assertEqual(torch.relu_(x1), torch.relu_(x2).to_dense())

    def test_max_pool2d(self):
        N = torch.randint(3, 10, (1,)).item()
        C = torch.randint(3, 10, (1,)).item()
        x = torch.randn(N, C, 64, 64, dtype=torch.float32) * 10

        max_pool2d = torch.nn.MaxPool2d(
            kernel_size=3,
            stride=2,
            padding=1)

        self.assertEqual(
            max_pool2d(x),
            max_pool2d(x.to_mkldnn()).to_dense())

    def test_avg_pool2d(self):
        N = torch.randint(3, 10, (1,)).item()
        C = torch.randint(3, 10, (1,)).item()
        x = torch.randn(N, C, 64, 64, dtype=torch.float32) * 10

        for count_include_pad in [True, False]:
            avg_pool2d = torch.nn.AvgPool2d(
                kernel_size=3,
                stride=2,
                padding=1,
                count_include_pad=count_include_pad)

            self.assertEqual(
                avg_pool2d(x),
                avg_pool2d(x.to_mkldnn()).to_dense())

<<<<<<< HEAD
    def test_batch_norm2d(self):
        N = torch.randint(3, 10, (1,)).item()
        C = torch.randint(3, 100, (1,)).item()
        x = torch.randn(N, C, 35, 45, dtype=torch.float32) * 10

        for train in [True, False]:
            bn = torch.nn.BatchNorm2d(C).float().train(train)
            mkldnn_bn = mkldnn_utils.to_mkldnn(copy.deepcopy(bn))
            self.assertEqual(
                bn(x),
                mkldnn_bn(x.to_mkldnn()).to_dense())

=======
>>>>>>> 8b80ed83

if __name__ == '__main__':
    run_tests()<|MERGE_RESOLUTION|>--- conflicted
+++ resolved
@@ -153,7 +153,6 @@
                 avg_pool2d(x),
                 avg_pool2d(x.to_mkldnn()).to_dense())
 
-<<<<<<< HEAD
     def test_batch_norm2d(self):
         N = torch.randint(3, 10, (1,)).item()
         C = torch.randint(3, 100, (1,)).item()
@@ -166,8 +165,6 @@
                 bn(x),
                 mkldnn_bn(x.to_mkldnn()).to_dense())
 
-=======
->>>>>>> 8b80ed83
 
 if __name__ == '__main__':
     run_tests()