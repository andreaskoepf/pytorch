import sys
import io
import os
import math
import random
import copy
import shutil
import torch
import torch.cuda
import torch.backends.cuda
import tempfile
import unittest
import warnings
import pickle
import gzip
import types
import textwrap
import re
from torch._utils_internal import get_file_path_2
from torch.utils.dlpack import from_dlpack, to_dlpack
from torch._utils import _rebuild_tensor
from torch._six import inf, nan, string_classes, istuple
from itertools import product, combinations, combinations_with_replacement
from functools import reduce
from torch import multiprocessing as mp
from common_methods_invocations import tri_tests_args, run_additional_tri_tests, \
    _compare_trilu_indices
from common_utils import TestCase, iter_indices, TEST_NUMPY, TEST_SCIPY, TEST_MKL, \
    TEST_LIBROSA, run_tests, download_file, skipIfNoLapack, suppress_warnings, \
    IS_WINDOWS, PY3, NO_MULTIPROCESSING_SPAWN, skipIfRocm, do_test_dtypes, do_test_empty_full, \
    IS_SANDCASTLE, load_tests, brute_pdist, brute_cdist, slowTest
from multiprocessing.reduction import ForkingPickler

# load_tests from common_utils is used to automatically filter tests for
# sharding on sandcastle. This line silences flake warnings
load_tests = load_tests

if TEST_NUMPY:
    import numpy as np

if TEST_SCIPY:
    from scipy import signal

if TEST_LIBROSA:
    import librosa

SIZE = 100

can_retrieve_source = True
with warnings.catch_warnings(record=True) as warns:
    with tempfile.NamedTemporaryFile() as checkpoint:
        x = torch.save(torch.nn.Module(), checkpoint)
        for warn in warns:
            if "Couldn't retrieve source code" in warn.message.args[0]:
                can_retrieve_source = False
                break


class FilelikeMock(object):
    def __init__(self, data, has_fileno=True, has_readinto=False):
        if has_readinto:
            self.readinto = self.readinto_opt
        if has_fileno:
            # Python 2's StringIO.StringIO has no fileno attribute.
            # This is used to test that.
            self.fileno = self.fileno_opt

        self.calls = set()
        self.bytesio = io.BytesIO(data)

        def trace(fn, name):
            def result(*args, **kwargs):
                self.calls.add(name)
                return fn(*args, **kwargs)
            return result

        for attr in ['read', 'readline', 'seek', 'tell', 'write', 'flush']:
            traced_fn = trace(getattr(self.bytesio, attr), attr)
            setattr(self, attr, traced_fn)

    def fileno_opt(self):
        raise io.UnsupportedOperation('Not a real file')

    def readinto_opt(self, view):
        self.calls.add('readinto')
        return self.bytesio.readinto(view)

    def was_called(self, name):
        return name in self.calls


class BytesIOContext(io.BytesIO):
    def __enter__(self):
        return self

    def __exit__(self, *args):
        pass


# This is intentionally prefixed by an underscore. Otherwise pytest will try to
# run its methods as test cases.
class _TestTorchMixin(object):
    def _make_tensors(self, shape, val_range=(-100, 100), use_floating=True, use_integral=True):
        float_types = [torch.double,
                       torch.float]
        int_types = [torch.int64,
                     torch.int32,
                     torch.int16]

        def make_contiguous(shape, dtype):
            if dtype in float_types:
                val = torch.randn(shape, dtype=dtype)
                val = val * ((val_range[1] - val_range[0]) / (math.pi * 2.0))
                val = val + ((val_range[1] - val_range[0]) / 2.0)
                val = torch.clamp(val, min=val_range[0], max=val_range[1])
                return val
            result = torch.zeros(shape, dtype=dtype)
            result.apply_(lambda x: random.randint(val_range[0], val_range[1]))
            return result

        def make_non_contiguous(shape, dtype):
            contig = make_contiguous(shape, dtype)
            non_contig = torch.empty(shape + (2, 2), dtype=dtype)[..., 0]
            non_contig = non_contig.select(-1, -1)
            non_contig.copy_(contig)
            self.assertFalse(non_contig.is_contiguous())
            return non_contig

        def make_contiguous_slice(size, dtype):
            contig = make_contiguous((1, size), dtype)
            non_contig = contig[:1, 1:size - 1]
            self.assertTrue(non_contig.is_contiguous())
            return contig

        types = []
        if use_floating:
            types += float_types
        if use_integral:
            types += int_types
        tensors = {"cont": [], "noncont": [], "slice": []}
        for dtype in types:
            tensors["cont"].append(make_contiguous(shape, dtype))
            tensors["noncont"].append(make_non_contiguous(shape, dtype))
            tensors["slice"].append(make_contiguous_slice(sum(list(shape)), dtype))

        return tensors

    def test_dir(self):
        dir(torch)

    def test_doc(self):
        checked_types = (types.MethodType, types.FunctionType,
                         types.BuiltinFunctionType, types.BuiltinMethodType)

        def test_namespace(ns, *skips):
            if isinstance(ns, object):
                ns_name = ns.__class__.__name__
            else:
                ns_name = ns.__name__
            skip_regexes = []
            for r in skips:
                if isinstance(r, string_classes):
                    skip_regexes.append(re.compile('^{}$'.format(re.escape(r))))
                else:
                    skip_regexes.append(r)
            for name in dir(ns):
                if name.startswith('_'):
                    continue
                var = getattr(ns, name)
                if not isinstance(var, checked_types):
                    continue
                doc = var.__doc__
                has_doc = doc is not None and len(doc.strip()) > 0
                full_name = ns_name + '.' + name
                if any(r.match(name) for r in skip_regexes):
                    self.assertFalse(has_doc,
                                     'New docs have been added for {}, please remove '
                                     'it from the skipped list in TestTorch.test_doc'.format(full_name))
                else:
                    self.assertTrue(has_doc, '{} is missing documentation'.format(full_name))

        # FIXME: fix all the skipped ones below!
        test_namespace(torch.randn(1),
                       'as_strided',
                       'as_strided_',
                       re.compile('^clamp_(min|max)_?$'),
                       'coalesce',
                       'is_coalesced',
                       'is_distributed',
                       'is_complex',
                       'is_nonzero',
                       'is_same_size',
                       'isclose',
                       'lgamma',
                       'lgamma_',
                       'log_softmax',
                       'map2_',
                       'new',
                       'polygamma',
                       'polygamma_',
                       'record_stream',
                       'reinforce',
                       'relu',
                       'relu_',
                       'prelu',
                       'resize',
                       'resize_as',
                       'smm',
                       'softmax',
                       'split_with_sizes',
                       'sspaddmm',
                       'to_dense',
                       'sparse_resize_',
                       'sparse_resize_and_clear_',
                       )
        test_namespace(torch.nn)
        test_namespace(torch.nn.functional, 'assert_int_or_pair', 'bilinear', 'feature_alpha_dropout')
        # TODO: add torch.* tests when we have proper namespacing on ATen functions
        # test_namespace(torch)

    def test_dot(self):
        types = {
            'torch.DoubleTensor': 1e-8,
            'torch.FloatTensor': 1e-4,
        }
        for tname, _prec in types.items():
            v1 = torch.randn(100).type(tname)
            v2 = torch.randn(100).type(tname)
            res1 = torch.dot(v1, v2)
            res2 = 0
            for i, j in zip(v1, v2):
                res2 += i * j
            self.assertEqual(res1, res2)
            out = torch.randn(()).type(tname)
            torch.dot(v1, v2, out=out)
            self.assertEqual(res1, out)

        # Test 0-strided
        for tname, _prec in types.items():
            v1 = torch.randn(1).type(tname).expand(100)
            v2 = torch.randn(100).type(tname)
            res1 = torch.dot(v1, v2)
            res2 = 0
            for i, j in zip(v1, v2):
                res2 += i * j
            self.assertEqual(res1, res2)
            out = torch.randn(()).type(tname)
            torch.dot(v1, v2, out=out)
            self.assertEqual(res1, out)

    def test_ger(self):
        types = {
            'torch.DoubleTensor': 1e-8,
            'torch.FloatTensor': 1e-4,
        }
        for tname, _prec in types.items():
            v1 = torch.randn(100).type(tname)
            v2 = torch.randn(100).type(tname)
            res1 = torch.ger(v1, v2)
            res2 = torch.zeros(100, 100).type(tname)
            for i in range(100):
                for j in range(100):
                    res2[i, j] = v1[i] * v2[j]
            self.assertEqual(res1, res2)

        # Test 0-strided
        for tname, _prec in types.items():
            v1 = torch.randn(1).type(tname).expand(100)
            v2 = torch.randn(100).type(tname)
            res1 = torch.ger(v1, v2)
            res2 = torch.zeros(100, 100).type(tname)
            for i in range(100):
                for j in range(100):
                    res2[i, j] = v1[i] * v2[j]
            self.assertEqual(res1, res2)

    def test_addr(self):
        types = {
            'torch.DoubleTensor': 1e-8,
            'torch.FloatTensor': 1e-4,
        }

        def run_test(m, v1, v2, m_transform=lambda x: x):
            m = m_transform(m.clone())
            ref = m.clone()
            torch.addr(m, v1, v2, out=m)
            for i in range(m.size(0)):
                for j in range(m.size(1)):
                    ref[i, j] += v1[i] * v2[j]
            self.assertEqual(m, ref)

        for tname, _prec in types.items():
            for h, w in [(100, 110), (1, 20), (200, 2)]:
                m = torch.randn(h, w).type(tname)
                v1 = torch.randn(h).type(tname)
                v2 = torch.randn(w).type(tname)
                run_test(m, v1, v2)
                # test transpose
                run_test(m, v2, v1, lambda x: x.transpose(0, 1))
                # test 0 strided
                v1 = torch.randn(1).type(tname).expand(h)
                run_test(m, v1, v2)
                run_test(m, v2, v1, lambda x: x.transpose(0, 1))

    def test_addmv(self):
        types = {
            'torch.DoubleTensor': 1e-8,
            'torch.FloatTensor': 1e-4,
        }
        for tname, _prec in types.items():
            t = torch.randn(10).type(tname)
            m = torch.randn(10, 100).type(tname)
            v = torch.randn(100).type(tname)
            res1 = torch.addmv(t, m, v)
            res2 = torch.zeros(10).type(tname)
            res2 += t
            for i in range(10):
                for j in range(100):
                    res2[i] += m[i, j] * v[j]
            self.assertEqual(res1, res2)

        # Test 0-strided
        for tname, _prec in types.items():
            t = torch.randn(1).type(tname).expand(10)
            m = torch.randn(10, 1).type(tname).expand(10, 100)
            v = torch.randn(100).type(tname)
            res1 = torch.addmv(t, m, v)
            res2 = torch.zeros(10).type(tname)
            res2 += t
            for i in range(10):
                for j in range(100):
                    res2[i] += m[i, j] * v[j]
            self.assertEqual(res1, res2)

    def test_addmm(self):
        types = {
            'torch.DoubleTensor': 1e-8,
            'torch.FloatTensor': 1e-4,
        }
        for tname, _prec in types.items():
            M = torch.randn(10, 25).type(tname)
            m1 = torch.randn(10, 50).type(tname)
            m2 = torch.randn(50, 25).type(tname)
            res1 = torch.addmm(M, m1, m2)
            res2 = torch.zeros(10, 25).type(tname)
            res2 += M
            for i in range(10):
                for j in range(25):
                    for k in range(50):
                        res2[i, j] += m1[i, k] * m2[k, j]
            self.assertEqual(res1, res2)

        # Test 0-strided
        for tname, _prec in types.items():
            M = torch.randn(10, 1).type(tname).expand(10, 25)
            m1 = torch.randn(10, 1).type(tname).expand(10, 50)
            m2 = torch.randn(50, 25).type(tname)
            res1 = torch.addmm(M, m1, m2)
            res2 = torch.zeros(10, 25).type(tname)
            res2 += M
            for i in range(10):
                for j in range(25):
                    for k in range(50):
                        res2[i, j] += m1[i, k] * m2[k, j]
            self.assertEqual(res1, res2)

    def test_logical_any(self):
        for device in torch.testing.get_all_device_types():
            x = torch.zeros([2, 3, 400], dtype=torch.uint8, device=device)

            self.assertEqual(
                torch.tensor(0, dtype=torch.uint8, device=device),
                x.any())

            self.assertEqual(
                torch.zeros([1, 3, 400], dtype=torch.uint8, device=device),
                x.any(0, keepdim=True))

            self.assertEqual(
                torch.zeros([2, 1, 400], dtype=torch.uint8, device=device),
                x.any(1, keepdim=True))

            self.assertEqual(
                torch.zeros([2, 3, 1], dtype=torch.uint8, device=device),
                x.any(2, keepdim=True))

            # set the last element to 0
            x[-1][-1][-1] = 1

            self.assertEqual(
                torch.tensor(1, dtype=torch.uint8, device=device),
                x.any())

            y = torch.zeros([1, 3, 400], dtype=torch.uint8, device=device)
            y[-1][-1][-1] = 1
            self.assertEqual(y, x.any(0, keepdim=True))

            y = torch.zeros([2, 1, 400], dtype=torch.uint8, device=device)
            y[-1][-1][-1] = 1
            self.assertEqual(y, x.any(1, keepdim=True))

            y = torch.zeros([2, 3, 1], dtype=torch.uint8, device=device)
            y[-1][-1][-1] = 1
            self.assertEqual(y, x.any(2, keepdim=True))

    def test_logical_all(self):
        for device in torch.testing.get_all_device_types():
            x = torch.ones([2, 3, 400], dtype=torch.uint8, device=device)

            self.assertEqual(
                torch.tensor(1, dtype=torch.uint8, device=device),
                x.all())

            self.assertEqual(
                torch.ones([1, 3, 400], dtype=torch.uint8, device=device),
                x.all(0, keepdim=True))

            self.assertEqual(
                torch.ones([2, 1, 400], dtype=torch.uint8, device=device),
                x.all(1, keepdim=True))

            self.assertEqual(
                torch.ones([2, 3, 1], dtype=torch.uint8, device=device),
                x.all(2, keepdim=True))

            # set the last element to 0
            x[-1][-1][-1] = 0

            self.assertEqual(
                torch.tensor(0, dtype=torch.uint8, device=device),
                x.all())

            y = torch.ones([1, 3, 400], dtype=torch.uint8, device=device)
            y[-1][-1][-1] = 0
            self.assertEqual(y, x.all(0, keepdim=True))

            y = torch.ones([2, 1, 400], dtype=torch.uint8, device=device)
            y[-1][-1][-1] = 0
            self.assertEqual(y, x.all(1, keepdim=True))

            y = torch.ones([2, 3, 1], dtype=torch.uint8, device=device)
            y[-1][-1][-1] = 0
            self.assertEqual(y, x.all(2, keepdim=True))

    def test_allclose(self):
        x = torch.tensor([1.0, 2.0, 3.0])
        y = torch.tensor([1.01, 2.01, 3.01])
        self.assertTrue(torch.allclose(x, y, rtol=0, atol=0.02))
        self.assertTrue(torch.allclose(x, y, rtol=0.01, atol=0.0))
        self.assertFalse(torch.allclose(x, y))
        self.assertTrue(torch.allclose(torch.tensor([0.0]), torch.tensor([1e-8])))
        x = torch.tensor([2.0, 3.0, nan])
        y = torch.tensor([2.01, 3.01, nan])
        self.assertFalse(torch.allclose(x, y, rtol=1e-2))
        self.assertTrue(torch.allclose(x, y, rtol=1e-2, equal_nan=True))
        self.assertFalse(torch.allclose(x, y, rtol=1e-3, equal_nan=True))
        inf_t = torch.tensor([inf])
        self.assertTrue(torch.allclose(inf_t, inf_t))
        self.assertTrue(torch.allclose(-inf_t, -inf_t))
        self.assertFalse(torch.allclose(inf_t, -inf_t))
        self.assertFalse(torch.allclose(inf_t, torch.tensor([1e20])))
        self.assertFalse(torch.allclose(-inf_t, torch.tensor([-1e20])))

    def test_linear_algebra_scalar_raises(self):
        m = torch.randn(5, 5)
        v = torch.randn(5)
        s = torch.tensor(7)
        self.assertRaises(RuntimeError, lambda: torch.mv(m, s))
        self.assertRaises(RuntimeError, lambda: torch.addmv(v, m, s))
        self.assertRaises(RuntimeError, lambda: torch.ger(v, s))
        self.assertRaises(RuntimeError, lambda: torch.ger(s, v))
        self.assertRaises(RuntimeError, lambda: torch.addr(m, v, s))
        self.assertRaises(RuntimeError, lambda: torch.addr(m, s, v))

    def _test_math(self, torchfn, mathfn, input=None, test_expand=False):
        if input is None:
            input = []
            input.append(list(range(-5, 5)))
            input.append([0 for x in range(-5, 5)])
            input.append([x + 1e-6 for x in range(-5, 5)])
            # Some vectorized implementations don't support large ranges
            input.append([x + 1e10 for x in range(-5, 5)])
            input.append([x - 1e10 for x in range(-5, 5)])
            input.append(torch.randn(10).tolist())
            input.append((torch.randn(10) + 1e6).tolist())
            input.append([math.pi * (x / 2) for x in range(-5, 5)])

        def compare_reference(input, dtype):
            input = torch.tensor(input, dtype=dtype)
            res1 = torchfn(input.clone())
            res2 = input.clone().apply_(mathfn)
            torch.testing.assert_allclose(res1, res2)

        # compare against the reference math function
        compare_reference(input, torch.double)
        compare_reference(input, torch.float)

        def check_non_contiguous(shape, dtype):
            contig = torch.randn(shape, dtype=dtype)
            non_contig = torch.empty(shape + (2,), dtype=dtype)[..., 0]
            non_contig.copy_(contig)
            self.assertFalse(non_contig.is_contiguous())
            self.assertEqual(torchfn(contig), torchfn(non_contig), 'non-contiguous')

        # compare application against contiguous vs. non-contiguous
        check_non_contiguous((5, 7), torch.double)
        check_non_contiguous((1024,), torch.double)
        check_non_contiguous((5, 7), torch.float)
        check_non_contiguous((1024,), torch.float)

        def check_non_contiguous_index(dtype):
            contig = torch.randn((2, 2, 1, 2), dtype=dtype)
            non_contig = contig[:, 1, ...]
            contig = non_contig.clone()
            self.assertFalse(non_contig.is_contiguous())
            self.assertEqual(torchfn(contig), torchfn(non_contig), 'non-contiguous index')

        check_non_contiguous_index(torch.float)
        check_non_contiguous_index(torch.double)

        def check_non_contiguous_expand(shape, dtype):
            contig = torch.randn(shape, dtype=dtype)
            non_contig = contig.clone().expand(3, -1, -1)
            self.assertFalse(non_contig.is_contiguous())
            contig = torchfn(contig)
            non_contig = torchfn(non_contig)
            for i in range(3):
                self.assertEqual(contig, non_contig[i], 'non-contiguous expand[' + str(i) + ']')

        # Expand is not defined for in-place operations
        if test_expand:
            # The size 1 case is special as it leads to 0 stride and needs to persists
            check_non_contiguous_expand((1, 3), torch.double)
            check_non_contiguous_expand((1, 7), torch.double)
            check_non_contiguous_expand((5, 7), torch.float)

        # If size(dim) == 1, stride(dim) is not defined.
        # The code needs to be able to handle this
        def check_contiguous_size1(dtype):
            contig = torch.randn((5, 100), dtype=dtype)
            contig = contig[:1, :50]
            contig2 = torch.empty(contig.size(), dtype=dtype)
            contig2.copy_(contig)
            self.assertTrue(contig.is_contiguous())
            self.assertTrue(contig2.is_contiguous())
            self.assertEqual(torchfn(contig), torchfn(contig2), 'contiguous size1')

        check_contiguous_size1(torch.double)
        check_contiguous_size1(torch.float)

        def check_contiguous_size1_largedim(dtype):
            contig = torch.randn((5, 2, 3, 1, 4, 5, 3, 2, 1, 2, 3, 4), dtype=dtype)
            contig = contig[:1, :, :, :, :, :, :, :, :, :, :, :]
            contig2 = torch.empty(contig.size(), dtype=dtype)
            contig2.copy_(contig)
            self.assertTrue(contig.is_contiguous())
            self.assertTrue(contig2.is_contiguous())
            self.assertEqual(torchfn(contig), torchfn(contig2), 'contiguous size1')

        check_contiguous_size1_largedim(torch.double)
        check_contiguous_size1_largedim(torch.float)

        def check_large(dtype):
            input = torch.randn(1024, 512, dtype=dtype)
            actual = torchfn(input)
            expected = torch.stack([torchfn(slice) for slice in input])
            self.assertEqual(actual, expected, 'large')

        # compare large tensor vs. repeated small applications to expose
        # possible parallelism bugs.
        check_large(torch.double)
        check_large(torch.float)

    def __test_math_by_name(self, function_name, mathfn, selffn):
        mathfn = getattr(math, mathfn)
        if selffn:
            def torchfn(x):
                return getattr(x, function_name)()
        else:
            torchfn = getattr(torch, function_name)
        self._test_math(torchfn, mathfn, test_expand=(not selffn))

    def _test_math_by_name(self, function_name, test_self=True):
        if test_self:
            self.__test_math_by_name(function_name + "_", function_name, True)
        self.__test_math_by_name(function_name, function_name, False)

    def test_sin(self):
        self._test_math_by_name('sin')

    def test_sinh(self):
        def sinh(x):
            try:
                return math.sinh(x)
            except OverflowError:
                return inf if x > 0 else -inf
        self._test_math(torch.sinh, sinh)

    def test_lgamma(self):
        def lgamma(x):
            if x <= 0 and x == int(x):
                return inf
            return math.lgamma(x)
        self._test_math(torch.lgamma, lgamma)

    @unittest.skipIf(not TEST_SCIPY, "Scipy not found")
    def test_mvlgamma(self):
        from scipy.special import multigammaln
        for d in range(1, 5):
            input = torch.empty(10).uniform_(d, 10)
            res_torch = torch.mvlgamma(input, d)
            res_scipy = multigammaln(input.numpy(), d)
            self.assertEqual(res_torch.numpy(), res_scipy)

    def test_mvlgamma_argcheck(self):
        def run_test(d):
            input = torch.linspace((d - 2) / 2, 10, 10)
            torch.mvlgamma(input, d)

        with self.assertRaisesRegex(RuntimeError, "Condition for computing multivariate log-gamma not met"):
            run_test(3)

    def _digamma_input(self, test_poles=True):
        input = []
        input.append((torch.randn(10).abs() + 1e-4).tolist())
        input.append((torch.randn(10).abs() + 1e6).tolist())
        zeros = torch.linspace(-9.5, -0.5, 10)
        input.append(zeros.tolist())
        input.append((zeros - 0.49).tolist())
        input.append((zeros + 0.49).tolist())
        input.append((zeros + (torch.rand(10) * 0.99) - 0.5).tolist())

        if test_poles:
            input.append([-0.999999994, -1.999999994, -2.0000000111,
                          -100.99999994, -1931.99999994, 0.000000111,
                          -0.000000111, 0, -2, -329])
        return input

    @unittest.skipIf(not TEST_SCIPY, "Scipy not found")
    def test_digamma(self):
        from scipy.special import digamma

        # scipy 1.1.0 changed when it returns +/-inf vs. NaN
        def torch_digamma_without_inf(inp):
            res = torch.digamma(inp)
            res[(res == -inf) | (res == inf)] = nan
            return res

        def scipy_digamma_without_inf(inp):
            res = digamma(inp)
            if np.isscalar(res):
                return res if np.isfinite(res) else nan
            res[np.isinf(res)] = nan
            return res

        self._test_math(torch_digamma_without_inf, scipy_digamma_without_inf, self._digamma_input())

    @unittest.skipIf(not TEST_SCIPY, "Scipy not found")
    def test_polygamma(self):
        from scipy.special import polygamma
        for n in [0, 1]:
            self._test_math(lambda x: torch.polygamma(n, x),
                            lambda x: polygamma(n, x).item(),
                            self._digamma_input(test_poles=False))

    def test_asin(self):
        self._test_math(torch.asin, lambda x: math.asin(x) if abs(x) <= 1 else nan)

    def test_cos(self):
        self._test_math_by_name('cos')

    def test_cosh(self):
        def cosh(x):
            try:
                return math.cosh(x)
            except OverflowError:
                # Return inf on overflow.
                # See http://en.cppreference.com/w/cpp/numeric/math/cosh
                return inf
        self._test_math(torch.cosh, cosh)

    def test_acos(self):
        self._test_math(torch.acos, lambda x: math.acos(x) if abs(x) <= 1 else nan)

    def test_tan(self):
        self._test_math_by_name('tan')

    def test_tanh(self):
        self._test_math_by_name('tanh')

    def test_atan(self):
        self._test_math_by_name('atan')

    def test_log(self):
        def log(x):
            if x == 0:
                return -inf
            elif x < 0:
                return nan
            return math.log(x)
        self._test_math(torch.log, log)

    def test_log10(self):
        def log10(x):
            if x == 0:
                return -inf
            elif x < 0:
                return nan
            return math.log10(x)
        self._test_math(torch.log10, log10)

    def test_log1p(self):
        def log1p(x):
            if x == -1:
                return -inf
            elif x < -1:
                return nan
            return math.log1p(x)
        self._test_math(torch.log1p, log1p)

    def test_log2(self):
        def log2(x):
            if x == 0:
                return -inf
            elif x < 0:
                return nan
            try:
                return math.log2(x)
            except AttributeError:
                return math.log(x, 2)
        self._test_math(torch.log2, log2)

    def test_sqrt(self):
        self._test_math(torch.sqrt, lambda x: math.sqrt(x) if x >= 0 else nan)

    def test_erf(self):
        self._test_math_by_name('erf')

    def test_erfc(self):
        self._test_math_by_name('erfc')

    def test_erfinv(self):
        def checkType(tensor):
            inputValues = torch.randn(4, 4, out=tensor()).clamp(-2., 2.)
            self.assertEqual(tensor(inputValues).erf().erfinv(), tensor(inputValues))
            # test inf
            self.assertTrue(torch.equal(tensor([-1, 1]).erfinv(), tensor([-inf, inf])))
            # test nan
            self.assertEqual(tensor([-2, 2]).erfinv(), tensor([nan, nan]))

        checkType(torch.FloatTensor)
        checkType(torch.DoubleTensor)

    def test_exp(self):
        def exp(x):
            try:
                return math.exp(x)
            except OverflowError:
                return inf
        self._test_math(torch.exp, exp)

    @slowTest
    def test_exp_slow(self):
        # Test for https://github.com/pytorch/pytorch/issues/17271
        # This is pretty slow on my Macbook but it only takes a few
        # seconds on a beefy Xeon server
        a = torch.exp(torch.ones(2 ** 31, dtype=torch.float32))
        b = torch.exp(torch.ones(1, dtype=torch.float32))
        self.assertEqual(a, b.expand(2 ** 31))

    def test_expm1(self):
        def expm1(x):
            try:
                return math.expm1(x)
            except OverflowError:
                return inf
        self._test_math(torch.expm1, expm1)

    def test_floor(self):
        self._test_math_by_name('floor')

    def test_ceil(self):
        self._test_math_by_name('ceil')

    @unittest.skipIf(not torch.cuda.is_available(), 'no CUDA')
    def test_ceil_out_cpu_cuda(self):
        a = torch.randn(1)
        b = torch.randn(1, device="cuda")
        self.assertRaises(RuntimeError, lambda: torch.ceil(a, out=b))

    def test_rsqrt(self):
        def rsqrt(x):
            if x == 0:
                return inf
            elif x < 0:
                return nan
            return 1.0 / math.sqrt(x)

        self._test_math(torch.rsqrt, rsqrt)

    def test_sigmoid(self):
        # TODO: why not simulate math.sigmoid like with rsqrt?
        inputValues = [-1000, -1, 0, 0.5, 1, 2, 1000]
        expectedOutput = [0.0000, 0.2689, 0.5, 0.6225, 0.7311, 0.8808, 1.000]
        precision_4dps = 0.0002

        def checkType(tensor):
            self.assertEqual(tensor(inputValues).sigmoid(), tensor(expectedOutput), precision_4dps)

        checkType(torch.FloatTensor)
        checkType(torch.DoubleTensor)

    def test_frac(self):
        self._test_math(torch.frac, lambda x: math.fmod(x, 1))

    def test_trunc(self):
        self._test_math(torch.trunc, lambda x: x - math.fmod(x, 1))

    def test_round(self):
        self._test_math(torch.round, round)

    def test_has_storage(self):
        self.assertIsNotNone(torch.Tensor().storage())
        self.assertIsNotNone(torch.Tensor(0).storage())
        self.assertIsNotNone(torch.Tensor([]).storage())
        self.assertIsNotNone(torch.Tensor().clone().storage())
        self.assertIsNotNone(torch.Tensor([0, 0, 0]).nonzero().storage())
        self.assertIsNotNone(torch.Tensor().new().storage())

    @unittest.skipIf(not TEST_NUMPY, "Numpy not found")
    def test_has_storage_numpy(self):
        for dtype in [np.float32, np.float64, np.int64,
                      np.int32, np.int16, np.uint8]:
            arr = np.array([1], dtype=dtype)
            self.assertIsNotNone(torch.FloatTensor(arr).storage())
            self.assertIsNotNone(torch.DoubleTensor(arr).storage())
            self.assertIsNotNone(torch.IntTensor(arr).storage())
            self.assertIsNotNone(torch.LongTensor(arr).storage())
            self.assertIsNotNone(torch.ByteTensor(arr).storage())
            if torch.cuda.is_available():
                self.assertIsNotNone(torch.cuda.FloatTensor(arr).storage())
                self.assertIsNotNone(torch.cuda.DoubleTensor(arr).storage())
                self.assertIsNotNone(torch.cuda.IntTensor(arr).storage())
                self.assertIsNotNone(torch.cuda.LongTensor(arr).storage())
                self.assertIsNotNone(torch.cuda.ByteTensor(arr).storage())

    def _testSelection(self, torchfn, mathfn):
        # contiguous
        m1 = torch.randn(100, 100)
        res1 = torchfn(m1)
        res2 = m1[0, 0]
        for i, j in iter_indices(m1):
            res2 = mathfn(res2, m1[i, j])
        self.assertEqual(res1, res2)

        # non-contiguous
        m1 = torch.randn(10, 10, 10)
        m2 = m1[:, 4]
        res1 = torchfn(m2)
        res2 = m2[0, 0]
        for i, j in iter_indices(m2):
            res2 = mathfn(res2, m2[i][j])
        self.assertEqual(res1, res2)

        # with indices
        m1 = torch.randn(100, 100)
        res1val, res1ind = torchfn(m1, 1, False)
        res2val = m1[:, 0:1].clone().squeeze()
        res2ind = res1ind.clone().fill_(0)
        for i, j in iter_indices(m1):
            if mathfn(res2val[i], m1[i, j]) != res2val[i]:
                res2val[i] = m1[i, j]
                res2ind[i] = j

        maxerr = 0
        for i in range(res1val.size(0)):
            maxerr = max(maxerr, abs(res1val[i] - res2val[i]))
            self.assertEqual(res1ind[i], res2ind[i])
        self.assertLessEqual(abs(maxerr), 1e-5)

        # NaNs
        for index in (0, 4, 99):
            m1 = torch.randn(100)
            m1[index] = nan
            res1val, res1ind = torch.max(m1, 0)
            self.assertTrue(math.isnan(res1val))
            self.assertEqual(res1ind, index)
            res1val = torchfn(m1)
            self.assertTrue(math.isnan(res1val))

    def test_max(self):
        self._testSelection(torch.max, max)

    @staticmethod
    def _test_max_with_inf(self, dtypes=(torch.float, torch.double), device='cpu'):
        for dtype in dtypes:
            a = torch.tensor([[-inf, -inf, inf, 3], [inf, inf, -inf, -1]], dtype=dtype, device=device)
            self.assertTrue(torch.all(torch.max(a, dim=1)[0] == inf).item())
            self.assertTrue(torch.max(a).item() == inf)

    def test_max_with_inf(self):
        self._test_max_with_inf(self)

    def test_min(self):
        self._testSelection(torch.min, min)

    @staticmethod
    def _test_min_with_inf(self, dtypes=(torch.float, torch.double), device='cpu'):
        for dtype in dtypes:
            a = torch.tensor([[-inf, -inf, inf, 3], [inf, inf, -inf, -1]], dtype=dtype, device=device)
            self.assertTrue(torch.all(torch.min(a, dim=1)[0] == (-inf)).item())
            self.assertTrue(torch.min(a).item() == -inf)

    def test_min_with_inf(self):
        self._test_min_with_inf(self)

    @staticmethod
    def _test_norm(self, device):
        # full reduction
        x = torch.randn(25, device=device)
        xn = x.cpu().numpy()
        for p in [0, 1, 2, 3, 4, inf, -inf]:
            res = x.norm(p).item()
            expected = np.linalg.norm(xn, p)
            self.assertEqual(res, expected, "full reduction failed for {}-norm".format(p))

        # one dimension
        x = torch.randn(25, 25, device=device)
        xn = x.cpu().numpy()
        for p in [0, 1, 2, 3, 4, inf, -inf]:
            res = x.norm(p, 1).cpu().numpy()
            expected = np.linalg.norm(xn, p, 1)
            self.assertEqual(res.shape, expected.shape)
            self.assertTrue(np.allclose(res, expected), "dim reduction failed for {}-norm".format(p))

        # matrix norm
        for p in ['fro', 'nuc']:
            res = x.norm(p).cpu().numpy()
            expected = np.linalg.norm(xn, p)
            self.assertEqual(res.shape, expected.shape)
            self.assertTrue(np.allclose(res, expected), "dim reduction failed for {}-norm".format(p))

        # larger tensor sanity check
        self.assertEqual(2 * torch.norm(torch.ones(10000)), torch.norm(torch.ones(40000)))

    @unittest.skipIf(not TEST_NUMPY, "Numpy not found")
    @skipIfNoLapack
    def test_norm(self):
        self._test_norm(self, device='cpu')

    @staticmethod
    def _test_dist(self, device):
        def run_test(x, y):
            for p in [0, 1, 2, 3, 4, inf, -inf]:
                dist_xy = torch.dist(x, y, p)
                dist_xy_norm = torch.norm(x - y, p)
                self.assertEqual(dist_xy, dist_xy_norm)

        run_test(torch.randn(5, device=device), torch.randn(5, device=device))

        x = torch.zeros(3, device=device)
        y = torch.zeros(3, device=device)
        y[1] = 1.
        run_test(x, y)

    def test_dist(self):
        self._test_dist(self, device='cpu')

    def test_dim_reduction_uint8_overflow(self):
        example = [[-1, 2, 1], [5, 3, 6]]
        x = torch.tensor(example, dtype=torch.uint8)
        self.assertEqual(x.sum(dtype=torch.uint8).item(), 16)
        self.assertEqual(x.sum(0, dtype=torch.uint8), torch.FloatTensor([4, 5, 7]))
        self.assertEqual(x.sum(1, dtype=torch.uint8), torch.FloatTensor([2, 14]))
        y = torch.tensor(example, dtype=torch.uint8)
        torch.sum(x, 0, out=y)
        self.assertEqual(x.sum(0, dtype=torch.uint8), y)

    @staticmethod
    def _test_dim_reduction(self, cast):
        example = [[-1, 2, 1], [5, 3, 6]]

        types = [torch.double,
                 torch.float,
                 torch.int64,
                 torch.int32,
                 torch.int16]

        # This won't test for 256bit instructions, since we usually
        # only work on 1 cacheline (1024bit) at a time and these
        # examples aren't big enough to trigger that.
        for dtype in types:
            x = cast(torch.tensor(example, dtype=dtype))
            self.assertEqual(x.sum().item(), 16)
            self.assertEqual(x.sum(0), torch.FloatTensor([4, 5, 7]))
            self.assertEqual(x.sum(1), torch.FloatTensor([2, 14]))
            y = cast(torch.tensor(example, dtype=dtype))
            torch.sum(x, 0, out=y)
            self.assertEqual(x.sum(0), y)

        # Mean not supported for Int types
        for dtype in types[:2]:
            x = cast(torch.tensor(example, dtype=dtype))
            self.assertEqual(x.mean().item(), 16.0 / 6)
            self.assertEqual(x.mean(0), torch.FloatTensor([2.0, 2.5, 7.0 / 2]))
            self.assertEqual(x.mean(1), torch.FloatTensor([2.0 / 3, 14.0 / 3]))
            self.assertEqual(x.mean(), x.mean((0, 1)))

        for dtype in types:
            x = cast(torch.tensor(example, dtype=dtype))
            self.assertEqual(x.prod().item(), -180)
            self.assertEqual(x.prod(0), torch.FloatTensor([-5, 6, 6]))
            self.assertEqual(x.prod(1), torch.FloatTensor([-2, 90]))

        for dtype in types:
            x = cast(torch.tensor(example, dtype=dtype))
            self.assertEqual(x.max().item(), 6)
            self.assertEqual(x.max(0), (torch.FloatTensor([5, 3, 6]), torch.FloatTensor([1, 1, 1])))
            self.assertEqual(x.max(1), (torch.FloatTensor([2, 6]), torch.FloatTensor([1, 2])))

        for dtype in types:
            x = cast(torch.tensor(example, dtype=dtype))
            self.assertEqual(x.min().item(), -1)
            self.assertEqual(x.min(0), (torch.FloatTensor([-1, 2, 1]), torch.FloatTensor([0, 0, 0])))
            self.assertEqual(x.min(1), (torch.FloatTensor([-1, 3]), torch.FloatTensor([0, 1])))

        for dtype in types:
            x = cast(torch.tensor(example, dtype=dtype))
            self.assertEqual(x.argmax().item(), 5)
            self.assertEqual(x.argmax(dim=None).item(), 5)
            self.assertEqual(x.argmax(dim=0), torch.FloatTensor([1, 1, 1]))
            self.assertEqual(x.argmax(dim=1), torch.FloatTensor([1, 2]))
            self.assertEqual(x.argmax(dim=0, keepdim=True), torch.FloatTensor([[1, 1, 1]]))
            # test that non-contiguous tensors work
            self.assertEqual(x[:, :2].argmax().item(), 2)

        for dtype in types:
            x = cast(torch.tensor(example, dtype=dtype))
            self.assertEqual(x.argmin().item(), 0)
            self.assertEqual(x.argmin(dim=None).item(), 0)
            self.assertEqual(x.argmin(dim=0), torch.FloatTensor([0, 0, 0]))
            self.assertEqual(x.argmin(dim=1), torch.FloatTensor([0, 1]))
            self.assertEqual(x.argmin(dim=1, keepdim=True), torch.FloatTensor([[0], [1]]))
            # test that non-contiguous tensors work
            self.assertEqual(x[:, :2].argmin().item(), 0)

        dim_red_fns = [
            "mean", "median", "mode", "norm", "prod",
            "std", "sum", "var", "max", "min"]

        def normfn_attr(t, dim, keepdim=False, out=None):
            attr = torch.norm
            return attr(t, 2, dim, keepdim, out=out)

        for fn_name in dim_red_fns:
            fn_attr = getattr(torch, fn_name) if fn_name != "norm" else normfn_attr

            def fn(x, dim, keepdim=False, out=None):
                ans = fn_attr(x, dim, keepdim=keepdim, out=out)
                return ans if not istuple(ans) else ans[0]

            def fn_tuple(x, dim, keepdim=False, out=None):
                return fn_attr(x, dim, keepdim=keepdim, out=out)

            def test_multidim(x, dim):
                self.assertEqual(fn(x, dim).unsqueeze(dim), fn(x, dim, keepdim=True))
                self.assertEqual(x.ndimension() - 1, fn(x, dim).ndimension())
                self.assertEqual(x.ndimension(), fn(x, dim, keepdim=True).ndimension())

            # general case
            x = cast(torch.randn(3, 4, 5))
            dim = random.randint(0, 2)
            test_multidim(x, dim)

            # check 1-d behavior
            x = cast(torch.randn(1))
            dim = 0
            self.assertEqual(fn(x, dim).shape, ())
            self.assertEqual(fn(x, dim, keepdim=True).shape, (1,))

            # check reducing of a singleton dimension
            dims = [3, 4, 5]
            singleton_dim = random.randint(0, 2)
            dims[singleton_dim] = 1
            x = cast(torch.randn(dims))
            test_multidim(x, singleton_dim)

            # check reducing with output kwargs
            if fn_name in ['median', 'mode', 'max', 'min']:
                y = cast(torch.randn(5, 3))
                values = cast(torch.randn(5, 3))
                indices = cast(torch.zeros(5, 3).long() - 1)
                fn_tuple(y, 1, keepdim=False, out=(values[:, 1], indices[:, 1]))
                values_expected, indices_expected = fn_tuple(y, 1, keepdim=False)
                self.assertEqual(values[:, 1], values_expected,
                                 '{} values with out= kwarg'.format(fn_name))
                self.assertEqual(indices[:, 1], indices_expected,
                                 '{} indices with out= kwarg'.format(fn_name))
                continue

            x = cast(torch.randn(5, 3))
            y = cast(torch.randn(5, 3))
            fn(y, 1, keepdim=False, out=x[:, 1])
            expected = fn(y, 1, keepdim=False)
            self.assertEqual(x[:, 1], expected, '{} with out= kwarg'.format(fn_name))

    def test_dim_reduction(self):
        self._test_dim_reduction(self, lambda t: t)

    def test_reduction_empty(self):
        fns_to_test = [
            # name, function, identity
            ('max', torch.max, None),
            ('kthvalue', lambda *args, **kwargs: torch.kthvalue(*args, k=1, **kwargs), None),
            ('argmax', torch.argmax, None),
            ('min', torch.min, None),
            ('argmin', torch.argmin, None),
            ('mode', torch.mode, None),
            ('median', torch.median, None),

            ('prod', torch.prod, 1),
            ('sum', torch.sum, 0),
            ('norm', torch.norm, 0),
            ('mean', torch.mean, nan),
            ('var', torch.var, nan),
            ('std', torch.std, nan),
            ('logsumexp', torch.logsumexp, -inf),
        ]

        shape = (2, 0, 4)
        for device in torch.testing.get_all_device_types():
            x = torch.randn(shape, device=device)

            for item in fns_to_test:
                name, fn, identity = item
                if identity is None:
                    ident_err = 'does not have an identity'
                    self.assertRaisesRegex(RuntimeError, ident_err, lambda: fn(x, dim=2))
                    self.assertRaisesRegex(RuntimeError, ident_err, lambda: fn(x, dim=2, keepdim=True))
                    self.assertRaisesRegex(RuntimeError, ident_err, lambda: fn(x, dim=1))
                    self.assertRaisesRegex(RuntimeError, ident_err, lambda: fn(x, dim=1, keepdim=True))
                else:
                    self.assertEqual(torch.empty((2, 0), device=device), fn(x, dim=2))
                    self.assertEqual(torch.empty((2, 0, 1), device=device), fn(x, dim=2, keepdim=True))
                    # assertEqual doesn't work with inf, -inf, nan and two tensors.
                    check = (torch.testing.assert_allclose if math.isnan(identity) or math.isinf(identity) else
                             self.assertEqual)
                    check(torch.full((2, 4), identity, device=device), fn(x, dim=1))
                    check(torch.full((2, 1, 4), identity, device=device), fn(x, dim=1, keepdim=True))
                    try:
                        check(torch.full((), identity, device=device), fn(x))
                    except TypeError as err:
                        # ignore if there is no allreduce.
                        self.assertTrue('required positional arguments: "dim"' in str(err))

            # any
            xb = x.to(torch.uint8)
            yb = x.to(torch.uint8)
            self.assertEqual((2, 0), xb.any(2).shape)
            self.assertEqual((2, 0, 1), xb.any(2, keepdim=True).shape)
            self.assertEqual(torch.zeros((2, 4), device=device), xb.any(1))
            self.assertEqual(torch.zeros((2, 1, 4), device=device), xb.any(1, keepdim=True))
            self.assertEqual(torch.zeros((), device=device), xb.any())

            # all
            self.assertEqual((2, 0), xb.all(2).shape)
            self.assertEqual((2, 0, 1), xb.all(2, keepdim=True).shape)
            self.assertEqual(torch.ones((2, 4), device=device), xb.all(1))
            self.assertEqual(torch.ones((2, 1, 4), device=device), xb.all(1, keepdim=True))
            self.assertEqual(torch.ones((), device=device), xb.all())

    def test_pairwise_distance_empty(self):
        for device in torch.testing.get_all_device_types():
            shape = (2, 0)
            x = torch.randn(shape, device=device)
            y = torch.randn(shape, device=device)

            self.assertEqual(torch.zeros(2, device=device), torch.pairwise_distance(x, y))
            self.assertEqual(torch.zeros((2, 1), device=device), torch.pairwise_distance(x, y, keepdim=True))

            shape = (0, 2)
            x = torch.randn(shape, device=device)
            y = torch.randn(shape, device=device)
            self.assertEqual(torch.zeros(0, device=device), torch.pairwise_distance(x, y))
            self.assertEqual(torch.zeros((0, 1), device=device), torch.pairwise_distance(x, y, keepdim=True))

    def test_pdist_empty(self):
        for device in torch.testing.get_all_device_types():
            shape = (0, 2)
            x = torch.randn(shape, device=device)
            self.assertEqual(torch.empty(0, device=device), torch.pdist(x))

            shape = (1, 2)
            x = torch.randn(shape, device=device)
            self.assertEqual(torch.empty(0, device=device), torch.pdist(x))

            shape = (3, 0)
            x = torch.randn(shape, device=device)
            self.assertEqual(torch.zeros(3, device=device), torch.pdist(x))

    def test_pdist_norm(self):
        def test_pdist_single(shape, device, p, dtype, trans):
            x = torch.randn(shape, dtype=dtype, device=device)
            if trans:
                x.transpose_(-2, -1)
            actual = torch.pdist(x, p=p)
            expected = brute_pdist(x, p=p)
            self.assertEqual(expected.shape, actual.shape)
            self.assertTrue(torch.allclose(expected, actual))

        for device in torch.testing.get_all_device_types():
            for shape in [(4, 5), (3, 2), (2, 1)]:
                for p in [0, 1, 2, 3, 1.5, 2.5, float('inf')]:
                    for trans in [False, True]:
                        for dtype in [torch.float32, torch.float64]:
                            test_pdist_single(shape, device, p, dtype, trans)

            # do a simplified comparison with big inputs, see:
            # https://github.com/pytorch/pytorch/issues/15511
            for dtype in [torch.float32, torch.float64]:
                test_pdist_single((1000, 2), device, 2, dtype, False)

    def test_cdist_empty(self):
        for device in torch.testing.get_all_device_types():
            x = torch.randn((0, 5), device=device)
            y = torch.randn((4, 5), device=device)
            self.assertEqual(torch.empty(0, 4, device=device), torch.cdist(x, y))

            x = torch.randn((2, 5), device=device)
            y = torch.randn((0, 5), device=device)
            self.assertEqual(torch.empty(2, 0, device=device), torch.cdist(x, y))

            x = torch.randn((2, 0), device=device)
            y = torch.randn((3, 0), device=device)
            self.assertEqual(torch.zeros(2, 3, device=device), torch.cdist(x, y))

            x = torch.randn((2, 0), device=device)
            y = torch.randn((0, 0), device=device)
            self.assertEqual(torch.empty(2, 0, device=device), torch.cdist(x, y))

    def test_cdist_norm(self):
        for device in torch.testing.get_all_device_types():
            for r1 in [3, 4, 5, 6]:
                for m in [2, 3, 4, 10]:
                    for r2 in [4, 6, 7, 8]:
                        for p in [0, 1, 2, 3, 1.5, 2.5, float('inf')]:
                            x = torch.randn(r1, m, device=device)
                            y = torch.randn(r2, m, device=device)
                            actual = torch.cdist(x, y, p=p)
                            expected = brute_cdist(x, y, p=p)
                            self.assertTrue(torch.allclose(expected, actual))

    def test_cdist_large(self):
        for device in torch.testing.get_all_device_types():
            x = torch.randn(1000, 10, device=device)
            y = torch.randn(1000, 10, device=device)
            actual = torch.cdist(x, y, p=2)
            expected = brute_cdist(x, y, p=2)
            self.assertTrue(torch.allclose(expected, actual))

    def test_cdist_non_contiguous(self):
        for device in torch.testing.get_all_device_types():
            x = torch.randn(5, 7, device=device).t()
            y = torch.randn(5, 3, device=device).t()
            actual = torch.cdist(x, y, p=2)
            expected = brute_cdist(x, y, p=2)
            self.assertFalse(x.is_contiguous())
            self.assertFalse(y.is_contiguous())
            self.assertTrue(torch.allclose(expected, actual))

            x = torch.randn(7, 5, device=device)
            y = torch.randn(5, 3, device=device).t()
            actual = torch.cdist(x, y, p=2)
            expected = brute_cdist(x, y, p=2)
            self.assertTrue(x.is_contiguous())
            self.assertFalse(y.is_contiguous())
            self.assertTrue(torch.allclose(expected, actual))

            x = torch.randn(5, 7, device=device).t()
            y = torch.randn(3, 5, device=device)
            actual = torch.cdist(x, y, p=2)
            expected = brute_cdist(x, y, p=2)
            self.assertFalse(x.is_contiguous())
            self.assertTrue(y.is_contiguous())
            self.assertTrue(torch.allclose(expected, actual))

    @unittest.skipIf(not TEST_SCIPY, "Scipy not found")
    def test_logsumexp(self):
        from scipy.special import logsumexp
        a = torch.randn(5, 4)
        a[0, 0] = inf
        a[1, :] = -inf
        actual = a.logsumexp(1)
        expected = logsumexp(a.numpy(), 1)
        self.assertEqual(expected.shape, actual.shape)
        self.assertTrue(np.allclose(expected, actual.numpy()))
        # check that out is actually inplace
        b = torch.zeros(5, 2)
        c = b[:, 0]
        torch.logsumexp(a, 1, out=c)
        self.assertTrue(np.allclose(expected, b[:, 0].numpy()))

    @unittest.skipIf(not TEST_NUMPY, "Numpy not found")
    def test_cpu_parallel(self):
        # To use parallel branches we'll need to compare on tensors
        # that are relatively large. Even if this is run on a single
        # core machine these tests will still give you signal on
        # the correctness

        def _run_test(size):
            for dim in range(len(size) + 1):
                nv = np.round(np.random.rand(*size))  # 0s and 1s
                tv = torch.from_numpy(nv)
                # Parallelisim is only used if numel is
                # larger than grainsize defined in Parallel.h
                self.assertTrue(tv.numel() > 32768)
                if dim == len(size):
                    nvs = nv.sum()
                    tvs = tv.sum()
                else:
                    nvs = nv.sum(dim)
                    tvs = tv.sum(dim)
                diff = np.abs(nvs - tvs.numpy()).sum()
                self.assertEqual(diff, 0)

        _run_test([2, 3, 3, 3, 3, 2, 2, 3, 2, 3, 2, 3, 3])
        _run_test([4, 4, 4, 4, 4, 4, 4, 4, 4, 4])
        _run_test([1, 32 * 8 * 32 * 8])
        _run_test([1, 32770])

    def _testCSelection(self, torchfn, mathfn):
        # Two tensors
        size = (100, 100)
        a = torch.rand(*size)
        b = torch.rand(*size)
        c = torchfn(a, b)
        expected_c = torch.zeros(*size)
        expected_c.map2_(a, b, lambda _, a, b: mathfn(a, b))
        self.assertEqual(expected_c, c, 0)

    def test_max_elementwise(self):
        self._testCSelection(torch.max, max)

    def test_min_elementwise(self):
        self._testCSelection(torch.min, min)

    @staticmethod
    def _test_lerp(self, cast):
        start_end_shapes = [(), (5,), (5, 5), (5, 5, 5)]
        for shapes in product(start_end_shapes, start_end_shapes):
            start = cast(torch.randn(shapes[0]))
            end = cast(torch.randn(shapes[1]))

            # Tensor weights
            for weight in [cast(torch.randn(shapes[0])), random.random()]:
                actual = torch.lerp(start, end, weight)
                actual_method = start.lerp(end, weight)
                self.assertEqual(actual, actual_method)
                actual_out = cast(torch.Tensor())
                torch.lerp(start, end, weight, out=actual_out)
                self.assertEqual(actual, actual_out)
                expected = start + weight * (end - start)
                self.assertEqual(expected, actual)

    def test_lerp(self):
        self._test_lerp(self, lambda t: t)

    def test_all_any(self):
        def test(size):
            x = torch.ones(*size).byte()
            self.assertTrue(x.all())
            self.assertTrue(x.any())

            x[3] = 0
            self.assertFalse(x.all())
            self.assertTrue(x.any())

            x.zero_()
            self.assertFalse(x.all())
            self.assertFalse(x.any())

            x.fill_(2)
            self.assertTrue(x.all())
            self.assertTrue(x.any())

        test((10,))
        test((5, 5))

    def test_all_any_empty(self):
        x = torch.ByteTensor()
        self.assertTrue(x.all())
        self.assertFalse(x.any())

    def test_all_any_with_dim(self):
        def test(x):
            r1 = x.prod(dim=0, keepdim=False).byte()
            r2 = x.all(dim=0, keepdim=False)
            self.assertEqual(r1.shape, r2.shape)
            self.assertTrue((r1 == r2).all())

            r3 = x.sum(dim=1, keepdim=True).clamp(0, 1).byte()
            r4 = x.any(dim=1, keepdim=True)
            self.assertEqual(r3.shape, r4.shape)
            self.assertTrue((r3 == r4).all())

        test(torch.ByteTensor([[0, 0, 0],
                               [0, 0, 1],
                               [0, 1, 1],
                               [1, 1, 1]]))

    @unittest.skipIf(not torch.cuda.is_available(), 'no CUDA')
    def test_all_any_empty_cuda(self):
        x = torch.cuda.ByteTensor()
        self.assertTrue(x.all())
        self.assertFalse(x.any())

    def test_mv(self):
        m1 = torch.randn(100, 100)
        v1 = torch.randn(100)

        res1 = torch.mv(m1, v1)
        res2 = res1.clone().zero_()
        for i, j in iter_indices(m1):
            res2[i] += m1[i][j] * v1[j]

        self.assertEqual(res1, res2)

    def test_add(self):
        # [res] torch.add([res,] tensor1, tensor2)
        m1 = torch.randn(100, 100)
        v1 = torch.randn(100)

        # contiguous
        res1 = torch.add(m1[4], v1)
        res2 = res1.clone().zero_()
        for i in range(m1.size(1)):
            res2[i] = m1[4, i] + v1[i]
        self.assertEqual(res1, res2)

        m1 = torch.randn(100, 100)
        v1 = torch.randn(100)

        # non-contiguous
        res1 = torch.add(m1[:, 4], v1)
        res2 = res1.clone().zero_()
        for i in range(m1.size(0)):
            res2[i] = m1[i, 4] + v1[i]
        self.assertEqual(res1, res2)

        # [res] torch.add([res,] tensor, value)
        m1 = torch.randn(10, 10)

        # contiguous
        res1 = m1.clone()
        res1[3].add_(2)
        res2 = m1.clone()
        for i in range(m1.size(1)):
            res2[3, i] = res2[3, i] + 2
        self.assertEqual(res1, res2)

        # non-contiguous
        m1 = torch.randn(10, 10)
        res1 = m1.clone()
        res1[:, 3].add_(2)
        res2 = m1.clone()
        for i in range(m1.size(0)):
            res2[i, 3] = res2[i, 3] + 2
        self.assertEqual(res1, res2)

        # inter-type
        m1 = torch.randn(10, 10)
        self.assertEqual(m1 + 3, m1 + torch.tensor(3))
        self.assertEqual(3 + m1, torch.tensor(3) + m1)
        one = torch.tensor(1, dtype=torch.uint8)
        self.assertEqual(torch.add(one, 1), 2)
        self.assertEqual(torch.add(one, 1).dtype, torch.uint8)

        # contiguous + non-contiguous
        m1 = torch.randn(10, 10)
        m2 = torch.randn(10, 10).t()
        res = m1 + m2
        self.assertTrue(res.is_contiguous())
        self.assertEqual(res, m1 + m2.contiguous())

        # 1d + empty
        m1 = torch.tensor([1.0], dtype=torch.float)
        m2 = torch.tensor([], dtype=torch.float)
        self.assertEqual(m1 + m2, [])

        # [res] torch.add([res,] tensor1, value, tensor2)

    def test_csub(self):
        # with a tensor
        a = torch.randn(100, 90)
        b = a.clone().normal_()

        res_add = torch.add(a, -1, b)
        res_csub = a.clone()
        res_csub.sub_(b)
        self.assertEqual(res_add, res_csub)

        # with a scalar
        a = torch.randn(100, 100)

        scalar = 123.5
        res_add = torch.add(a, -scalar)
        res_csub = a.clone()
        res_csub.sub_(scalar)
        self.assertEqual(res_add, res_csub)

    @staticmethod
    def _test_neg(self, cast):
        float_types = [torch.DoubleTensor, torch.FloatTensor, torch.LongTensor]
        int_types = [torch.IntTensor, torch.ShortTensor, torch.ByteTensor,
                     torch.CharTensor]

        for t in float_types + int_types:
            if t in float_types:
                a = cast(torch.randn(100, 90).type(t))
            else:
                a = cast(torch.randint(-128, 128, (100, 90), dtype=t.dtype))
            zeros = cast(torch.Tensor().type(t)).resize_as_(a).zero_()

            if t == torch.ByteTensor:
                res_add = torch.add(zeros, a, alpha=255)
            else:
                res_add = torch.add(zeros, a, alpha=-1)
            res_neg = a.clone()
            res_neg.neg_()
            self.assertEqual(res_neg, res_add)

            # test out of place as well
            res_neg_out_place = a.clone().neg()
            self.assertEqual(res_neg_out_place, res_add)

            # test via __neg__ operator
            res_neg_op = -a.clone()
            self.assertEqual(res_neg_op, res_add)

    def test_neg(self):
        self._test_neg(self, lambda t: t)

    def test_threshold(self):
        for dtype in torch.testing.get_all_math_dtypes('cpu'):
            if dtype != torch.uint8 and dtype != torch.float16:
                # 100 is wide enough to use AVX2 instructions for all types
                x = torch.randn(100).sign().to(dtype=dtype)
                y = torch.threshold(x, 0, 0)
                self.assertTrue(y.le(0).any())

    def test_reciprocal(self):
        for dtype in [torch.float, torch.double]:
            a = torch.randn(100, 89, dtype=dtype)
            res_div = 1 / a
            res_reciprocal = a.clone()
            res_reciprocal.reciprocal_()
            self.assertEqual(res_reciprocal, res_div)

    def test_mul(self):
        m1 = torch.randn(10, 10)
        res1 = m1.clone()
        res1[:, 3].mul_(2)
        res2 = m1.clone()
        for i in range(res1.size(0)):
            res2[i, 3] = res2[i, 3] * 2
        self.assertEqual(res1, res2)

    def test_div(self):
        m1 = torch.randn(10, 10)
        res1 = m1.clone()
        res1[:, 3].div_(2)
        res2 = m1.clone()
        for i in range(m1.size(0)):
            res2[i, 3] = res2[i, 3] / 2
        self.assertEqual(res1, res2)

    def test_floordiv(self):
        for dtype in torch.testing.get_all_math_dtypes('cpu'):
            if dtype is torch.float16:
                continue
            x = torch.randn(100).mul(10).to(dtype)
            y = x // 3
            self.assertEqual(y.dtype, x.dtype)
            z = torch.tensor([math.trunc(v.item() / 3.) for v in x], dtype=y.dtype)
            self.assertEqual(y, z)

    def test_rdiv(self):
        for dtype in torch.testing.get_all_math_dtypes('cpu'):
            if dtype is torch.float16:
                continue
            x = torch.rand(100).add(1).mul(4).to(dtype)
            y = 30 / x
            if dtype.is_floating_point:
                z = torch.tensor([30 / v.item() for v in x], dtype=dtype)
            else:
                z = torch.tensor([math.trunc(30. / v.item()) for v in x], dtype=dtype)
            self.assertEqual(y, z)

    def test_fmod(self):
        m1 = torch.Tensor(10, 10).uniform_(-10., 10.)
        res1 = m1.clone()
        q = 2.1
        res1[:, 3].fmod_(q)
        res2 = m1.clone()
        for i in range(m1.size(1)):
            res2[i, 3] = math.fmod(res2[i, 3], q)
        self.assertEqual(res1, res2)

    def test_remainder(self):
        # Check the Floating point case, both tensor and scalar overloads
        for use_item in [True, False]:
            m1 = torch.Tensor(10, 10).uniform_(-10., 10.)
            res1 = m1.clone()
            res2 = m1.clone()
            qs = torch.arange(-5.1, 4.1)
            # Check the case where the divisor is a simple float
            for col_idx, q in enumerate(qs):
                # Reference
                for i in range(m1.size(0)):
                    res2[i, col_idx] = res2[i, col_idx] % q
                # To test
                res1[:, col_idx].remainder_(q if not use_item else q.item())
            self.assertEqual(res1, res2)
            # Check the case where the divisor is a tensor
            res1 = m1.clone()
            res1.remainder_(qs.unsqueeze(0).expand_as(res1))
            self.assertEqual(res1, res2)

        # Check the LongTensor case, both tensor and scalar overloads
        for use_item in [True, False]:
            long_m1 = torch.LongTensor(10, 10).random_(-10, 10)
            long_res1 = long_m1.clone()
            long_res2 = long_m1.clone()
            long_qs = torch.arange(-5, 5)
            long_qs[5] = 5  # Can't handle the divisor=0 case
            for col_idx, long_q in enumerate(long_qs):
                # Reference
                for i in range(long_m1.size(0)):
                    long_res2[i, col_idx] = long_res2[i, col_idx] % long_q
                # To test
                long_res1[:, col_idx].remainder_(long_q if not use_item else long_q.item())
            self.assertEqual(long_res1, long_res2)
            # Divisor is a tensor case
            long_res1 = long_m1.clone()
            long_res1.remainder_(long_qs.unsqueeze(0).expand_as(long_res1))

    @staticmethod
    def _test_remainder_overflow(self, dtype, device):
        # Check Integer Overflows
        x = torch.tensor(23500, dtype=dtype, device=device)
        q = 392486996410368
        self.assertEqual(x % q, x)
        self.assertEqual(-x % q, q - x)
        self.assertEqual(x % -q, x - q)
        self.assertEqual(-x % -q, -x)

    def test_remainder_overflow(self):
        self._test_remainder_overflow(self, dtype=torch.int64, device='cpu')

    def test_mm(self):
        def _test_mm(n, m, p, dtype, genf):
            # helper function
            def matrixmultiply(mat1, mat2):
                n = mat1.size(0)
                m = mat1.size(1)
                p = mat2.size(1)
                res = torch.zeros(n, p, dtype=dtype)
                for i, j in iter_indices(res):
                    res[i, j] = sum(mat1[i, k] * mat2[k, j] for k in range(m))
                return res

            # contiguous case
            mat1 = genf(n, m)
            mat2 = genf(m, p)
            res = torch.mm(mat1, mat2)

            res2 = matrixmultiply(mat1, mat2)
            self.assertEqual(res, res2)

            # non contiguous case 1
            mat1 = genf(n, m)
            mat2 = genf(p, m).t()
            res = torch.mm(mat1, mat2)

            res2 = matrixmultiply(mat1, mat2)
            self.assertEqual(res, res2)

            # non contiguous case 2
            mat1 = genf(m, n).t()
            mat2 = genf(m, p)
            res = torch.mm(mat1, mat2)

            res2 = matrixmultiply(mat1, mat2)
            self.assertEqual(res, res2)

            # non contiguous case 3
            mat1 = genf(m, n).t()
            mat2 = genf(p, m).t()
            res = torch.mm(mat1, mat2)

            res2 = matrixmultiply(mat1, mat2)
            self.assertEqual(res, res2)

            # test with zero stride
            mat1 = genf(n, m)
            mat2 = genf(m, 1).expand(m, p)
            res = torch.mm(mat1, mat2)

            res2 = matrixmultiply(mat1, mat2)
            self.assertEqual(res, res2)

            # explicitly exercise the _out variant in torch.mm().
            # contiguous case
            mat1 = genf(n, m)
            mat2 = genf(m, p)
            res = genf(n, p)
            torch.mm(mat1, mat2, out=res)

            res2 = matrixmultiply(mat1, mat2)
            self.assertEqual(res, res2)

            # explicitly exercise the _out variant in torch.mm().
            # non contiguous case 3
            mat1 = genf(m, n).t()
            mat2 = genf(p, m).t()
            res = genf(n, p)
            torch.mm(mat1, mat2, out=res)

            res2 = matrixmultiply(mat1, mat2)
            self.assertEqual(res, res2)

        for (n, m, p) in [(20, 10, 5), (15, 5, 10), (5, 18, 10)]:
            _test_mm(n, m, p, torch.float32, lambda x, y: torch.randn(x, y, dtype=torch.float32))
            _test_mm(n, m, p, torch.float64, lambda x, y: torch.randn(x, y, dtype=torch.float64))
            _test_mm(n, m, p, torch.int32, lambda x, y: torch.randint(0, 100, (x, y), dtype=torch.int32))
            _test_mm(n, m, p, torch.int64, lambda x, y: torch.randint(0, 100, (x, y), dtype=torch.int64))

    @staticmethod
    def _test_lu(self, cast):
        from common_utils import random_fullrank_matrix_distinct_singular_value as fullrank

        def run_test(matrix_size, batches, cast):
            a = cast(fullrank(matrix_size, *batches))
            a_LU_info, pivots_info, info_ = a.lu(get_infos=True)
            self.assertEqual(a_LU_info.size(), torch.Size(batches + (matrix_size, matrix_size)))
            self.assertEqual(pivots_info.size(), torch.Size(batches + (matrix_size,)))
            self.assertEqual(info_.size(), torch.Size(batches))
            self.assertEqual(info_.abs().sum(), 0)
            a_LU, pivots = a.lu()
            self.assertEqual(a_LU, a_LU_info)
            self.assertEqual(pivots_info, pivots)
            if a.is_cuda:
                a_LU_info_nopiv, nopiv, info_nopiv = a.lu(pivot=False, get_infos=True)
                self.assertEqual(nopiv, cast(torch.zeros(a.shape[:-1], dtype=torch.int32)))
                self.assertEqual(info_, info_nopiv)
            P, L, U = torch.lu_unpack(a_LU, pivots)
            self.assertEqual(P.matmul(L.matmul(U)), a)

        for ms, batch in product([3, 5, 7], [(), (2,), (3,), (3, 5)]):
            run_test(ms, batch, cast)

        # Info should be positive for rank deficient matrices
        a = cast(torch.ones(5, 3, 3))
        if not (a.is_cuda and any(x in torch.version.cuda for x in ['8.0', '9.2'])):
            self.assertGreater(a.lu(get_infos=True)[2][0], 0)

        # Error checking, no pivoting variant on CPU
        with self.assertRaisesRegex(RuntimeError,
                                    'lu without pivoting is not implemented on the CPU'):
            torch.lu(torch.empty(1, 2, 2), pivot=False)

    @skipIfNoLapack
    def test_lu(self):
        self._test_lu(self, lambda t: t)

    @staticmethod
    def _test_lu_solve(self, cast):
        a = torch.FloatTensor((((1.3722, -0.9020),
                                (1.8849, 1.9169)),
                               ((0.7187, -1.1695),
                                (-0.0139, 1.3572)),
                               ((-1.6181, 0.7148),
                                (1.3728, 0.1319))))
        b = torch.FloatTensor(((4.02, 6.19),
                               (-1.56, 4.00),
                               (9.81, -4.09)))
        a, b = cast(a), cast(b)
        LU_data, pivots, info = a.lu(get_infos=True)
        self.assertEqual(info.abs().sum(), 0)
        x = torch.lu_solve(b, LU_data, pivots)
        b_ = torch.bmm(a, x.unsqueeze(2)).squeeze()
        self.assertEqual(b_, b)

    @skipIfNoLapack
    def test_lu_solve(self):
        self._test_lu_solve(self, lambda t: t)

    @staticmethod
    def _test_lu_unpack(self, cast):
        def run_test(shape, cast):
            a = cast(torch.randn(*shape))
            a_lu, p = torch.lu(a)
            p_ref, l_ref, u_ref = torch.lu_unpack(a_lu, p)
            self.assertEqual(p_ref.matmul(l_ref.matmul(u_ref)), a)

        run_test((3, 3), cast)
        run_test((5, 3, 3), cast)
        run_test((7, 3, 5, 5), cast)
        run_test((7, 5, 3, 3, 3), cast)

    @skipIfNoLapack
    def test_lu_unpack(self):
        self._test_lu_unpack(self, lambda t: t)

    def test_bmm(self):
        num_batches = 10
        M, N, O = 23, 8, 12
        b1 = torch.randn(num_batches, M, N)
        b2 = torch.randn(num_batches, N, O)
        res = torch.bmm(b1, b2)
        for i in range(num_batches):
            r = torch.mm(b1[i], b2[i])
            self.assertEqual(r, res[i])
        if torch.cuda.is_available():
            # check that mixed arguments are rejected
            self.assertRaises(RuntimeError, lambda: torch.bmm(b1, b2.cuda()))
            self.assertRaises(RuntimeError, lambda: torch.bmm(b1.cuda(), b2))

    def test_addbmm(self):
        # num_batches = 10
        # M, N, O = 12, 8, 5
        num_batches = 2
        M, N, O = 2, 3, 4
        b1 = torch.randn(num_batches, M, N)
        b2 = torch.randn(num_batches, N, O)
        res = torch.bmm(b1, b2)
        res2 = torch.Tensor().resize_as_(res[0]).zero_()

        res2.addbmm_(b1, b2)
        self.assertEqual(res2, res.sum(0, False))

        res2.addbmm_(1, b1, b2)
        self.assertEqual(res2, res.sum(0, False) * 2)

        res2.addbmm_(1., .5, b1, b2)
        self.assertEqual(res2, res.sum(0, False) * 2.5)

        res3 = torch.addbmm(1, res2, 0, b1, b2)
        self.assertEqual(res3, res2)

        res4 = torch.addbmm(1, res2, .5, b1, b2)
        self.assertEqual(res4, res.sum(0, False) * 3)

        res5 = torch.addbmm(0, res2, 1, b1, b2)
        self.assertEqual(res5, res.sum(0, False))

        res6 = torch.addbmm(.1, res2, .5, b1, b2)
        self.assertEqual(res6, res2 * .1 + (res.sum(0) * .5))

    def test_baddbmm(self):
        num_batches = 10
        M, N, O = 12, 8, 5
        b1 = torch.randn(num_batches, M, N)
        b2 = torch.randn(num_batches, N, O)
        res = torch.bmm(b1, b2)
        res2 = torch.Tensor().resize_as_(res).zero_()

        res2.baddbmm_(b1, b2)
        self.assertEqual(res2, res)

        res2.baddbmm_(1, b1, b2)
        self.assertEqual(res2, res * 2)

        res2.baddbmm_(1, .5, b1, b2)
        self.assertEqual(res2, res * 2.5)

        res3 = torch.baddbmm(1, res2, 0, b1, b2)
        self.assertEqual(res3, res2)

        res4 = torch.baddbmm(1, res2, .5, b1, b2)
        self.assertEqual(res4, res * 3)

        res5 = torch.baddbmm(0, res2, 1, b1, b2)
        self.assertEqual(res5, res)

        res6 = torch.baddbmm(.1, res2, .5, b1, b2)
        self.assertEqual(res6, res2 * .1 + res * .5)

    @staticmethod
    def _test_clamp(self, device='cpu'):
        m1 = torch.rand(100, device=device).mul(5).add(-2.5)  # uniform in [-2.5, 2.5]
        # just in case we're extremely lucky.
        min_val = -1
        max_val = 1
        m1[1] = min_val
        m1[2] = max_val

        res1 = m1.clone()
        res1.clamp_(min_val, max_val)
        res2 = m1.clone()
        for i in iter_indices(res2):
            res2[i] = max(min_val, min(max_val, res2[i]))
        self.assertEqual(res1, res2)

        out = m1.clone()
        torch.clamp(m1, min=min_val, max=max_val, out=out)
        self.assertEqual(out, res1)

        res1 = torch.clamp(m1, min=min_val)
        res2 = m1.clone()
        for i in iter_indices(res2):
            res2[i] = max(min_val, res2[i])
        self.assertEqual(res1, res2)

        torch.clamp(m1, min=min_val, out=out)
        self.assertEqual(out, res1)

        res1 = torch.clamp(m1, max=max_val)
        res2 = m1.clone()
        for i in iter_indices(res2):
            res2[i] = min(max_val, res2[i])
        self.assertEqual(res1, res2)

        torch.clamp(m1, max=max_val, out=out)
        self.assertEqual(out, res1)

        # if the tensor contains nan case
        test_tens = torch.tensor([nan], device=device)

        res1 = test_tens.clone()
        res1.clamp_(min_val, max_val)
        res2 = test_tens.clone()
        for i in iter_indices(res2):
            res2[i] = max(min(res2[i], max_val), min_val)
        self.assertEqual(torch.isnan(res1), torch.isnan(res2))

        out = test_tens.clone()
        torch.clamp(test_tens, min=min_val, max=max_val, out=out)
        self.assertEqual(torch.isnan(out), torch.isnan(res1))

        res1 = torch.clamp(test_tens, min=min_val)
        res2 = test_tens.clone()
        for i in iter_indices(res2):
            res2[i] = max(res2[i], min_val)
        self.assertEqual(torch.isnan(res1), torch.isnan(res2))

        torch.clamp(test_tens, min=min_val, out=out)
        self.assertEqual(torch.isnan(out), torch.isnan(res1))

        res1 = torch.clamp(test_tens, max=max_val)
        res2 = test_tens.clone()
        for i in iter_indices(res2):
            res2[i] = min(res2[i], max_val)
        self.assertEqual(torch.isnan(res1), torch.isnan(res2))

        torch.clamp(test_tens, max=max_val, out=out)
        self.assertEqual(torch.isnan(out), torch.isnan(res1))

        error_msg = 'At least one of \'min\' or \'max\' must not be None'
        with self.assertRaisesRegex(RuntimeError, error_msg):
            m1.clamp()
        with self.assertRaisesRegex(RuntimeError, error_msg):
            m1.clamp_()

    def test_clamp(self):
        self._test_clamp(self)

    def test_pow(self):
        # [res] torch.pow([res,] x)

        # pow has dedicated implementation for different exponents
        for exponent in [-2, -1, -0.5, 0.5, 1, 2, 3, 4]:
            # base - tensor, exponent - number
            # contiguous
            m1 = torch.rand(100, 100) + 0.5
            res1 = torch.pow(m1[4], exponent)
            res2 = res1.clone().zero_()
            for i in range(res2.size(0)):
                res2[i] = math.pow(m1[4][i], exponent)
            self.assertEqual(res1, res2)

            # non-contiguous
            m1 = torch.rand(100, 100) + 0.5
            res1 = torch.pow(m1[:, 4], exponent)
            res2 = res1.clone().zero_()
            for i in range(res2.size(0)):
                res2[i] = math.pow(m1[i, 4], exponent)
            self.assertEqual(res1, res2)

        # base - number, exponent - tensor
        # contiguous
        m1 = torch.randn(100, 100)
        res1 = torch.pow(3, m1[4])
        res2 = res1.clone().zero_()
        for i in range(res2.size(0)):
            res2[i] = math.pow(3, m1[4, i])
        self.assertEqual(res1, res2)

        # non-contiguous
        m1 = torch.randn(100, 100)
        res1 = torch.pow(3, m1[:, 4])
        res2 = res1.clone().zero_()
        for i in range(res2.size(0)):
            res2[i] = math.pow(3, m1[i][4])
        self.assertEqual(res1, res2)

    @staticmethod
    def _test_rpow(self, cast):
        m = cast(torch.randn(10, 10))
        self.assertEqual(torch.pow(2, m), 2**m)

        # test with scalar
        m = cast(torch.randn(1).squeeze())
        assert m.dim() == 0, "m is intentionally a scalar"
        self.assertEqual(torch.pow(2, m), 2**m)

    def test_rpow(self):
        self._test_rpow(self, lambda x: x)

    @staticmethod
    def _test_int_pow(self, cast):
        if not TEST_NUMPY:
            return

        def check_against_np(tensor, exp):
            tensor_np = tensor.cpu().numpy()
            exp_np = exp if isinstance(exp, int) else exp.cpu().numpy()
            expected = torch.LongTensor(tensor_np ** exp_np).type_as(tensor)
            self.assertEqual(torch.pow(tensor, exp), expected)
            self.assertEqual(tensor.pow(exp), torch.pow(tensor, exp))

        typecasts = [
            lambda x: x.long(),
            lambda x: x.short(),
            lambda x: x.byte(),
        ]

        if not IS_WINDOWS:
            typecasts.append(lambda x: x.int())

        shape = (11, 5)
        tensor = cast(torch.LongTensor(shape).random_(-10, 10))
        exps = [0, 1, 2, 5, cast(torch.LongTensor(shape).random_(0, 20))]

        for typecast in typecasts:
            for exp in exps:
                t = typecast(tensor)
                e = exp if isinstance(exp, int) else typecast(exp)
                check_against_np(t, e)

    def test_int_pow(self):
        self._test_int_pow(self, lambda x: x)

    def _test_cop(self, torchfn, mathfn):
        def reference_implementation(res2):
            for i, j in iter_indices(sm1):
                idx1d = i * sm1.size(0) + j
                res2[i, j] = mathfn(sm1[i, j], sm2[idx1d])
            return res2

        # contiguous
        m1 = torch.randn(10, 10, 10)
        m2 = torch.randn(10, 10 * 10)
        sm1 = m1[4]
        sm2 = m2[4]

        res1 = torchfn(sm1, sm2.view(10, 10))
        res2 = reference_implementation(res1.clone())
        self.assertEqual(res1, res2)

        # non-contiguous
        m1 = torch.randn(10, 10, 10)
        m2 = torch.randn(10 * 10, 10 * 10)
        sm1 = m1[:, 4]
        sm2 = m2[:, 4]
        # view as sm1.size()
        sm2.set_(sm2.storage(), sm2.storage_offset(), sm1.size(), (sm2.stride()[0] * 10, sm2.stride()[0]))
        res1 = torchfn(sm1, sm2)
        # reference_implementation assumes 1-d sm2
        sm2.set_(sm2.storage(), sm2.storage_offset(), m2[:, 4].size(), m2[:, 4].stride())
        res2 = reference_implementation(res1.clone())
        self.assertEqual(res1, res2)

    def test_cdiv(self):
        self._test_cop(torch.div, lambda x, y: x / y)

    def test_cfmod(self):
        self._test_cop(torch.fmod, math.fmod)

    def test_cremainder(self):
        self._test_cop(torch.remainder, lambda x, y: x % y)

    def test_cmul(self):
        self._test_cop(torch.mul, lambda x, y: x * y)

    def test_cpow(self):
        self._test_cop(torch.pow, lambda x, y: nan if x < 0 else math.pow(x, y))

    @unittest.skipIf(not TEST_NUMPY, 'Numpy not found')
    def test_einsum(self):
        # test cases taken from https://gist.github.com/rockt/15ee013889d65342088e9260a377dc8f
        x = torch.randn(5)
        y = torch.randn(7)
        A = torch.randn(3, 5)
        B = torch.randn(2, 5)
        C = torch.randn(2, 3, 5)
        D = torch.randn(2, 5, 7)
        E = torch.randn(7, 9)
        F = torch.randn(2, 3, 5, 7)
        G = torch.randn(7, 11, 13)
        H = torch.randn(4, 4)
        I = torch.randn(3, 4, 4)
        l = torch.randn(5, 10)
        r = torch.randn(5, 20)
        w = torch.randn(30, 10, 20)
        test_list = [
            # -- Vector
            ("i->", x),                 # sum
            ("i,i->", x, x),            # dot
            ("i,i->i", x, x),           # vector element-wise mul
            ("i,j->ij", x, y),          # outer
            # -- Matrix
            ("ij->ji", A),              # transpose
            ("ij->j", A),               # row sum
            ("ij->i", A),               # col sum
            ("ij,ij->ij", A, A),        # matrix element-wise mul
            ("ij,j->i", A, x),          # matrix vector multiplication
            ("ij,kj->ik", A, B),        # matmul
            ("ij,ab->ijab", A, E),      # matrix outer product
            # -- Tensor
            ("aij,ajk->aik", C, D),     # batch matmul
            ("ijk,jk->i", C, A),        # tensor matrix contraction
            ("aij,jk->aik", D, E),      # tensor matrix contraction
            ("abcd,dfg->abcfg", F, G),  # tensor tensor contraction
            ("ijk,jk->ik", C, A),       # tensor matrix contraction with double indices
            ("ijk,jk->ij", C, A),       # tensor matrix contraction with double indices
            ("ijk,ik->j", C, B),        # non contiguous
            ("ijk,ik->jk", C, B),       # non contiguous with double indices
            # -- Diagonal
            ("ii", H),                 # trace
            ("ii->i", H),              # diagonal
            # -- Ellipsis
            ("i...->...", H),
            ("ki,...k->i...", A.t(), B),
            ("k...,jk", A.t(), B),
            ("...ii->...i", I),       # batch diagonal
            # -- Other
            ("bn,anm,bm->ba", l, w, r),  # as torch.bilinear
            ("... ii->...i  ", I),       # batch diagonal with spaces
        ]
        for test in test_list:
            actual = torch.einsum(test[0], test[1:])
            expected = np.einsum(test[0], *[t.numpy() for t in test[1:]])
            self.assertEqual(expected.shape, actual.shape, test[0])
            self.assertTrue(np.allclose(expected, actual.numpy()), test[0])
            # test vararg
            actual2 = torch.einsum(test[0], *test[1:])
            self.assertEqual(expected.shape, actual2.shape, test[0])
            self.assertTrue(np.allclose(expected, actual2.numpy()), test[0])

            def do_einsum(*args):
                return torch.einsum(test[0], args)
            # FIXME: following test cases fail gradcheck
            if test[0] not in {"i,i->", "i,i->i", "ij,ij->ij"}:
                gradcheck_inps = tuple(t.detach().requires_grad_() for t in test[1:])
                self.assertTrue(torch.autograd.gradcheck(do_einsum, gradcheck_inps))
            self.assertTrue(A._version == 0)  # check that we do not use inplace ops

    def test_sum_all(self):
        def check_sum_all(tensor):
            pylist = tensor.reshape(-1).tolist()
            self.assertEqual(tensor.sum(), sum(pylist))

        check_sum_all(torch.tensor([1, 2, 3, 4, 5]))
        check_sum_all(torch.randn(200000))
        check_sum_all(torch.randn(2000, 2)[:, 0])

    def _assert_matches_numpy(self, t, n):
        self.assertEqual(n.shape, t.shape)
        if t.dtype == torch.float:
            self.assertTrue(np.allclose(n, t.numpy(), rtol=1e-03, atol=1e-05,
                            equal_nan=True))
        else:
            self.assertTrue(np.allclose(n, t.numpy(), equal_nan=True))

    def _test_dim_ops(self, pytorch_op, numpy_op,
                      use_floating=True, use_integral=True):
        def do_one(tensors_dict, dim):
            for category, tensors in tensors_dict.items():
                if category == "slice":
                    dim = 0
                for tensor in tensors:
                    # we have no control over NumPy warnings...
                    with warnings.catch_warnings():
                        warnings.simplefilter("ignore")
                        expected = numpy_op(tensor.numpy(), dim)
                    actual = pytorch_op(tensor, dim)
                    self._assert_matches_numpy(actual, expected)
                    if torch.cuda.is_available():
                        self._assert_matches_numpy(pytorch_op(tensor.cuda(),
                                                              dim).cpu(),
                                                   expected)
        do_one(self._make_tensors((5, 400000), use_floating=use_floating,
               use_integral=use_integral), 1)
        do_one(self._make_tensors((3, 5, 7), use_floating=use_floating,
               use_integral=use_integral), 0)
        do_one(self._make_tensors((3, 5, 7), use_floating=use_floating,
               use_integral=use_integral), 1)
        do_one(self._make_tensors((3, 5, 7), use_floating=use_floating,
               use_integral=use_integral), 2)
        do_one(self._make_tensors((100000, ), use_floating=use_floating,
               use_integral=use_integral), -1)
        do_one(self._make_tensors((50, 50, 50), use_floating=use_floating,
               use_integral=use_integral), 0)
        do_one(self._make_tensors((50, 50, 50), use_floating=use_floating,
               use_integral=use_integral), 1)
        do_one(self._make_tensors((50, 50, 50), use_floating=use_floating,
               use_integral=use_integral), 2)
        do_one(self._make_tensors((50, 50, 50), use_floating=use_floating,
               use_integral=use_integral), (1, 2))
        do_one(self._make_tensors((50, 50, 50), use_floating=use_floating,
               use_integral=use_integral), (1, -1))
        do_one(self._make_tensors((50, 50, 50), use_floating=use_floating,
               use_integral=use_integral), (0, 2))
        do_one(self._make_tensors((50, 50, 50), use_floating=use_floating,
               use_integral=use_integral), (0, 2, 1))

    @unittest.skipIf(not TEST_NUMPY, 'Numpy not found')
    def test_sum_dim(self):
        self._test_dim_ops(
            lambda t, d: t.sum(d),
            lambda n, d: n.sum(d))

    @unittest.skipIf(not TEST_NUMPY, 'Numpy not found')
    def test_mean_dim(self):
        self._test_dim_ops(
            lambda t, d: t.mean(d),
            lambda n, d: n.mean(d),
            use_integral=False)

    @unittest.skipIf(not TEST_NUMPY, 'Numpy not found')
    def test_std_dim(self):
        for unbiased in [False, True]:
            self._test_dim_ops(
                lambda t, d: t.std(d, unbiased=unbiased),
                lambda n, d: n.std(d, ddof=1 if unbiased else 0),
                use_integral=False)

    @unittest.skipIf(not TEST_NUMPY, 'Numpy not found')
    def test_var_dim(self):
        for unbiased in [False, True]:
            self._test_dim_ops(
                lambda t, d: t.var(d, unbiased=unbiased),
                lambda n, d: n.var(d, ddof=1 if unbiased else 0),
                use_integral=False)

    @unittest.skipIf(not TEST_NUMPY, 'Numpy not found')
    @unittest.skipIf(not TEST_SCIPY, 'Scipy not found')
    def test_logsumexp_dim(self):
        from scipy.special import logsumexp
        self._test_dim_ops(
            lambda t, d: t.logsumexp(d),
            lambda n, d: logsumexp(n, d),
            use_integral=False)

    def test_sum_out(self):
        x = torch.rand(100, 100)
        res1 = torch.sum(x, 1)
        res2 = torch.Tensor()
        torch.sum(x, 1, out=res2)
        self.assertEqual(res1, res2)
        x = torch.rand(100, 100, 100)
        res1 = x.sum(2).sum(1)
        res2 = torch.Tensor()
        torch.sum(x, (2, 1), out=res2)
        self.assertEqual(res1, res2)

    # TODO: these tests only check if it's possible to pass a return value
    # it'd be good to expand them
    def test_prod(self):
        x = torch.rand(100, 100)
        res1 = torch.prod(x, 1)
        res2 = torch.Tensor()
        torch.prod(x, 1, out=res2)
        self.assertEqual(res1, res2)

    def test_cumsum(self):
        x = torch.rand(100, 100)
        res1 = torch.cumsum(x, 1)
        res2 = torch.Tensor()
        torch.cumsum(x, 1, out=res2)
        self.assertEqual(res1, res2)

    def test_cumprod(self):
        x = torch.rand(100, 100)
        res1 = torch.cumprod(x, 1)
        res2 = torch.Tensor()
        torch.cumprod(x, 1, out=res2)
        self.assertEqual(res1, res2)

    def _test_reduce_integer_upcast(self, fn, has_out=True):
        shape = (3, 4, 5)
        reduced_shape = fn(torch.ones(shape)).shape

        def _test_out(dtype, other_dtype):
            out = torch.ones(reduced_shape, dtype=dtype)
            result = fn(x, out=out)
            self.assertIs(out.dtype, result.dtype)
            self.assertEqual(fn(x.type(dtype)), result)
            result = fn(x, out=out, dtype=dtype)
            self.assertIs(out.dtype, result.dtype)
            self.assertEqual(fn(x.type(dtype)), result)
            # 'out' is favored over dtype, check error
            self.assertRaises(RuntimeError, lambda: fn(x, out=out, dtype=other_dtype))

        for dtype in [dtype for dtype in torch.testing.get_all_math_dtypes('cpu') if dtype != torch.float16]:
            x = torch.ones(shape, dtype=dtype)
            expected_dtype = dtype if dtype.is_floating_point else torch.int64
            self.assertIs(expected_dtype, fn(x).dtype)
            self.assertEqual(fn(x.type(expected_dtype)), fn(x))

            if dtype.is_floating_point:
                other_dtype = torch.float32 if dtype == torch.float64 else torch.float64
            else:
                other_dtype = torch.int32 if dtype != torch.int32 else torch.int16
            self.assertIs(other_dtype, fn(x, dtype=other_dtype).dtype)
            self.assertEqual(fn(x.type(other_dtype)), fn(x, dtype=other_dtype))

            # test mixed int/float
            mixed_dtype = torch.int32 if dtype.is_floating_point else torch.float32
            self.assertIs(mixed_dtype, fn(x, dtype=mixed_dtype).dtype)
            self.assertEqual(fn(x.type(mixed_dtype)), fn(x, dtype=mixed_dtype))

            if has_out:
                _test_out(dtype, other_dtype)
                _test_out(dtype, mixed_dtype)

    def test_sum_integer_upcast(self):
        self._test_reduce_integer_upcast(lambda x, **kwargs: torch.sum(x, **kwargs), False)
        self._test_reduce_integer_upcast(lambda x, **kwargs: torch.sum(x, 0, **kwargs))

    def test_prod_integer_upcast(self):
        self._test_reduce_integer_upcast(lambda x, **kwargs: torch.prod(x, **kwargs), False)
        self._test_reduce_integer_upcast(lambda x, **kwargs: torch.prod(x, 0, **kwargs))

    def test_cumsum_integer_upcast(self):
        self._test_reduce_integer_upcast(lambda x, **kwargs: torch.cumsum(x, 0, **kwargs))

    def test_cumprod_integer_upcast(self):
        self._test_reduce_integer_upcast(lambda x, **kwargs: torch.cumprod(x, 0, **kwargs))

    def test_cross(self):
        x = torch.rand(100, 3, 100)
        y = torch.rand(100, 3, 100)
        res1 = torch.cross(x, y)
        res2 = torch.Tensor()
        torch.cross(x, y, out=res2)
        self.assertEqual(res1, res2)

    def test_cross_with_and_without_dim(self):
        x = torch.rand(100, 3)
        y = torch.rand(100, 3)
        res1 = torch.cross(x, y, dim=1)
        res2 = torch.cross(x, y, dim=-1)
        res3 = torch.cross(x, y)
        self.assertEqual(res1, res2)
        self.assertEqual(res1, res3)

    def test_cross_validation(self):
        self.assertRaisesRegex(
            RuntimeError, "inconsistent tensors dimensions",
            lambda: torch.cross(torch.rand(100, 3), torch.rand(100, 3, 10)))
        self.assertRaisesRegex(
            RuntimeError, "inconsistent tensors sizes",
            lambda: torch.cross(torch.rand(5, 3), torch.rand(3, 5)))
        self.assertRaisesRegex(
            RuntimeError, "no dimension of size 3 in input",
            lambda: torch.cross(torch.rand(5, 4), torch.rand(5, 4)))
        self.assertRaisesRegex(
            RuntimeError, "dimension 0 does not have size 3",
            lambda: torch.cross(torch.rand(5, 4, 3), torch.rand(5, 4, 3), dim=0))
        self.assertRaisesRegex(
            RuntimeError, "dimension -1 does not have size 3",
            lambda: torch.cross(torch.rand(5, 3, 4), torch.rand(5, 3, 4), dim=-1))
        self.assertRaisesRegex(
            IndexError, "Dimension out of range",
            lambda: torch.cross(torch.rand(5, 3, 4), torch.rand(5, 3, 4), dim=-5))

    def test_zeros(self):
        res1 = torch.zeros(100, 100)
        res2 = torch.Tensor()
        torch.zeros(100, 100, out=res2)
        self.assertEqual(res1, res2)

        boolTensor = torch.zeros(2, 2, dtype=torch.bool)
        expected = torch.tensor([[False, False], [False, False]], dtype=torch.bool)
        self.assertEqual(boolTensor, expected)

        halfTensor = torch.zeros(1, 1, dtype=torch.half)
        expected = torch.tensor([[0.]], dtype=torch.float16)
        self.assertEqual(halfTensor, expected)

    def test_zeros_like(self):
        expected = torch.zeros(100, 100)

        res1 = torch.zeros_like(expected)
        self.assertEqual(res1, expected)

    @unittest.skipIf(not torch.cuda.is_available(), 'no CUDA')
    def test_zeros_like_cuda(self):
        expected = torch.zeros(100, 100).cuda()

        res1 = torch.zeros_like(expected)
        self.assertEqual(res1, expected)

    @unittest.skipIf(torch.cuda.device_count() < 2, 'only one GPU detected')
    def test_zeros_like_multiple_device(self):
        expected = torch.zeros(100, 100).cuda()
        x = torch.cuda.FloatTensor(100, 100, device=1)
        output = torch.zeros_like(x)
        self.assertEqual(output, expected)

    def test_zeros_out(self):
        shape = (3, 4)
        out = torch.zeros(shape)
        torch.zeros(shape, out=out)

        # change the dtype, layout, device
        self.assertRaises(RuntimeError, lambda: torch.zeros(shape, dtype=torch.int64, out=out))
        self.assertRaises(RuntimeError, lambda: torch.zeros(shape, layout=torch.sparse_coo, out=out))
        if torch.cuda.is_available():
            self.assertRaises(RuntimeError, lambda: torch.zeros(shape, device='cuda', out=out))

        # leave them the same
        self.assertEqual(torch.zeros(shape), torch.zeros(shape, dtype=out.dtype, out=out))
        self.assertEqual(torch.zeros(shape), torch.zeros(shape, layout=torch.strided, out=out))
        self.assertEqual(torch.zeros(shape), torch.zeros(shape, device='cpu', out=out))

    @staticmethod
    def _test_histc(self, device):
        # negative nbins throws
        with self.assertRaisesRegex(RuntimeError, 'bins must be > 0'):
            torch.histc(torch.tensor([1], dtype=torch.float, device=device), bins=-1)

        # without nbins
        actual = torch.histc(
            torch.tensor([2, 5], dtype=torch.float, device=device))
        expected = torch.zeros(100, dtype=torch.float, device=device)
        expected.data[0] = 1
        expected.data[99] = 1
        self.assertEqual(expected, actual)
        # tensor with the same element
        actual = torch.histc(torch.ones(5, dtype=torch.float, device=device), bins=5)
        self.assertEqual(
            torch.tensor([0, 0, 5, 0, 0], dtype=torch.float, device=device),
            actual)
        # no element falls between [min, max]
        actual = torch.histc(
            torch.ones(5, dtype=torch.float, device=device), bins=5, min=2, max=3)
        self.assertEqual(
            torch.tensor([0, 0, 0, 0, 0], dtype=torch.float, device=device),
            actual)
        # element falls below min + integral bin size and
        actual = torch.histc(
            torch.tensor([2, 4, 2, 2, 5, 4], dtype=torch.float, device=device),
            bins=5, min=1, max=5)
        self.assertEqual(
            torch.tensor([0, 3, 0, 2, 1], dtype=torch.float, device=device),
            actual)
        # non-integral bin size
        actual = torch.histc(
            torch.tensor([1, 2, 1], dtype=torch.float, device=device),
            bins=4, min=0, max=3)
        self.assertEqual(
            torch.tensor([0, 2, 1, 0], dtype=torch.float, device=device),
            actual)
        # double input
        actual = torch.histc(
            torch.tensor([1, 2, 1], dtype=torch.double, device=device),
            bins=4, min=0, max=3)
        self.assertEqual(
            torch.tensor([0, 2, 1, 0], dtype=torch.double, device=device),
            actual)
        # mixed input
        actual = torch.histc(
            torch.tensor([1., 2, 1], dtype=torch.float, device=device),
            bins=4, min=0, max=3)
        self.assertEqual(
            torch.tensor([0, 2, 1, 0], dtype=torch.float, device=device),
            actual)

        # test against numpy.histogram()
        def test_against_np(tensor, bins=100, min=0, max=0):
            if min == 0 and max == 0:
                min = tensor.min().item()
                max = tensor.max().item()
            nparr = tensor.cpu().numpy()
            actual = torch.histc(tensor, bins=bins, min=min, max=max)
            expected = torch.from_numpy(np.histogram(nparr, bins=bins, range=(min, max))[0])
            self.assertEqual(actual.cpu(), expected)

        if TEST_NUMPY:
            test_against_np(torch.tensor([1., 2, 1], device=device))
            test_against_np(torch.randn(5000, device=device))

            # Test bins arg
            test_against_np(torch.randn(301, device=device), bins=10)

            # Test truncated range
            test_against_np(torch.randn(201, device=device), min=0.1, max=1)

            noncontig = torch.randn(100, 3, device=device)[:, 2]
            test_against_np(noncontig)

            multidim = torch.randn(3, 5, 7, 2, device=device)
            test_against_np(multidim)

            expanded = torch.randn(1, 5, 1, 2, device=device).expand(3, 5, 7, 2)
            test_against_np(expanded)

    def test_histc_cpu(self):
        self._test_histc(self, 'cpu')

    def test_ones(self):
        res1 = torch.ones(100, 100)
        res2 = torch.Tensor()
        torch.ones(100, 100, out=res2)
        self.assertEqual(res1, res2)

        # test boolean tensor
        res1 = torch.ones(1, 2, dtype=torch.bool)
        expected = torch.tensor([[True, True]], dtype=torch.bool)
        self.assertEqual(res1, expected)

    def test_ones_like(self):
        expected = torch.ones(100, 100)

        res1 = torch.ones_like(expected)
        self.assertEqual(res1, expected)

        # test boolean tensor
        expected = torch.tensor([True, True], dtype=torch.bool)
        res1 = torch.ones_like(expected)
        self.assertEqual(res1, expected)

    @unittest.skipIf(not torch.cuda.is_available(), 'no CUDA')
    def test_ones_like_cuda(self):
        expected = torch.ones(100, 100).cuda()

        res1 = torch.ones_like(expected)
        self.assertEqual(res1, expected)

    @unittest.skipIf(torch.cuda.device_count() < 2, 'only one GPU detected')
    def test_ones_like_multiple_device(self):
        expected = torch.ones(100, 100).cuda()
        x = torch.cuda.FloatTensor(100, 100, device=1)
        output = torch.ones_like(x)
        self.assertEqual(output, expected)

    def test_dtypes(self):
        all_dtypes = torch.testing.get_all_dtypes()
        do_test_dtypes(self, all_dtypes, torch.strided, torch.device('cpu'))
        if torch.cuda.is_available():
            do_test_dtypes(self, all_dtypes, torch.strided, torch.device('cuda:0'))

    def test_copy_dtypes(self):
        all_dtypes = torch.testing.get_all_dtypes()
        for dtype in all_dtypes:
            copied_dtype = copy.deepcopy(dtype)
            self.assertIs(dtype, copied_dtype)

    def test_device(self):
        cpu = torch.device('cpu')
        self.assertEqual('cpu', str(cpu))
        self.assertEqual('cpu', cpu.type)
        self.assertEqual(None, cpu.index)

        cpu0 = torch.device('cpu:0')
        self.assertEqual('cpu:0', str(cpu0))
        self.assertEqual('cpu', cpu0.type)
        self.assertEqual(0, cpu0.index)

        cpu0 = torch.device('cpu', 0)
        self.assertEqual('cpu:0', str(cpu0))
        self.assertEqual('cpu', cpu0.type)
        self.assertEqual(0, cpu0.index)

        cuda = torch.device('cuda')
        self.assertEqual('cuda', str(cuda))
        self.assertEqual('cuda', cuda.type)
        self.assertEqual(None, cuda.index)

        cuda1 = torch.device('cuda:1')
        self.assertEqual('cuda:1', str(cuda1))
        self.assertEqual('cuda', cuda1.type)
        self.assertEqual(1, cuda1.index)

        cuda1 = torch.device('cuda', 1)
        self.assertEqual('cuda:1', str(cuda1))
        self.assertEqual('cuda', cuda1.type)
        self.assertEqual(1, cuda1.index)

        self.assertRaises(RuntimeError, lambda: torch.device('cpu:-1'))
        self.assertRaises(RuntimeError, lambda: torch.device('cpu:1'))
        self.assertRaises(RuntimeError, lambda: torch.device('cpu', -1))
        self.assertRaises(RuntimeError, lambda: torch.device('cpu', 1))
        self.assertRaises(RuntimeError, lambda: torch.device('cuda:-1'))
        self.assertRaises(RuntimeError, lambda: torch.device('cuda', -1))
        self.assertRaises(RuntimeError, lambda: torch.device(-1))

        self.assertRaises(RuntimeError, lambda: torch.device('other'))
        self.assertRaises(RuntimeError, lambda: torch.device('other:0'))

        device_set = {'cpu', 'cpu:0', 'cuda', 'cuda:0', 'cuda:1', 'cuda:10', 'cuda:100'}
        device_hash_set = set()
        for device in list(device_set):
            device_hash_set.add(hash(torch.device(device)))
        self.assertEqual(len(device_set), len(device_hash_set))

    def test_tensor_device(self):
        def assertEqual(device_str, fn):
            self.assertEqual(torch.device(device_str), fn().device)
            self.assertEqual(device_str, str(fn().device))

        assertEqual('cpu', lambda: torch.tensor(5))
        assertEqual('cpu', lambda: torch.ones((2, 3), dtype=torch.float32, device='cpu'))
        # NOTE: 'cpu' is the canonical representation of 'cpu:0', but 'cuda:X' is the canonical
        # representation of cuda devices.
        assertEqual('cpu', lambda: torch.ones((2, 3), dtype=torch.float32, device='cpu:0'))
        assertEqual('cpu', lambda: torch.tensor(torch.ones((2, 3), dtype=torch.float32), device='cpu:0'))
        if TEST_NUMPY:
            assertEqual('cpu', lambda: torch.tensor(np.random.randn(2, 3), device='cpu'))

        if torch.cuda.is_available():
            assertEqual('cuda:0', lambda: torch.tensor(5).cuda(0))
            assertEqual('cuda:0', lambda: torch.tensor(5).cuda('cuda:0'))
            self.assertRaises(RuntimeError, lambda: torch.tensor(5).cuda('cpu'))
            self.assertRaises(RuntimeError, lambda: torch.tensor(5).cuda('cpu:0'))
            assertEqual('cuda:0', lambda: torch.tensor(5, dtype=torch.int64, device=0))
            assertEqual('cuda:0', lambda: torch.tensor(5, dtype=torch.int64, device='cuda:0'))
            assertEqual('cuda:' + str(torch.cuda.current_device()),
                        lambda: torch.tensor(5, dtype=torch.int64, device='cuda'))
            assertEqual('cuda:0', lambda: torch.tensor(torch.ones((2, 3), dtype=torch.float32), device='cuda:0'))
            if TEST_NUMPY:
                assertEqual('cuda:0', lambda: torch.tensor(np.random.randn(2, 3), device='cuda:0'))

            if torch.cuda.device_count() > 1:
                assertEqual('cuda:1', lambda: torch.tensor(5).cuda(1))
                assertEqual('cuda:1', lambda: torch.tensor(5).cuda('cuda:1'))
                assertEqual('cuda:1', lambda: torch.tensor(5, dtype=torch.int64, device=1))
                assertEqual('cuda:1', lambda: torch.tensor(5, dtype=torch.int64, device='cuda:1'))
                assertEqual('cuda:1', lambda: torch.tensor(torch.ones((2, 3), dtype=torch.float32), device='cuda:1'))
                if TEST_NUMPY:
                    assertEqual('cuda:1', lambda: torch.tensor(np.random.randn(2, 3), device='cuda:1'))

    def test_qtensor(self):
        num_elements = 10
        r = torch.ones(num_elements, dtype=torch.float)
        scale = 1.0
        zero_point = 2
        qr = r.quantize_linear(scale, zero_point)
        self.assertEqual(qr.q_scale(), scale)
        self.assertEqual(qr.q_zero_point(), zero_point)
        self.assertTrue(qr.is_quantized)
        self.assertFalse(r.is_quantized)
        # slicing and int_repr
        int_repr = qr.int_repr()
        for num in int_repr:
            self.assertEqual(num, 3)
        for num in qr[2:].int_repr():
            self.assertEqual(num, 3)
        # dequantize
        rqr = qr.dequantize()
        for i in range(num_elements):
            self.assertEqual(r[i], rqr[i])
        # Scalar Tensor
        # item
        r = torch.ones(1, dtype=torch.float)
        qr = r.quantize_linear(scale, zero_point)
        self.assertEqual(qr.item(), 1)
        self.assertEqual(qr[0].item(), 1)
        # assignment
        # This calls _th_fill_
        # qr[0] = 8 # float asignment
        # self.assertEqual(qr.item(), 8)

<<<<<<< HEAD
=======
    def test_qtensor_quant_dequant(self):
        r = np.random.rand(3, 2) * 2 - 4
        r = torch.from_numpy(r).float()
        scale = 2
        zero_point = 2
        qr = r.quantize_linear(scale, zero_point)
        rqr = qr.dequantize()
        print(r.numpy())
        print(rqr.numpy())
        self.assertTrue(np.allclose(r.numpy(), rqr.numpy(), atol=2 / scale))
>>>>>>> 2d0d1532

    def test_qtensor_creation(self):
        scale = 0.5
        zero_point = 10
        val = 100
        numel = 10
        q = torch.empty_affine_quantized(numel, dtype=torch.qint8, scale=scale, zero_point=zero_point)
<<<<<<< HEAD
        for i in range(numel):
            # wait for th_fill
            q[i] = val
        r = q.dequantize()
        for i in range(numel):
            self.assertEqual(r[i], (val - zero_point) * scale)
=======
        # for i in range(numel):
        #     # wait for th_fill
        #     q[i] = val
        # r = q.dequantize()
        # for i in range(numel):
        #     self.assertEqual(r[i], (val - zero_point) * scale)
>>>>>>> 2d0d1532

    @unittest.skipIf(torch.cuda.device_count() < 2, 'fewer than 2 GPUs detected')
    def test_device_guard(self):
        # verify that all operators with `device_guard: False` behave properly with multiple devices.
        # TODO: if we had operator introspection we could figure out this set of operators automatically...
        current_device = torch.cuda.current_device()
        device = torch.device('cuda:1') if current_device == 0 else torch.device('cuda:0')
        x = torch.randn((1, 2, 3), device=device)
        y = torch.zeros((1, 3, 2), device=device)
        scalar = torch.tensor(5, device=device)

        # property ops
        torch.cudnn_is_acceptable(x)
        x.is_distributed()
        x.is_floating_point()
        x.is_complex()
        x.is_same_size(y)
        x.is_signed()
        x.size(0)
        x.stride(0)
        x.numel()
        x.is_set_to(y)
        x.data_ptr()
        scalar.is_nonzero()

        # sparse property ops
        y[0][1] = 5
        y_sparse = y.to_sparse()
        y_sparse.sparse_dim()
        y_sparse._dimI()
        y_sparse.dense_dim()
        y_sparse._dimV()
        y_sparse._nnz()
        y_sparse.is_coalesced()
        y_sparse._indices()
        y_sparse._values()
        y_sparse.indices()
        y_sparse.values()

        # in-place ops
        def inplace():
            return torch.randn((1, 2, 3), device=device)
        inplace().as_strided_(y.size(), y.stride())
        inplace().resize_(y.size())
        inplace().squeeze_()
        inplace().squeeze_(0)
        inplace().unsqueeze_(2)
        inplace().transpose_(1, 2)
        inplace().squeeze_().t_()
        inplace().set_(x.storage())
        inplace().set_(x.storage(), x.storage_offset(), x.size(), x.stride())
        inplace().set_(x)
        inplace().set_()
        y_sparse._coalesced_(True)

        # shape modification
        x.as_strided(y.size(), y.stride())
        x.expand((5, 2, 3))
        x.expand_as(x)
        x.sum_to_size((1,))
        torch.broadcast_tensors(x , x)
        x.reshape((1, 3, 2))
        x.reshape_as(y)
        x.squeeze()
        x.squeeze(0)
        x.squeeze().t()
        x.transpose(1, 2)
        x.unsqueeze(2)
        x.view((1, 3, 2))
        x.view_as(y)

        # chunk, split, etc.
        x.chunk(2, dim=1)
        x.split(1, dim=2)
        x.split_with_sizes([1, 2], dim=2)
        x.unfold(dimension=2, size=1, step=1)

        x.narrow(1, 1, 1)
        x.select(1, 1)
        torch.isnan(x)

        torch.empty((1, 3, 2), out=y)
        torch.empty_like(x)
        torch.empty_like(x, dtype=torch.int64)

        # to
        x.to(x)
        x.to(y)
        x.to(x, copy=True)

    def test_to(self):
        def test_copy_behavior(t, non_blocking=False):
            self.assertIs(t, t.to(t, non_blocking=non_blocking))
            self.assertIs(t, t.to(t.dtype, non_blocking=non_blocking))
            self.assertIs(t, t.to(torch.empty_like(t), non_blocking=non_blocking))
            self.assertIsNot(t, t.to(t, non_blocking=non_blocking, copy=True))
            self.assertIsNot(t, t.to(t.dtype, non_blocking=non_blocking, copy=True))
            self.assertIsNot(t, t.to(torch.empty_like(t), non_blocking=non_blocking, copy=True))

            devices = [t.device]
            if t.device.type == 'cuda':
                if t.device.index == -1:
                    devices.append('cuda:{}'.format(torch.cuda.current_device()))
                elif t.device.index == torch.cuda.current_device():
                    devices.append('cuda')
            for device in devices:
                self.assertIs(t, t.to(device, non_blocking=non_blocking))
                self.assertIs(t, t.to(device, t.dtype, non_blocking=non_blocking))
                self.assertIsNot(t, t.to(device, non_blocking=non_blocking, copy=True))
                self.assertIsNot(t, t.to(device, t.dtype, non_blocking=non_blocking, copy=True))

        a = torch.tensor(5)
        test_copy_behavior(a)
        self.assertEqual(a.device, a.to('cpu').device)
        self.assertEqual(a.device, a.to('cpu', dtype=torch.float32).device)
        self.assertIs(torch.float32, a.to('cpu', dtype=torch.float32).dtype)
        self.assertEqual(a.device, a.to(torch.float32).device)
        self.assertIs(torch.float32, a.to(dtype=torch.float32).dtype)
        self.assertEqual(a.data_ptr(), a.to('cpu').data_ptr())
        self.assertEqual(a.data_ptr(), a.to(dtype=a.dtype, device=a.device, copy=False).data_ptr())
        self.assertEqual(a.data_ptr(), a.to('cpu', copy=False).data_ptr())
        self.assertNotEqual(a.data_ptr(), a.to('cpu', copy=True).data_ptr())

        if torch.cuda.is_available():
            for non_blocking in [True, False]:
                for cuda in ['cuda', 'cuda:0' if torch.cuda.device_count() == 1 else 'cuda:1']:
                    b = torch.tensor(5., device=cuda)
                    test_copy_behavior(b, non_blocking)
                    self.assertEqual(b.device, b.to(cuda, non_blocking=non_blocking).device)
                    self.assertEqual(a.device, b.to('cpu', non_blocking=non_blocking).device)
                    self.assertEqual(b.device, a.to(cuda, non_blocking=non_blocking).device)
                    self.assertIs(torch.int32, b.to('cpu', dtype=torch.int32, non_blocking=non_blocking).dtype)
                    self.assertEqual(a.device, b.to('cpu', dtype=torch.int32, non_blocking=non_blocking).device)
                    self.assertIs(torch.int32, b.to(dtype=torch.int32).dtype)
                    self.assertEqual(b.device, b.to(dtype=torch.int32).device)

    def test_to_with_tensor(self):
        a = torch.tensor(5)
        self.assertEqual(a.device, a.to(a).device)

        if torch.cuda.is_available():
            for non_blocking in [True, False]:
                for cuda in ['cuda', 'cuda:0' if torch.cuda.device_count() == 1 else 'cuda:1']:
                    b = torch.tensor(5., device=cuda)
                    self.assertEqual(b.device, b.to(b, non_blocking=non_blocking).device)
                    self.assertEqual(a.device, b.to(a, non_blocking=non_blocking).device)
                    self.assertEqual(b.device, a.to(b, non_blocking=non_blocking).device)

    def test_empty_full(self):
        do_test_empty_full(self, torch.testing.get_all_math_dtypes('cpu'), torch.strided, torch.device('cpu'))
        if torch.cuda.device_count() > 0:
            do_test_empty_full(self, torch.testing.get_all_math_dtypes('cpu'), torch.strided, None)
            do_test_empty_full(self, torch.testing.get_all_math_dtypes('cpu'), torch.strided, torch.device('cuda:0'))

    def test_dtype_out_match(self):
        d = torch.autograd.Variable(torch.DoubleTensor(2, 3))
        self.assertRaises(RuntimeError, lambda: torch.zeros((2, 3), out=d, dtype=torch.float32))

    def test_constructor_dtypes(self):
        default_type = torch.Tensor().type()
        self.assertIs(torch.Tensor().dtype, torch.get_default_dtype())

        self.assertIs(torch.uint8, torch.ByteTensor.dtype)
        self.assertIs(torch.float32, torch.FloatTensor.dtype)
        self.assertIs(torch.float64, torch.DoubleTensor.dtype)

        torch.set_default_tensor_type('torch.FloatTensor')
        self.assertIs(torch.float32, torch.get_default_dtype())
        self.assertIs(torch.FloatStorage, torch.Storage)

        torch.set_default_dtype(torch.float64)
        self.assertIs(torch.float64, torch.get_default_dtype())
        self.assertIs(torch.DoubleStorage, torch.Storage)

        torch.set_default_tensor_type(torch.FloatTensor)
        self.assertIs(torch.float32, torch.get_default_dtype())
        self.assertIs(torch.FloatStorage, torch.Storage)

        if torch.cuda.is_available():
            torch.set_default_tensor_type(torch.cuda.FloatTensor)
            self.assertIs(torch.float32, torch.get_default_dtype())
            self.assertIs(torch.float32, torch.cuda.FloatTensor.dtype)
            self.assertIs(torch.cuda.FloatStorage, torch.Storage)

            torch.set_default_dtype(torch.float64)
            self.assertIs(torch.float64, torch.get_default_dtype())
            self.assertIs(torch.cuda.DoubleStorage, torch.Storage)

        # don't support integral or sparse default types.
        self.assertRaises(TypeError, lambda: torch.set_default_tensor_type('torch.IntTensor'))
        self.assertRaises(TypeError, lambda: torch.set_default_dtype(torch.int64))

        # don't allow passing dtype to set_default_tensor_type
        self.assertRaises(TypeError, lambda: torch.set_default_tensor_type(torch.float32))

        torch.set_default_tensor_type(default_type)

    def test_constructor_device_legacy(self):
        self.assertRaises(RuntimeError, lambda: torch.FloatTensor(device='cuda'))
        self.assertRaises(RuntimeError, lambda: torch.FloatTensor(torch.Size([2, 3, 4]), device='cuda'))
        self.assertRaises(RuntimeError, lambda: torch.FloatTensor((2.0, 3.0), device='cuda'))

        self.assertRaises(RuntimeError, lambda: torch.Tensor(device='cuda'))
        self.assertRaises(RuntimeError, lambda: torch.Tensor(torch.Size([2, 3, 4]), device='cuda'))
        self.assertRaises(RuntimeError, lambda: torch.Tensor((2.0, 3.0), device='cuda'))

        x = torch.randn((3,), device='cpu')
        self.assertRaises(RuntimeError, lambda: x.new(device='cuda'))
        self.assertRaises(RuntimeError, lambda: x.new(torch.Size([2, 3, 4]), device='cuda'))
        self.assertRaises(RuntimeError, lambda: x.new((2.0, 3.0), device='cuda'))

        if torch.cuda.is_available():
            self.assertRaises(RuntimeError, lambda: torch.cuda.FloatTensor(device='cpu'))
            self.assertRaises(RuntimeError, lambda: torch.cuda.FloatTensor(torch.Size([2, 3, 4]), device='cpu'))
            self.assertRaises(RuntimeError, lambda: torch.cuda.FloatTensor((2.0, 3.0), device='cpu'))

            default_type = torch.Tensor().type()
            torch.set_default_tensor_type(torch.cuda.FloatTensor)
            self.assertRaises(RuntimeError, lambda: torch.Tensor(device='cpu'))
            self.assertRaises(RuntimeError, lambda: torch.Tensor(torch.Size([2, 3, 4]), device='cpu'))
            self.assertRaises(RuntimeError, lambda: torch.Tensor((2.0, 3.0), device='cpu'))
            torch.set_default_tensor_type(torch.cuda.FloatTensor)
            torch.set_default_tensor_type(default_type)

            x = torch.randn((3,), device='cuda')
            self.assertRaises(RuntimeError, lambda: x.new(device='cpu'))
            self.assertRaises(RuntimeError, lambda: x.new(torch.Size([2, 3, 4]), device='cpu'))
            self.assertRaises(RuntimeError, lambda: x.new((2.0, 3.0), device='cpu'))

    def test_type(self):
        x = torch.randn(3, 3).double()
        self.assertEqual(x.type('torch.FloatTensor').dtype, torch.float32)
        self.assertEqual(x.type(torch.FloatTensor).dtype, torch.float32)
        self.assertEqual(x.int().type(torch.Tensor).dtype, torch.get_default_dtype())
        self.assertEqual(x.type(torch.int32).dtype, torch.int32)

    def test_tensor_factory(self):
        expected = torch.Tensor([1, 1])
        # test data
        res1 = torch.tensor([1, 1])
        self.assertEqual(res1, expected)

        res1 = torch.tensor([1, 1], dtype=torch.int)
        self.assertEqual(res1, expected)
        self.assertIs(torch.int, res1.dtype)

        # test copy
        res2 = torch.tensor(expected)
        self.assertEqual(res2, expected)
        res2[1] = 2
        self.assertEqual(expected, torch.ones_like(expected))

        res2 = torch.tensor(expected, dtype=torch.int)
        self.assertEqual(res1, expected)
        self.assertIs(torch.int, res1.dtype)

        # test copy with numpy
        if TEST_NUMPY:
            for dtype in [np.float64, np.int64, np.int8, np.uint8]:
                a = np.array([5.]).astype(dtype)
                res1 = torch.tensor(a)
                self.assertEqual(5., res1[0].item())
                a[0] = 7.
                self.assertEqual(5., res1[0].item())

        # test boolean tensor
        a = torch.tensor([True, True, False, True, True], dtype=torch.bool)
        b = torch.tensor([-1, -1.1, 0, 1, 1.1], dtype=torch.bool)
        self.assertEqual(a, b)

    def test_tensor_factory_copy_var(self):

        def check_copy(copy, is_leaf, requires_grad, data_ptr=None):
            if data_ptr is None:
                data_ptr = copy.data_ptr
            self.assertEqual(copy.data, source.data)
            self.assertTrue(copy.is_leaf == is_leaf)
            self.assertTrue(copy.requires_grad == requires_grad)
            self.assertTrue(copy.data_ptr == data_ptr)

        source = torch.randn(5, 5, dtype=torch.double, requires_grad=True)
        # test torch.tensor()
        check_copy(torch.tensor(source), True, False)
        check_copy(torch.tensor(source, requires_grad=False), True, False)
        check_copy(torch.tensor(source, requires_grad=True), True, True)

        # test tensor.new_tensor()
        copy = torch.randn(1)
        check_copy(copy.new_tensor(source), True, False)
        check_copy(copy.new_tensor(source, requires_grad=False), True, False)
        check_copy(copy.new_tensor(source, requires_grad=True), True, True)

        # test torch.as_tensor()
        check_copy(torch.as_tensor(source), source.is_leaf, source.requires_grad, source.data_ptr)  # not copy
        check_copy(torch.as_tensor(source, dtype=torch.float), False, True)  # copy and keep the graph

    def test_tensor_factory_type_inference(self):
        def test_inference(default_dtype):
            saved_dtype = torch.get_default_dtype()
            torch.set_default_dtype(default_dtype)
            self.assertIs(default_dtype, torch.tensor(()).dtype)
            self.assertIs(default_dtype, torch.tensor(5.).dtype)
            self.assertIs(torch.int64, torch.tensor(5).dtype)
            self.assertIs(torch.uint8, torch.tensor(True).dtype)
            self.assertIs(torch.int32, torch.tensor(5, dtype=torch.int32).dtype)
            self.assertIs(default_dtype, torch.tensor(((7, 5), (9, 5.))).dtype)
            self.assertIs(default_dtype, torch.tensor(((5., 5), (3, 5))).dtype)
            self.assertIs(torch.int64, torch.tensor(((5, 3), (3, 5))).dtype)

            if TEST_NUMPY:
                self.assertIs(torch.float64, torch.tensor(np.array(())).dtype)
                self.assertIs(torch.float64, torch.tensor(np.array(5.)).dtype)
                if np.array(5).dtype == np.int64:  # np long, which can be 4 bytes (e.g. on windows)
                    self.assertIs(torch.int64, torch.tensor(np.array(5)).dtype)
                else:
                    self.assertIs(torch.int32, torch.tensor(np.array(5)).dtype)
                self.assertIs(torch.uint8, torch.tensor(np.array(3, dtype=np.uint8)).dtype)
                self.assertIs(default_dtype, torch.tensor(((7, np.array(5)), (np.array(9), 5.))).dtype)
                self.assertIs(torch.float64, torch.tensor(((7, 5), (9, np.array(5.)))).dtype)
                self.assertIs(torch.int64, torch.tensor(((5, np.array(3)), (np.array(3), 5))).dtype)
            torch.set_default_dtype(saved_dtype)

        test_inference(torch.float64)
        test_inference(torch.float32)

    @unittest.skipIf(not torch.cuda.is_available(), 'no CUDA')
    def test_tensor_factory_cuda_type_inference(self):
        saved_type = torch.Tensor().type()
        torch.set_default_tensor_type(torch.cuda.DoubleTensor)
        torch.set_default_dtype(torch.float32)
        self.assertIs(torch.float32, torch.tensor(0.).dtype)
        self.assertEqual(torch.device('cuda:0'), torch.tensor(0.).device)
        torch.set_default_dtype(torch.float64)
        self.assertIs(torch.float64, torch.tensor(0.).dtype)
        self.assertEqual(torch.device('cuda:0'), torch.tensor(0.).device)
        torch.set_default_tensor_type(saved_type)

    @unittest.skipIf(not torch.cuda.is_available(), 'no CUDA')
    def test_tensor_factory_cuda_type(self):
        saved_type = torch.Tensor().type()
        torch.set_default_tensor_type(torch.cuda.FloatTensor)
        x = torch.zeros((5, 5))
        self.assertIs(torch.float32, x.dtype)
        self.assertTrue(x.is_cuda)
        torch.set_default_tensor_type(torch.cuda.DoubleTensor)
        x = torch.zeros((5, 5))
        self.assertIs(torch.float64, x.dtype)
        self.assertTrue(x.is_cuda)
        torch.set_default_tensor_type(saved_type)

    def test_bool_tensor_comparison_ops(self):
        a = torch.tensor([True, False, True, False, True, False], dtype=torch.bool)
        b = torch.tensor([True, False, True, True, True, True], dtype=torch.bool)
        for device in torch.testing.get_all_device_types():
            self.assertEqual(a == b, torch.tensor([1, 1, 1, 0, 1, 0], dtype=torch.uint8))
            self.assertEqual(a != b, torch.tensor([0, 0, 0, 1, 0, 1], dtype=torch.uint8))
            self.assertEqual(a < b, torch.tensor([0, 0, 0, 1, 0, 1], dtype=torch.uint8))
            self.assertEqual(a > b, torch.tensor([0, 0, 0, 0, 0, 0], dtype=torch.uint8))
            self.assertEqual(a >= b, torch.tensor([1, 1, 1, 0, 1, 0], dtype=torch.uint8))
            self.assertEqual(a <= b, torch.tensor([1, 1, 1, 1, 1, 1], dtype=torch.uint8))
            self.assertEqual(a > False, torch.tensor([1, 0, 1, 0, 1, 0], dtype=torch.uint8))
            self.assertEqual(a == torch.tensor(True, dtype=torch.bool), torch.tensor([1, 0, 1, 0, 1, 0], dtype=torch.uint8))
            self.assertEqual(a == torch.tensor(0, dtype=torch.bool), torch.tensor([0, 1, 0, 1, 0, 1], dtype=torch.uint8))

    def test_bool_tensor_value_change(self):
        for device in torch.testing.get_all_device_types():
            x = torch.tensor([True, False], dtype=torch.bool)
            x[0] = False
            x[1] = True
            self.assertEqual(x, torch.tensor([False, True], dtype=torch.bool))

    def test_unfold_all_devices_and_dtypes(self):
        for device in torch.testing.get_all_device_types():
            for dt in torch.testing.get_all_dtypes():
                if dt == torch.half and device == 'cpu':
                    # fix once random is implemented for Half on CPU
                    self.assertRaises(RuntimeError, lambda: torch.randint(5, (0, 1, 3, 0), dtype=dt, device=device))
                else:
                    x = torch.randint(5, (0, 1, 3, 0), dtype=dt, device=device)
                    self.assertEqual((0, 1, 1, 0, 3), x.unfold(2, 3, 2).shape)

    def test_copy_all_dtypes_and_devices(self):
        from copy import copy
        for device in torch.testing.get_all_device_types():
            for dt in torch.testing.get_all_dtypes():
                x = torch.tensor([1, 2, 3, 4], dtype=dt, device=device)
                x_clone = x.clone()

                y = copy(x)
                y.fill_(1)

                # copy is a shallow copy, only copies the tensor view,
                # not the data
                self.assertEqual(x, y)

    def test_resize_all_dtypes_and_devices(self):
        shape = (2, 2)
        for device in torch.testing.get_all_device_types():
            for dt in torch.testing.get_all_dtypes():
                x = torch.tensor([[1, 2], [3, 4], [5, 6]], dtype=dt, device=device)
                x.resize_(shape)
                self.assertEqual(shape, x.shape)

    def test_resize_as_all_dtypes_and_devices(self):
        for device in torch.testing.get_all_device_types():
            for dt in torch.testing.get_all_dtypes():
                x = torch.tensor([[1, 2], [3, 4], [5, 6]], dtype=dt, device=device)
                y = torch.tensor([[1, 2, 3], [4, 5, 6]], dtype=dt, device=device)
                x.resize_as_(y)
                self.assertEqual(y.shape, x.shape)

    def test_view_all_dtypes_and_devices(self):
        for device in torch.testing.get_all_device_types():
            for dt in torch.testing.get_all_dtypes():
                x = torch.tensor([[1, 2], [3, 4], [5, 6]], dtype=dt, device=device)
                self.assertEqual(x.view(6).shape, [6])

    def test_fill_all_dtypes_and_devices(self):
        for device in torch.testing.get_all_device_types():
            for dt in torch.testing.get_all_dtypes():
                x = torch.tensor((1, 1), dtype=dt, device=device)
                x.fill_(1)

                self.assertEqual(x, torch.tensor([1, 1], dtype=dt, device=device))
                self.assertEqual(dt, x.dtype)

    def test_clone_all_dtypes_and_devices(self):
        for device in torch.testing.get_all_device_types():
            for dt in torch.testing.get_all_dtypes():
                x = torch.tensor((1, 1), dtype=dt, device=device)
                y = x.clone()
                self.assertEqual(x, y)

    def test_cat_all_dtypes_and_devices(self):
        for device in torch.testing.get_all_device_types():
            for dt in torch.testing.get_all_dtypes():
                x = torch.tensor([[1, 2], [3, 4]], dtype=dt, device=device)
                expected1 = torch.tensor([[1, 2], [3, 4], [1, 2], [3, 4]], dtype=dt, device=device)
                self.assertEqual(torch.cat((x, x), 0), expected1)

                expected2 = torch.tensor([[1, 2, 1, 2], [3, 4, 3, 4]], dtype=dt, device=device)
                self.assertEqual(torch.cat((x, x), 1), expected2)

    def test_tensor_factories_empty(self):
        # ensure we can create empty tensors from each factory function
        shapes = [(5, 0, 1), (0,), (0, 0, 1, 0, 2, 0, 0)]

        for device in torch.testing.get_all_device_types():
            for shape in shapes:
                for dt in torch.testing.get_all_dtypes():
                    self.assertEqual(shape, torch.zeros(shape, device=device, dtype=dt).shape)
                    self.assertEqual(shape, torch.zeros_like(torch.zeros(shape, device=device, dtype=dt)).shape)
                    self.assertEqual(shape, torch.full(shape, 3, device=device, dtype=dt).shape)
                    self.assertEqual(shape, torch.full_like(torch.zeros(shape, device=device, dtype=dt), 3).shape)
                    self.assertEqual(shape, torch.ones(shape, device=device, dtype=dt).shape)
                    self.assertEqual(shape, torch.ones_like(torch.zeros(shape, device=device, dtype=dt)).shape)
                    self.assertEqual(shape, torch.empty(shape, device=device, dtype=dt).shape)
                    self.assertEqual(shape, torch.empty_like(torch.zeros(shape, device=device, dtype=dt)).shape)
                    self.assertEqual(shape, torch.empty_strided(shape, (0,) * len(shape), device=device, dtype=dt).shape)

                    if dt == torch.half and device == "cpu":
                        # update once random is implemented for half on CPU
                        self.assertRaises(RuntimeError, lambda: torch.randint(6, shape, device=device, dtype=dt).shape)
                    else:
                        self.assertEqual(shape, torch.randint(6, shape, device=device, dtype=dt).shape)
                        self.assertEqual(shape, torch.randint_like(torch.zeros(shape, device=device, dtype=dt), 6).shape)

                    if dt != torch.double and dt != torch.float and dt != torch.half:
                        self.assertRaises(RuntimeError, lambda: torch.rand(shape, device=device, dtype=dt).shape)

                    if dt == torch.double or dt == torch.float:
                        self.assertEqual(shape, torch.randn(shape, device=device, dtype=dt).shape)
                        self.assertEqual(shape, torch.randn_like(torch.zeros(shape, device=device, dtype=dt)).shape)

            self.assertEqual((0,), torch.arange(0, device=device).shape)
            self.assertEqual((0, 0), torch.eye(0, device=device).shape)
            self.assertEqual((0, 0), torch.eye(0, 0, device=device).shape)
            self.assertEqual((5, 0), torch.eye(5, 0, device=device).shape)
            self.assertEqual((0, 5), torch.eye(0, 5, device=device).shape)
            self.assertEqual((0,), torch.linspace(1, 1, 0, device=device).shape)
            self.assertEqual((0,), torch.logspace(1, 1, 0, device=device).shape)
            self.assertEqual((0,), torch.randperm(0, device=device).shape)
            self.assertEqual((0,), torch.bartlett_window(0, device=device).shape)
            self.assertEqual((0,), torch.bartlett_window(0, periodic=False, device=device).shape)
            self.assertEqual((0,), torch.hamming_window(0, device=device).shape)
            self.assertEqual((0,), torch.hann_window(0, device=device).shape)
            self.assertEqual((1, 1, 0), torch.tensor([[[]]], device=device).shape)
            self.assertEqual((1, 1, 0), torch.as_tensor([[[]]], device=device).shape)

    def test_new_tensor(self):
        expected = torch.autograd.Variable(torch.ByteTensor([1, 1]))
        # test data
        res1 = expected.new_tensor([1, 1])
        self.assertEqual(res1, expected)
        res1 = expected.new_tensor([1, 1], dtype=torch.int)
        self.assertEqual(res1, expected)
        self.assertIs(torch.int, res1.dtype)

        # test copy
        res2 = expected.new_tensor(expected)
        self.assertEqual(res2, expected)
        res2[1] = 2
        self.assertEqual(expected, torch.ones_like(expected))
        res2 = expected.new_tensor(expected, dtype=torch.int)
        self.assertEqual(res2, expected)
        self.assertIs(torch.int, res2.dtype)

        # test copy with numpy
        if TEST_NUMPY:
            a = np.array([5.])
            res1 = torch.tensor(a)
            res1 = res1.new_tensor(a)
            self.assertEqual(5., res1[0].item())
            a[0] = 7.
            self.assertEqual(5., res1[0].item())

        if torch.cuda.device_count() >= 2:
            expected = expected.cuda(1)
            res1 = expected.new_tensor([1, 1])
            self.assertEqual(res1.get_device(), expected.get_device())
            res1 = expected.new_tensor([1, 1], dtype=torch.int)
            self.assertIs(torch.int, res1.dtype)
            self.assertEqual(res1.get_device(), expected.get_device())

            res2 = expected.new_tensor(expected)
            self.assertEqual(res2.get_device(), expected.get_device())
            res2 = expected.new_tensor(expected, dtype=torch.int)
            self.assertIs(torch.int, res1.dtype)
            self.assertEqual(res2.get_device(), expected.get_device())
            res2 = expected.new_tensor(expected, dtype=torch.int, device=0)
            self.assertIs(torch.int, res1.dtype)
            self.assertEqual(res2.get_device(), 0)

            res1 = expected.new_tensor(1)
            self.assertEqual(res1.get_device(), expected.get_device())
            res1 = expected.new_tensor(1, dtype=torch.int)
            self.assertIs(torch.int, res1.dtype)
            self.assertEqual(res1.get_device(), expected.get_device())

    def test_as_tensor(self):
        # from python data
        x = [[0, 1], [2, 3]]
        self.assertEqual(torch.tensor(x), torch.as_tensor(x))
        self.assertEqual(torch.tensor(x, dtype=torch.float32), torch.as_tensor(x, dtype=torch.float32))

        # python data with heterogeneous types
        z = [0, 'torch']
        with self.assertRaisesRegex(TypeError, "invalid data type"):
            torch.tensor(z)
            torch.as_tensor(z)

        # python data with self-referential lists
        z = [0]
        z += [z]
        with self.assertRaisesRegex(TypeError, "self-referential lists are incompatible"):
            torch.tensor(z)
            torch.as_tensor(z)

        z = [[1, 2], z]
        with self.assertRaisesRegex(TypeError, "self-referential lists are incompatible"):
            torch.tensor(z)
            torch.as_tensor(z)

        # from tensor (doesn't copy unless type is different)
        y = torch.tensor(x)
        self.assertIs(y, torch.as_tensor(y))
        self.assertIsNot(y, torch.as_tensor(y, dtype=torch.float32))
        if torch.cuda.is_available():
            self.assertIsNot(y, torch.as_tensor(y, device='cuda'))
            y_cuda = y.to('cuda')
            self.assertIs(y_cuda, torch.as_tensor(y_cuda))
            self.assertIs(y_cuda, torch.as_tensor(y_cuda, device='cuda'))

        if TEST_NUMPY:
            # doesn't copy
            for dtype in [np.float64, np.int64, np.int8, np.uint8]:
                n = np.random.rand(5, 6).astype(dtype)
                n_astensor = torch.as_tensor(n)
                self.assertEqual(torch.tensor(n), n_astensor)
                n_astensor[0][0] = 25.7
                self.assertEqual(torch.tensor(n), n_astensor)

            # changing dtype causes copy
            n = np.random.rand(5, 6).astype(np.float32)
            n_astensor = torch.as_tensor(n, dtype=torch.float64)
            self.assertEqual(torch.tensor(n, dtype=torch.float64), n_astensor)
            n_astensor[0][1] = 250.8
            self.assertNotEqual(torch.tensor(n, dtype=torch.float64), n_astensor)

            # changing device causes copy
            if torch.cuda.is_available():
                n = np.random.randn(5, 6)
                n_astensor = torch.as_tensor(n, device='cuda')
                self.assertEqual(torch.tensor(n, device='cuda'), n_astensor)
                n_astensor[0][2] = 250.9
                self.assertNotEqual(torch.tensor(n, device='cuda'), n_astensor)

    def test_diag(self):
        x = torch.rand(100, 100)
        res1 = torch.diag(x)
        res2 = torch.Tensor()
        torch.diag(x, out=res2)
        self.assertEqual(res1, res2)

    @staticmethod
    def _test_diagonal(self, dtype, device):
        x = torch.randn((100, 100), dtype=dtype, device=device)
        result = torch.diagonal(x)
        expected = torch.diag(x)
        self.assertEqual(result, expected)

        x = torch.randn((100, 100), dtype=dtype, device=device)
        result = torch.diagonal(x, 17)
        expected = torch.diag(x, 17)
        self.assertEqual(result, expected)

    def test_diagonal(self):
        self._test_diagonal(self, dtype=torch.float32, device='cpu')

    @unittest.skipIf(not TEST_NUMPY, 'Numpy not found')
    def test_diagonal_multidim(self):
        x = torch.randn(10, 11, 12, 13)
        xn = x.numpy()
        for args in [(2, 2, 3),
                     (2,),
                     (-2, 1, 2),
                     (0, -2, -1)]:
            result = torch.diagonal(x, *args)
            expected = xn.diagonal(*args)
            self.assertEqual(expected.shape, result.shape)
            self.assertTrue(np.allclose(expected, result.numpy()))
        # test non-continguous
        xp = x.permute(1, 2, 3, 0)
        result = torch.diagonal(xp, 0, -2, -1)
        expected = xp.numpy().diagonal(0, -2, -1)
        self.assertEqual(expected.shape, result.shape)
        self.assertTrue(np.allclose(expected, result.numpy()))

    @staticmethod
    def _test_diag_embed(self, dtype, device):
        x = torch.arange(3 * 4, dtype=dtype, device=device).view(3, 4)
        result = torch.diag_embed(x)
        expected = torch.stack([torch.diag(r) for r in x], 0)
        self.assertEqual(result, expected)

        result = torch.diag_embed(x, offset=1, dim1=0, dim2=2)
        expected = torch.stack([torch.diag(r, 1) for r in x], 1)
        self.assertEqual(result, expected)

    def test_diag_embed(self):
        self._test_diag_embed(self, dtype=torch.float32, device='cpu')

    @staticmethod
    def _test_diagflat(self, dtype, device):
        # Basic sanity test
        x = torch.randn((100,), dtype=dtype, device=device)
        result = torch.diagflat(x)
        expected = torch.diag(x)
        self.assertEqual(result, expected)

        # Test offset
        x = torch.randn((100,), dtype=dtype, device=device)
        result = torch.diagflat(x, 17)
        expected = torch.diag(x, 17)
        self.assertEqual(result, expected)

        # Test where input has more than one dimension
        x = torch.randn((2, 3, 4), dtype=dtype, device=device)
        result = torch.diagflat(x)
        expected = torch.diag(x.contiguous().view(-1))
        self.assertEqual(result, expected)

        # Noncontig input
        x = torch.randn((2, 3, 4), dtype=dtype, device=device).transpose(2, 0)
        self.assertFalse(x.is_contiguous())
        result = torch.diagflat(x)
        expected = torch.diag(x.contiguous().view(-1))
        self.assertEqual(result, expected)

    def test_diagflat(self):
        self._test_diagflat(self, dtype=torch.float32, device='cpu')

    def test_eye(self):
        res1 = torch.eye(100, 100)
        res2 = torch.Tensor()
        torch.eye(100, 100, out=res2)
        self.assertEqual(res1, res2)

    def test_renorm(self):
        m1 = torch.randn(10, 5)
        res1 = torch.Tensor()

        def renorm(matrix, value, dim, max_norm):
            m1 = matrix.transpose(dim, 0).contiguous()
            # collapse non-dim dimensions.
            m2 = m1.clone().resize_(m1.size(0), int(math.floor(m1.nelement() / m1.size(0))))
            norms = m2.norm(value, 1, True)
            # clip
            new_norms = norms.clone()
            new_norms[torch.gt(norms, max_norm)] = max_norm
            new_norms.div_(norms.add_(1e-7))
            # renormalize
            m1.mul_(new_norms.expand_as(m1))
            return m1.transpose(dim, 0)

        # note that the axis fed to torch.renorm is different (2~=1)
        maxnorm = m1.norm(2, 1).mean()
        m2 = renorm(m1, 2, 1, maxnorm)
        m1.renorm_(2, 1, maxnorm)
        self.assertEqual(m1, m2, 1e-5)
        self.assertEqual(m1.norm(2, 0), m2.norm(2, 0), 1e-5)

        m1 = torch.randn(3, 4, 5)
        m2 = m1.transpose(1, 2).contiguous().clone().resize_(15, 4)
        maxnorm = m2.norm(2, 0).mean()
        m2 = renorm(m2, 2, 1, maxnorm)
        m1.renorm_(2, 1, maxnorm)
        m3 = m1.transpose(1, 2).contiguous().clone().resize_(15, 4)
        self.assertEqual(m3, m2)
        self.assertEqual(m3.norm(2, 0), m2.norm(2, 0))

    @staticmethod
    def _test_renorm_ps(self, device):
        # full reduction
        x = torch.randn(5, 5)
        xn = x.numpy()
        for p in [1, 2, 3, 4, inf]:
            res = x.renorm(p, 1, 1)
            expected = x / x.norm(p, 0, keepdim=True).clamp(min=1)
            self.assertEqual(res.numpy(), expected.numpy(), "renorm failed for {}-norm".format(p))

    def test_renorm_ps(self):
        self._test_renorm_ps(self, device='cpu')

    @unittest.skipIf(not torch.cuda.is_available(), 'no CUDA')
    def test_renorm_ps_cuda(self):
        self._test_renorm_ps(self, device='cuda')

    @staticmethod
    def _test_multinomial(self, type):
        def make_prob_dist(shape, is_contiguous):
            if is_contiguous:
                return type(*shape).uniform_()
            elif len(shape) == 1:
                return type(*(shape + [5])).uniform_()[:, 2]
            else:
                # num dim = 2
                new_shape = [2, shape[1], 7, 1, shape[0], 1, 10]
                prob_dist = type(*new_shape).uniform_()
                prob_dist = prob_dist.transpose(1, 4)
                prob_dist = prob_dist[1, :, 5, 0, :, 0, 4]
                assert not prob_dist.is_contiguous()  # sanity check
                return prob_dist

        for is_contiguous in (True, False):
            # with replacement
            n_row = 3
            for n_col in range(4, 5 + 1):
                prob_dist = make_prob_dist([n_row, n_col], is_contiguous)
                # indices that shouldn't be sampled (<0 means none)
                zero_prob_indices = torch.LongTensor(n_row).random_(-2, n_col).tolist()
                for i, j in enumerate(zero_prob_indices):
                    if j >= 0:
                        prob_dist[i, j] = 0
                n_sample = n_col * 3
                sample_indices = torch.multinomial(prob_dist, n_sample, True)
                self.assertEqual(prob_dist.dim(), 2)
                self.assertEqual(sample_indices.size(1), n_sample)
                for i in range(n_row):
                    zero_prob_idx = zero_prob_indices[i]
                    if zero_prob_idx < 0:
                        continue
                    for j in range(n_sample):
                        self.assertNotEqual(sample_indices[i, j], zero_prob_idx,
                                            "sampled an index with zero probability")

            # without replacement
            n_row = 3
            for n_col in range(2, 10 + 1, 2):
                prob_dist = make_prob_dist([n_row, n_col], is_contiguous)
                # indices that shouldn't be sampled (<0 means none)
                zero_prob_indices = torch.LongTensor(n_row).random_(-1, n_col).tolist()
                for i, j in enumerate(zero_prob_indices):
                    if j >= 0:
                        prob_dist[i, j] = 0
                n_sample = max(1, n_col - 2)
                sample_indices = torch.multinomial(prob_dist, n_sample, False)
                self.assertEqual(prob_dist.dim(), 2)
                self.assertEqual(sample_indices.size(1), n_sample)
                for i in range(n_row):
                    row_samples = {}
                    zero_prob_idx = zero_prob_indices[i]
                    for j in range(n_sample):
                        sample_idx = sample_indices[i, j]
                        if zero_prob_idx >= 0:
                            self.assertNotEqual(sample_idx, zero_prob_idx,
                                                "sampled an index with zero probability")
                        self.assertNotIn(sample_idx, row_samples, "sampled an index twice")
                        row_samples[sample_idx] = True

            # vector
            n_col = 4
            prob_dist = make_prob_dist([n_col], is_contiguous).fill_(1)
            zero_prob_idx = 1  # index that shouldn't be sampled
            prob_dist[zero_prob_idx] = 0
            n_sample = 20
            sample_indices = torch.multinomial(prob_dist, n_sample, True)
            for sample_index in sample_indices:
                self.assertNotEqual(sample_index, zero_prob_idx, "sampled an index with zero probability")
            s_dim = sample_indices.dim()
            self.assertEqual(sample_indices.dim(), 1, "wrong number of dimensions")
            self.assertEqual(prob_dist.dim(), 1, "wrong number of prob_dist dimensions")
            self.assertEqual(sample_indices.size(0), n_sample, "wrong number of samples")

    def test_multinomial(self):
        self._test_multinomial(self, torch.FloatTensor)

    @staticmethod
    def _test_multinomial_alias(self, cast):
        # Get probs vector to use in setup
        def get_probs(length, is_contiguous):
            probs = torch.softmax(torch.randn(length), 0)
            if not is_contiguous:
                probs = torch.softmax(torch.randn(length, 2), 0)[:, 1]
            assert not (is_contiguous ^ probs.is_contiguous()), "contiguity requirement not met"
            return cast(probs)

        for is_contiguous in [True, False]:
            probs = get_probs(4, is_contiguous)
            alias_table, prob_table = torch._multinomial_alias_setup(probs)
            for n_samples in [-1, 1, 10]:
                if n_samples > 0:
                    samples = torch._multinomial_alias_draw(prob_table, alias_table, n_samples)
                    self.assertEqual(prob_table.size(), torch.Size([4]), "size mismatch: probability table")
                    self.assertEqual(alias_table.size(), torch.Size([4]), "size mismatch: alias table")
                    self.assertEqual(samples.size(), torch.Size([n_samples]), "wrong number of samples")
                else:
                    with self.assertRaisesRegex(RuntimeError, "cannot sample <= 0 samples"):
                        torch._multinomial_alias_draw(prob_table, alias_table, n_samples)

            with self.assertRaisesRegex(RuntimeError, "expected 1-D"):
                probs = probs.view(2, 2)
                torch._multinomial_alias_setup(probs)

            with self.assertRaisesRegex(RuntimeError, "expected 1-D"):
                a_t, p_t = torch._multinomial_alias_setup(probs)
                torch._multinomial_alias_draw(p_t.view(2, 2), a_t.view(2, 2))

    def test_multinomial_alias(self):
        self._test_multinomial_alias(self, lambda t: t)

    def _spawn_method(self, method, arg):
        try:
            mp.set_start_method('spawn')
        except RuntimeError:
            pass
        with mp.Pool(1) as pool:
            self.assertTrue(pool.map(method, [arg]))

    @staticmethod
    def _test_multinomial_invalid_probs(probs):
        try:
            # n_sample = 1 is a special case, test n_sample=2 which is more general
            torch.multinomial(probs.to('cpu'), 2)
            return False  # Should not be reached
        except RuntimeError as e:
            return 'invalid multinomial distribution' in str(e)

    @unittest.skipIf(NO_MULTIPROCESSING_SPAWN, "Disabled for environments that \
                     don't support multiprocessing with spawn start method")
    @unittest.skipIf(IS_WINDOWS, 'FIXME: CUDA OOM error on Windows')
    @unittest.skipIf(not PY3,
                     "spawn start method is not supported in Python 2, \
                     but we need it for for testing failure case for CPU RNG on Windows")
    def test_multinomial_invalid_probs(self):
        test_method = _TestTorchMixin._test_multinomial_invalid_probs
        self._spawn_method(test_method, torch.Tensor([1, -1, 1]))
        self._spawn_method(test_method, torch.Tensor([1, inf, 1]))
        self._spawn_method(test_method, torch.Tensor([1, -inf, 1]))
        self._spawn_method(test_method, torch.Tensor([1, 1, nan]))
        self._spawn_method(test_method, torch.Tensor([0, 1, 0]))

    @suppress_warnings
    def test_range(self):
        res1 = torch.range(0, 1)
        res2 = torch.Tensor()
        torch.range(0, 1, out=res2)
        self.assertEqual(res1, res2, 0)

        # Check range for non-contiguous tensors.
        x = torch.zeros(2, 3)
        torch.range(0, 3, out=x.narrow(1, 1, 2))
        res2 = torch.Tensor(((0, 0, 1), (0, 2, 3)))
        self.assertEqual(x, res2, 1e-16)

        # Check negative
        res1 = torch.Tensor((1, 0))
        res2 = torch.Tensor()
        torch.range(1, 0, -1, out=res2)
        self.assertEqual(res1, res2, 0)

        # Equal bounds
        res1 = torch.ones(1)
        res2 = torch.Tensor()
        torch.range(1, 1, -1, out=res2)
        self.assertEqual(res1, res2, 0)
        torch.range(1, 1, 1, out=res2)
        self.assertEqual(res1, res2, 0)

        # FloatTensor
        res1 = torch.range(0.6, 0.9, 0.1, out=torch.FloatTensor())
        self.assertEqual(res1.size(0), 4)
        res1 = torch.range(1, 10, 0.3, out=torch.FloatTensor())
        self.assertEqual(res1.size(0), 31)

        # DoubleTensor
        res1 = torch.range(0.6, 0.9, 0.1, out=torch.DoubleTensor())
        self.assertEqual(res1.size(0), 4)
        res1 = torch.range(1, 10, 0.3, out=torch.DoubleTensor())
        self.assertEqual(res1.size(0), 31)

    def test_range_warning(self):
        with warnings.catch_warnings(record=True) as w:
            torch.range(0, 10)
            self.assertEqual(len(w), 1)

    def test_arange(self):
        res1 = torch.arange(0, 1)
        res2 = torch.Tensor()
        torch.arange(0, 1, out=res2)
        self.assertEqual(res1, res2, 0)

        # Check arange with only one argument
        res1 = torch.arange(10)
        res2 = torch.arange(0, 10)
        self.assertEqual(res1, res2, 0)

        # Check arange for non-contiguous tensors.
        x = torch.zeros(2, 3)
        torch.arange(0, 4, out=x.narrow(1, 1, 2))
        res2 = torch.Tensor(((0, 0, 1), (0, 2, 3)))
        self.assertEqual(x, res2, 1e-16)

        # Check negative
        res1 = torch.Tensor((1, 0))
        res2 = torch.Tensor()
        torch.arange(1, -1, -1, out=res2)
        self.assertEqual(res1, res2, 0)

        # Equal bounds
        res1 = torch.ones(1)
        res2 = torch.Tensor()
        torch.arange(1, 0, -1, out=res2)
        self.assertEqual(res1, res2, 0)
        torch.arange(1, 2, 1, out=res2)
        self.assertEqual(res1, res2, 0)

        # FloatTensor
        res1 = torch.arange(0.6, 0.89, 0.1, out=torch.FloatTensor())
        self.assertEqual(res1, [0.6, 0.7, 0.8])
        res1 = torch.arange(1, 10, 0.3, out=torch.FloatTensor())
        self.assertEqual(res1.size(0), 30)
        self.assertEqual(res1[0], 1)
        self.assertEqual(res1[29], 9.7)

        # DoubleTensor
        res1 = torch.arange(0.6, 0.89, 0.1, out=torch.DoubleTensor())
        self.assertEqual(res1, [0.6, 0.7, 0.8])
        res1 = torch.arange(1, 10, 0.3, out=torch.DoubleTensor())
        self.assertEqual(res1.size(0), 30)
        self.assertEqual(res1[0], 1)
        self.assertEqual(res1[29], 9.7)

        # Check that it's exclusive
        r = torch.arange(0, 5)
        self.assertEqual(r.min(), 0)
        self.assertEqual(r.max(), 4)
        self.assertEqual(r.numel(), 5)

        r = torch.arange(0, 5, 2)
        self.assertEqual(r.min(), 0)
        self.assertEqual(r.max(), 4)
        self.assertEqual(r.numel(), 3)

        r1 = torch.arange(0, 5 + 1e-6)
        r2 = torch.arange(0, 5)
        r3 = torch.arange(0, 5 - 1e-6)
        self.assertEqual(r1[:-1], r2, 0)
        self.assertEqual(r2, r3, 0)

        r1 = torch.arange(10, -1 + 1e-6, -1)
        r2 = torch.arange(10, -1, -1)
        r3 = torch.arange(10, -1 - 1e-6, -1)
        self.assertEqual(r1, r2, 0)
        self.assertEqual(r2, r3[:-1], 0)

        msg = "unsupported range"
        self.assertRaisesRegex(RuntimeError, msg, lambda: torch.arange(0, float('inf')))
        self.assertRaisesRegex(RuntimeError, msg, lambda: torch.arange(float('inf')))

        for device in torch.testing.get_all_device_types():
            self.assertRaisesRegex(RuntimeError, msg, lambda: torch.arange(-5, float('nan'), device=device))
            # check with step size
            self.assertRaisesRegex(RuntimeError, msg, lambda: torch.arange(0, float('-inf'), -1, device=device))
            self.assertRaisesRegex(RuntimeError, msg, lambda: torch.arange(0, float('inf'), device=device))
            self.assertRaisesRegex(RuntimeError, msg, lambda: torch.arange(float('-inf'), 10, device=device))
            self.assertRaisesRegex(RuntimeError, msg, lambda: torch.arange(float('nan'), 10, device=device))
            self.assertRaisesRegex(RuntimeError, msg, lambda: torch.arange(float('inf'), device=device))
            self.assertRaisesRegex(RuntimeError, msg, lambda: torch.arange(float('nan'), device=device))

            self.assertRaisesRegex(
                RuntimeError, "overflow",
                lambda: torch.arange(1.175494351e-38, 3.402823466e+38, device=device))

            # check that it holds a consistent output shape on precision-cornered step sizes
            d = torch.arange(-4.0, 4.0, 0.01, dtype=torch.float32, device=device)
            self.assertEqual(d.shape[0], 800)

    def test_arange_inference(self):
        saved_dtype = torch.get_default_dtype()
        torch.set_default_dtype(torch.float32)
        # end only
        self.assertIs(torch.float32, torch.arange(1.).dtype)
        self.assertIs(torch.float32, torch.arange(torch.tensor(1.)).dtype)
        self.assertIs(torch.float32, torch.arange(torch.tensor(1., dtype=torch.float64)).dtype)

        self.assertIs(torch.int64, torch.arange(1).dtype)
        self.assertIs(torch.int64, torch.arange(torch.tensor(1)).dtype)
        self.assertIs(torch.int64, torch.arange(torch.tensor(1, dtype=torch.int16)).dtype)

        # start, end, [step]
        self.assertIs(torch.float32, torch.arange(1., 3).dtype)
        self.assertIs(torch.float32, torch.arange(torch.tensor(1., dtype=torch.float64), 3).dtype)
        self.assertIs(torch.float32, torch.arange(1, 3.).dtype)
        self.assertIs(torch.float32, torch.arange(torch.tensor(1, dtype=torch.int16), torch.tensor(3.)).dtype)
        self.assertIs(torch.float32, torch.arange(1, 3, 1.).dtype)
        self.assertIs(torch.float32,
                      torch.arange(torch.tensor(1),
                                   torch.tensor(3, dtype=torch.int16),
                                   torch.tensor(1., dtype=torch.float64)).dtype)

        self.assertIs(torch.int64, torch.arange(1, 3).dtype)
        self.assertIs(torch.int64, torch.arange(torch.tensor(1), 3).dtype)
        self.assertIs(torch.int64, torch.arange(torch.tensor(1), torch.tensor(3, dtype=torch.int16)).dtype)
        self.assertIs(torch.int64, torch.arange(1, 3, 1).dtype)
        self.assertIs(torch.int64,
                      torch.arange(torch.tensor(1),
                                   torch.tensor(3),
                                   torch.tensor(1, dtype=torch.int16)).dtype)
        torch.set_default_dtype(saved_dtype)

    def test_randint_inference(self):
        size = (2, 1)
        for args in [(3,), (1, 3)]:  # (low,) and (low, high)
            self.assertIs(torch.int64, torch.randint(*args, size=size).dtype)
            self.assertIs(torch.int64, torch.randint(*args, size=size, layout=torch.strided).dtype)
            self.assertIs(torch.int64, torch.randint(*args, size=size, generator=torch.default_generator).dtype)
            self.assertIs(torch.float32, torch.randint(*args, size=size, dtype=torch.float32).dtype)
            out = torch.empty(size, dtype=torch.float32)
            self.assertIs(torch.float32, torch.randint(*args, size=size, out=out).dtype)
            self.assertIs(torch.float32, torch.randint(*args, size=size, out=out, dtype=torch.float32).dtype)
            out = torch.empty(size, dtype=torch.int64)
            self.assertIs(torch.int64, torch.randint(*args, size=size, out=out).dtype)
            self.assertIs(torch.int64, torch.randint(*args, size=size, out=out, dtype=torch.int64).dtype)

    @staticmethod
    def _select_broadcastable_dims(dims_full=None):
        # select full dimensionality
        if dims_full is None:
            dims_full = []
            ndims = random.randint(1, 4)
            dims_full = [random.randint(1, 8) for _ in range(ndims)]
        else:
            ndims = len(dims_full)

        # select actual dimensions for ops:
        # larger: full ndims, individual sizes may be reduced
        # smaller: possibly reduced ndims, sizes may be reduced
        smaller_ndims = random.randint(1, ndims)
        dims_small = []
        dims_large = []
        for i in range(ndims - 1, -1, -1):
            j = random.randint(1, 3)
            if j == 1:  # no reduced singleton dimension
                ds = dims_full[i]
                dl = dims_full[i]
            elif j == 2:  # larger may have reduced singleton dimension
                ds = dims_full[i]
                dl = 1 if len(dims_small) < smaller_ndims else dims_full[i]
            elif j == 3:  # smaller may have reduced singleton dimension
                ds = 1
                dl = dims_full[i]
            dims_large = [dl] + dims_large
            if len(dims_small) < smaller_ndims:
                dims_small = [ds] + dims_small
        return (dims_small, dims_large, dims_full)

    @staticmethod
    def _test_broadcast(self, cast):

        # all functions
        fns = {
            "dist", "atan2", "pow", "lerp", "add",
            "sub", "mul", "div", "fmod", "remainder",
            "eq", "ge", "gt", "le", "lt", "max", "min", "ne",
            "addcdiv", "addcmul", "masked_scatter", "masked_select", "masked_fill",
            "map", "map2", "copy"
        }
        # functions with three tensor arguments
        fns_3_args = {"addcdiv", "addcmul", "map2"}

        for fn in fns:
            (dims_small, dims_large, dims_full) = self._select_broadcastable_dims()
            full1d = cast(torch.randn(*dims_full).flatten().float())
            small = cast(torch.randn(*dims_small).float())
            large = cast(torch.randn(*dims_large).float())
            small_expanded = small.expand(*dims_full)
            large_expanded = large.expand(*dims_full)
            small2 = None
            small2_expanded = None
            if fn in fns_3_args:
                # create another smaller tensor
                (dims_small2, _, _) = self._select_broadcastable_dims(dims_full)
                small2 = cast(torch.randn(*dims_small2).float())
                small2_expanded = small2.expand(*dims_full)

            if small.is_cuda and fn in ['map', 'map2']:
                # map and map2 are not implementd on CUDA tensors
                continue

            if hasattr(large_expanded, fn):
                # run through tensor versions of functions
                # and verify fully expanded inputs give same results
                expanded = {large: large_expanded, small: small_expanded, small2: small2_expanded}

                def tensorfn(myfn, t1, t2):
                    if fn == "lerp":
                        return myfn(t1, 0.5)
                    elif fn == "masked_select":
                        return myfn(t1 < 0)
                    elif fn == "masked_scatter":
                        return myfn(t1 < 0.5, full1d)
                    elif fn == "masked_fill":
                        return myfn(t1 < 0.5, 1.0)
                    elif fn in fns_3_args:
                        return myfn(1, t1, t2)
                    else:
                        return myfn(t1)

                # test various orders
                for first, second, third in [(large, small, small2), (small, large, small2),
                                             (small2, small, large), (small2, large, small)]:
                    if first is None:
                        break  # ignore last iter when small2 is None
                    method_expanded = getattr(expanded[first], fn)
                    method = getattr(first, fn)
                    r1 = tensorfn(method_expanded, expanded[second], expanded[third])
                    r2 = tensorfn(method, second, third)
                    self.assertEqual(r1, r2)

            # now for torch. versions of functions
            if hasattr(torch, fn):
                fntorch = getattr(torch, fn)
                expanded = {large: large_expanded, small: small_expanded, small2: small2_expanded}

                def torchfn(t1, t2, t3):
                    if fn == "lerp":
                        return fntorch(t1, t2, 0.5)
                    elif fn == "masked_select":
                        return fntorch(t1, t2 < 0)
                    elif fn == "masked_scatter":
                        return fntorch(t1, t2 < 0.5, full1d)
                    elif fn == "masked_fill":
                        return fntorch(t1, t2 < 0.5, 1.0)
                    elif fn in fns_3_args:
                        return fntorch(t1, 1.0, t2, t3)
                    else:
                        return fntorch(t1, t2)

                # test various orders
                for first, second, third in [(large, small, small2), (small, large, small2),
                                             (small2, small, large), (small2, large, small)]:
                    if first is None:
                        break  # ignore last iter when small2 is None
                    r1 = torchfn(expanded[first], expanded[second], expanded[third])
                    r2 = torchfn(first, second, third)
                    self.assertEqual(r1, r2)

            # now for in place functions
            # in-place tensor is not broadcastable; test only guaranteed
            # to work by broadcasting other argument(s)
            if not hasattr(large_expanded, fn + "_"):
                continue

            # need to clone largeExpanded so we can reuse, since functions are in-place
            large_expanded_clone = large_expanded.clone()

            def tensorfn_inplace(t0, t1, t2=None):
                t0_fn = getattr(t0, fn + "_")
                if fn == "lerp":
                    return t0_fn(t1, 0.5)
                elif fn == "masked_scatter":
                    return t0_fn(t1 < 0.5, full1d)
                elif fn == "masked_fill":
                    return t0_fn(t1 < 0.5, 1.0)
                elif fn == "map":
                    return t0_fn(t1, lambda x, y: x + y)
                elif fn == "map2":
                    return t0_fn(t1, t2, lambda x, y, z: x + y + z)
                elif fn in fns_3_args:
                    return t0_fn(1.0, t1, t2)
                else:
                    return t0_fn(t1)
            # in-place pointwise operations don't actually work if the in-place
            # tensor is 0-strided (numpy has the same issue)
            if (0 not in large_expanded.stride() and 0 not in large_expanded_clone.stride()):
                r1 = tensorfn_inplace(large_expanded, small_expanded, small2_expanded)
                r2 = tensorfn_inplace(large_expanded_clone, small, small2)
                self.assertEqual(r1, r2)

            def broadcastable(t0, t1, t2=None):
                try:
                    t1.expand_as(t0)
                    if t2 is not None:
                        t2.expand_as(t0)
                except RuntimeError:
                    return False
                return True

            def _test_in_place_broadcastable(t0, t1, t2=None):
                if not broadcastable(t0, t1, t2):
                    same_size = t0.numel() == t1.numel() and (t0.numel() == t2.numel() if t2 is not None else True)
                    if not same_size:
                        self.assertRaises(RuntimeError, lambda: tensorfn_inplace(t0, t1, t2))
                else:
                    tensorfn_inplace(t0, t1, t2)

            if fn not in fns_3_args:
                _test_in_place_broadcastable(small, large_expanded)
                _test_in_place_broadcastable(small, large)
            else:
                _test_in_place_broadcastable(small2, small_expanded, large_expanded)
                _test_in_place_broadcastable(small2, small, large)

    def test_broadcast(self):
        self._test_broadcast(self, lambda t: t)

    def test_broadcast_empty(self):
        # empty + empty
        self.assertRaises(RuntimeError, lambda: torch.randn(5, 0) + torch.randn(0, 5))
        self.assertEqual(torch.randn(5, 0), torch.randn(0) + torch.randn(5, 0))
        self.assertEqual(torch.randn(5, 0, 0), torch.randn(0) + torch.randn(5, 0, 1))

        # scalar + empty
        self.assertEqual(torch.randn(5, 0, 6), torch.randn(()) + torch.randn(5, 0, 6))

        # non-empty, empty
        self.assertEqual(torch.randn(0), torch.randn(0) + torch.randn(1))
        self.assertEqual(torch.randn(0, 7, 0, 6, 5, 0, 7),
                         torch.randn(0, 7, 0, 6, 5, 0, 1) + torch.randn(1, 1, 5, 1, 7))
        self.assertRaises(RuntimeError, lambda: torch.randn(7, 0) + torch.randn(2, 1))

    def test_broadcast_tensors(self):
        x0 = torch.randn(2, 1, 3)
        x1 = torch.randn(3)
        x2 = torch.randn(3, 1)
        expected_size = (2, 3, 3)

        y0, y1, y2 = torch.broadcast_tensors(x0, x1, x2)
        self.assertTrue(y0.size() == expected_size)
        self.assertTrue(y1.size() == expected_size)
        self.assertTrue(y2.size() == expected_size)

    @staticmethod
    def _test_contiguous(self, cast):
        x = cast(torch.randn(1, 16, 5, 5))
        self.assertTrue(x.is_contiguous())
        stride = list(x.stride())
        stride[0] = 20
        # change the stride in dimension 0. the tensor is still contiguous because size[0] is 1
        x.set_(x.storage(), 0, x.size(), stride)
        self.assertTrue(x.is_contiguous())

    def test_contiguous(self):
        return self._test_contiguous(self, lambda t: t)

    def test_empty_tensor_props(self):
        sizes = [(0,), (0, 3), (5, 0), (5, 0, 3, 0, 2), (0, 3, 0, 2), (0, 5, 0, 2, 0)]
        for size in sizes:
            for device in torch.testing.get_all_device_types():
                x = torch.empty(tuple(size), device=device)
                self.assertEqual(size, x.shape)
                self.assertTrue(x.is_contiguous())
                size_ones_instead_of_zeros = (x if x != 0 else 1 for x in size)
                y = torch.empty(tuple(size_ones_instead_of_zeros), device=device)
                self.assertEqual(x.stride(), y.stride())

    def test_scalars_as_floats(self):
        "zero-dim variables that don't require grad should bind to scalar arguments"
        x = torch.tensor(2.)
        y = torch.tensor(3.)
        # 3 + (3 * 3) * 2
        self.assertEqual(y.addcmul(y, y, value=x), 21)

        x = torch.tensor(2., requires_grad=True)
        self.assertRaises(Exception, lambda: y.addcmul(y, y, value=x))

    @staticmethod
    def _test_broadcast_fused_matmul(self, cast):
        fns = ["baddbmm", "addbmm", "addmm", "addmv", "addr"]

        for fn in fns:
            batch_dim = random.randint(1, 8)
            n_dim = random.randint(1, 8)
            m_dim = random.randint(1, 8)
            p_dim = random.randint(1, 8)

            def dims_full_for_fn():
                if fn == "baddbmm":
                    return ([batch_dim, n_dim, p_dim], [batch_dim, n_dim, m_dim], [batch_dim, m_dim, p_dim])
                elif fn == "addbmm":
                    return ([n_dim, p_dim], [batch_dim, n_dim, m_dim], [batch_dim, m_dim, p_dim])
                elif fn == "addmm":
                    return ([n_dim, p_dim], [n_dim, m_dim], [m_dim, p_dim])
                elif fn == "addmv":
                    return ([n_dim], [n_dim, m_dim], [m_dim])
                elif fn == "addr":
                    return ([n_dim, m_dim], [n_dim], [m_dim])
                else:
                    raise AssertionError("unknown function")

            (t0_dims_full, t1_dims, t2_dims) = dims_full_for_fn()
            (t0_dims_small, _, _) = self._select_broadcastable_dims(t0_dims_full)

            t0_small = cast(torch.randn(*t0_dims_small).float())
            t1 = cast(torch.randn(*t1_dims).float())
            t2 = cast(torch.randn(*t2_dims).float())

            t0_full = cast(t0_small.expand(*t0_dims_full))

            fntorch = getattr(torch, fn)
            r0 = fntorch(t0_small, t1, t2)
            r1 = fntorch(t0_full, t1, t2)
            self.assertEqual(r0, r1)

    def test_broadcast_fused_matmul(self):
        self._test_broadcast_fused_matmul(self, lambda t: t)

    @staticmethod
    def _test_broadcast_batched_matmul(self, cast):
        n_dim = random.randint(1, 8)
        m_dim = random.randint(1, 8)
        p_dim = random.randint(1, 8)
        full_batch_dims = [random.randint(1, 3) for i in range(random.randint(1, 3))]
        (batch_dims_small, _, _) = self._select_broadcastable_dims(full_batch_dims)

        def verify_batched_matmul(full_lhs, one_dimensional):
            if not one_dimensional:
                lhs_dims = [n_dim, m_dim]
                rhs_dims = [m_dim, p_dim]
                result_dims = [n_dim, p_dim]
            else:
                lhs_dims = [n_dim, m_dim] if full_lhs else [m_dim]
                rhs_dims = [m_dim, p_dim] if not full_lhs else [m_dim]
                result_dims = [n_dim] if full_lhs else [p_dim]

            lhs_mat_dims = lhs_dims if len(lhs_dims) != 1 else [1, m_dim]
            rhs_mat_dims = rhs_dims if len(rhs_dims) != 1 else [m_dim, 1]
            full_mat_dims = lhs_mat_dims if full_lhs else rhs_mat_dims
            dim0_dims = rhs_dims if full_lhs else lhs_dims
            small_dims = batch_dims_small + (rhs_mat_dims if full_lhs else lhs_mat_dims)

            small = cast(torch.randn(*(small_dims)).float())
            dim0 = cast(torch.randn(*(dim0_dims)).float())
            full = cast(torch.randn(*(full_batch_dims + full_mat_dims)).float())
            if not one_dimensional:
                (lhsTensors, rhsTensors) = ((full,), (small, dim0)) if full_lhs else ((small, dim0), (full,))
            else:
                (lhsTensors, rhsTensors) = ((full,), (dim0,)) if full_lhs else ((dim0,), (full,))

            def maybe_squeeze_result(l, r, result):
                if len(lhs_dims) == 1 and l.dim() != 1:
                    return result.squeeze(-2)
                elif len(rhs_dims) == 1 and r.dim() != 1:
                    return result.squeeze(-1)
                else:
                    return result

            for lhs in lhsTensors:
                lhs_expanded = lhs.expand(*(torch.Size(full_batch_dims) + torch.Size(lhs_mat_dims)))
                lhs_expanded_matmul_fn = lhs_expanded.matmul
                for rhs in rhsTensors:
                    rhs_expanded = ((rhs if len(rhs_dims) != 1 else rhs.unsqueeze(-1)).
                                    expand(*(torch.Size(full_batch_dims) + torch.Size(rhs_mat_dims))))
                    truth = maybe_squeeze_result(lhs_expanded, rhs_expanded, lhs_expanded_matmul_fn(rhs_expanded))
                    for l in (lhs, lhs_expanded):
                        for r in (rhs, rhs_expanded):
                            l_matmul_fn = l.matmul
                            result = maybe_squeeze_result(l, r, l_matmul_fn(r))
                            self.assertEqual(truth, result)
                            # test torch.matmul function as well
                            torch_result = maybe_squeeze_result(l, r, torch.matmul(l, r))
                            self.assertEqual(truth, torch_result)
                            # test torch.matmul with out
                            out = torch.zeros_like(torch_result)
                            torch.matmul(l, r, out=out)
                            self.assertEqual(truth, maybe_squeeze_result(l, r, out))

                # compare to bmm
                bmm_result = (torch.bmm(lhs_expanded.contiguous().view(-1, *lhs_mat_dims),
                                        rhs_expanded.contiguous().view(-1, *rhs_mat_dims)))
                self.assertEqual(truth.view(-1, *result_dims), bmm_result.view(-1, *result_dims))

        for indices in product((True, False), repeat=2):
            verify_batched_matmul(*indices)

    def test_broadcast_batched_matmul(self):
        self._test_broadcast_batched_matmul(self, lambda t: t)

    def test_copy_broadcast(self):
        torch.zeros(5, 6).copy_(torch.zeros(6))
        self.assertRaises(RuntimeError, lambda: torch.zeros(5, 6).copy_(torch.zeros(30)))

    def test_randperm(self):
        _RNGState = torch.get_rng_state()
        res1 = torch.randperm(100)
        res2 = torch.LongTensor()
        torch.set_rng_state(_RNGState)
        torch.randperm(100, out=res2)
        self.assertEqual(res1, res2, 0)

        # randperm of 0 elements is an empty tensor
        res1 = torch.randperm(0)
        res2 = torch.LongTensor(5)
        torch.randperm(0, out=res2)
        self.assertEqual(res1.numel(), 0)
        self.assertEqual(res2.numel(), 0)

    def test_random(self):
        # This test is flaky with p<=(2/(ub-lb))^200=6e-36
        t = torch.FloatTensor(200)
        lb = 1
        ub = 4

        t.fill_(-1)
        t.random_(lb, ub)
        self.assertEqual(t.min(), lb)
        self.assertEqual(t.max(), ub - 1)

        t.fill_(-1)
        t.random_(ub)
        self.assertEqual(t.min(), 0)
        self.assertEqual(t.max(), ub - 1)

    @staticmethod
    def _test_random_neg_values(self, use_cuda=False):
        signed_types = ['torch.DoubleTensor', 'torch.FloatTensor', 'torch.LongTensor',
                        'torch.IntTensor', 'torch.ShortTensor']
        for tname in signed_types:
            res = torch.rand(SIZE, SIZE).type(tname)
            if use_cuda:
                res = res.cuda()
            res.random_(-10, -1)
            self.assertLessEqual(res.max().item(), 9)
            self.assertGreaterEqual(res.min().item(), -10)

    def test_random_neg_values(self):
        self._test_random_neg_values(self)

    def assertIsOrdered(self, order, x, mxx, ixx, task):
        SIZE = 4
        if order == 'descending':
            def check_order(a, b):
                # `a != a` because we put NaNs
                # at the end of ascending sorted lists,
                # and the beginning of descending ones.
                return a != a or a >= b
        elif order == 'ascending':
            def check_order(a, b):
                # see above
                return b != b or a <= b
        else:
            error('unknown order "{}", must be "ascending" or "descending"'.format(order))

        are_ordered = True
        for j, k in product(range(SIZE), range(1, SIZE)):
            self.assertTrue(check_order(mxx[j][k - 1], mxx[j][k]),
                            'torch.sort ({}) values unordered for {}'.format(order, task))

        seen = set()
        indicesCorrect = True
        size = x.size(x.dim() - 1)
        for k in range(size):
            seen.clear()
            for j in range(size):
                self.assertEqual(x[k][ixx[k][j]], mxx[k][j],
                                 'torch.sort ({}) indices wrong for {}'.format(order, task))
                seen.add(ixx[k][j])
            self.assertEqual(len(seen), size)

    def test_sort(self):
        SIZE = 4
        x = torch.rand(SIZE, SIZE)
        res1val, res1ind = torch.sort(x)

        # Test use of result tensor
        res2val = torch.Tensor()
        res2ind = torch.LongTensor()
        torch.sort(x, out=(res2val, res2ind))
        self.assertEqual(res1val, res2val, 0)
        self.assertEqual(res1ind, res2ind, 0)
        self.assertEqual(torch.argsort(x), res1ind)
        self.assertEqual(x.argsort(), res1ind)

        # Test sorting of random numbers
        self.assertIsOrdered('ascending', x, res2val, res2ind, 'random')

        # Test simple sort
        self.assertEqual(
            torch.sort(torch.Tensor((50, 40, 30, 20, 10)))[0],
            torch.Tensor((10, 20, 30, 40, 50)),
            0
        )

        # Test that we still have proper sorting with duplicate keys
        x = torch.floor(torch.rand(SIZE, SIZE) * 10)
        torch.sort(x, out=(res2val, res2ind))
        self.assertIsOrdered('ascending', x, res2val, res2ind, 'random with duplicate keys')

        # DESCENDING SORT
        x = torch.rand(SIZE, SIZE)
        res1val, res1ind = torch.sort(x, x.dim() - 1, True)

        # Test use of result tensor
        res2val = torch.Tensor()
        res2ind = torch.LongTensor()
        torch.sort(x, x.dim() - 1, True, out=(res2val, res2ind))
        self.assertEqual(res1val, res2val, 0)
        self.assertEqual(res1ind, res2ind, 0)
        self.assertEqual(torch.argsort(x, x.dim() - 1, True), res1ind)
        self.assertEqual(x.argsort(x.dim() - 1, True), res1ind)

        # Test sorting of random numbers
        self.assertIsOrdered('descending', x, res2val, res2ind, 'random')

        # Test simple sort task
        self.assertEqual(
            torch.sort(torch.Tensor((10, 20, 30, 40, 50)), 0, True)[0],
            torch.Tensor((50, 40, 30, 20, 10)),
            0
        )

        # Test that we still have proper sorting with duplicate keys
        self.assertIsOrdered('descending', x, res2val, res2ind, 'random with duplicate keys')

        # Test sorting with NaNs
        x = torch.rand(SIZE, SIZE)
        x[1][2] = float('NaN')
        x[3][0] = float('NaN')
        torch.sort(x, out=(res2val, res2ind))
        self.assertIsOrdered('ascending', x, res2val, res2ind,
                             'random with NaNs')
        torch.sort(x, out=(res2val, res2ind), descending=True)
        self.assertIsOrdered('descending', x, res2val, res2ind,
                             'random with NaNs')

    @unittest.skipIf(not TEST_NUMPY, 'Numpy not found')
    def test_tensordot(self):
        for d in torch.testing.get_all_device_types():
            a = torch.arange(60., device=d).reshape(3, 4, 5)
            b = torch.arange(24., device=d).reshape(4, 3, 2)
            c = torch.tensordot(a, b, dims=([1, 0], [0, 1])).cpu()
            cn = torch.from_numpy(np.tensordot(a.cpu().numpy(), b.cpu().numpy(),
                                               axes=([1, 0], [0, 1])))
            self.assertEqual(c, cn)
            a = torch.randn(2, 3, 4, 5, device=d)
            b = torch.randn(4, 5, 6, 7, device=d)
            c = torch.tensordot(a, b, dims=2).cpu()
            cn = torch.from_numpy(np.tensordot(a.cpu().numpy(), b.cpu().numpy(),
                                               axes=2))
            self.assertEqual(c, cn)
            c = torch.tensordot(a, b).cpu()
            cn = torch.from_numpy(np.tensordot(a.cpu().numpy(), b.cpu().numpy()))
            self.assertEqual(c, cn)

    def test_topk(self):
        def topKViaSort(t, k, dim, dir):
            sorted, indices = t.sort(dim, dir)
            return sorted.narrow(dim, 0, k), indices.narrow(dim, 0, k)

        def compareTensors(t, res1, ind1, res2, ind2, dim):
            # Values should be exactly equivalent
            self.assertEqual(res1, res2, 0)

            # Indices might differ based on the implementation, since there is
            # no guarantee of the relative order of selection
            if not ind1.eq(ind2).all():
                # To verify that the indices represent equivalent elements,
                # gather from the input using the topk indices and compare against
                # the sort indices
                vals = t.gather(dim, ind2)
                self.assertEqual(res1, vals, 0)

        def compare(t, k, dim, dir):
            topKVal, topKInd = t.topk(k, dim, dir, True)
            sortKVal, sortKInd = topKViaSort(t, k, dim, dir)
            compareTensors(t, sortKVal, sortKInd, topKVal, topKInd, dim)

        t = torch.rand(random.randint(1, SIZE),
                       random.randint(1, SIZE),
                       random.randint(1, SIZE))

        for _kTries in range(3):
            for _dimTries in range(3):
                for transpose in (True, False):
                    for dir in (True, False):
                        testTensor = t
                        if transpose:
                            dim1 = random.randrange(t.ndimension())
                            dim2 = dim1
                            while dim1 == dim2:
                                dim2 = random.randrange(t.ndimension())

                            testTensor = t.transpose(dim1, dim2)

                        dim = random.randrange(testTensor.ndimension())
                        k = random.randint(1, testTensor.size(dim))
                        compare(testTensor, k, dim, dir)

    def test_topk_arguments(self):
        q = torch.randn(10, 2, 10)
        # Make sure True isn't mistakenly taken as the 2nd dimension (interpreted as 1)
        self.assertRaises(TypeError, lambda: q.topk(4, True))

    @unittest.skipIf(not torch.cuda.is_available(), 'no CUDA')
    def test_topk_noncontiguous_gpu(self):
        t = torch.randn(20, device="cuda")[::2]
        top1, idx1 = t.topk(5)
        top2, idx2 = t.contiguous().topk(5)
        self.assertEqual(top1, top2)
        self.assertEqual(idx1, idx2)

    @staticmethod
    def _test_kthvalue(self, device='cpu'):
        SIZE = 50
        x = torch.rand(SIZE, SIZE, SIZE, device=device)
        x0 = x.clone()

        k = random.randint(1, SIZE)
        res1val, res1ind = torch.kthvalue(x, k, keepdim=False)
        res2val, res2ind = torch.sort(x)

        self.assertEqual(res1val[:, :], res2val[:, :, k - 1], 0)
        self.assertEqual(res1ind[:, :], res2ind[:, :, k - 1], 0)
        # test use of result tensors
        k = random.randint(1, SIZE)
        res1val = torch.tensor([], device=device)
        res1ind = torch.tensor([], dtype=torch.long, device=device)
        torch.kthvalue(x, k, keepdim=False, out=(res1val, res1ind))
        res2val, res2ind = torch.sort(x)
        self.assertEqual(res1val[:, :], res2val[:, :, k - 1], 0)
        self.assertEqual(res1ind[:, :], res2ind[:, :, k - 1], 0)

        # test non-default dim
        k = random.randint(1, SIZE)
        res1val, res1ind = torch.kthvalue(x, k, 0, keepdim=False)
        res2val, res2ind = torch.sort(x, 0)
        self.assertEqual(res1val, res2val[k - 1], 0)
        self.assertEqual(res1ind, res2ind[k - 1], 0)

        # non-contiguous
        y = x.narrow(1, 0, 1)
        y0 = y.contiguous()
        k = random.randint(1, SIZE)
        res1val, res1ind = torch.kthvalue(y, k)
        res2val, res2ind = torch.kthvalue(y0, k)
        self.assertEqual(res1val, res2val, 0)
        self.assertEqual(res1ind, res2ind, 0)

        # check that the input wasn't modified
        self.assertEqual(x, x0, 0)

        # simple test case (with repetitions)
        y = torch.tensor((3., 5, 4, 1, 1, 5), device=device)
        self.assertEqual(torch.kthvalue(y, 3)[0], 3, 0)
        self.assertEqual(torch.kthvalue(y, 2)[0], 1, 0)

        # simple test case (with NaN)
        SIZE = 50
        x = torch.rand(SIZE, SIZE, SIZE, device=device)
        x[torch.arange(SIZE), :, torch.randint(50, (50,))] = nan
        ks = [random.randint(1, SIZE), 1, SIZE, SIZE - 1]
        res2val, res2ind = torch.sort(x)
        for k in ks:
            res1val, res1ind = torch.kthvalue(x, k, keepdim=False)
            self.assertEqual(res1val[:, :], res2val[:, :, k - 1], 0)
            self.assertEqual(res1ind[:, :], res2ind[:, :, k - 1], 0)

    def test_kthvalue(self):
        self._test_kthvalue(self)

    def test_median(self):
        for size in (155, 156):
            x = torch.rand(size, size)
            x0 = x.clone()

            nelem = x.nelement()
            res1val = torch.median(x)
            res2val, _ = torch.sort(x.view(nelem))
            ind = int(math.floor((nelem + 1) / 2) - 1)

            self.assertEqual(res2val[ind], res1val, 0)

            res1val, res1ind = torch.median(x, dim=1, keepdim=False)
            res2val, res2ind = torch.sort(x)
            ind = int(math.floor((size + 1) / 2) - 1)

            self.assertEqual(res2val.select(1, ind), res1val, 0)
            self.assertEqual(res2val.select(1, ind), res1val, 0)

            # Test use of result tensor
            res2val = torch.Tensor()
            res2ind = torch.LongTensor()
            torch.median(x, dim=-1, keepdim=False, out=(res2val, res2ind))
            self.assertEqual(res2val, res1val, 0)
            self.assertEqual(res2ind, res1ind, 0)

            # Test non-default dim
            res1val, res1ind = torch.median(x, 0, keepdim=False)
            res2val, res2ind = torch.sort(x, 0)
            self.assertEqual(res1val, res2val[ind], 0)
            self.assertEqual(res1ind, res2ind[ind], 0)

            # input unchanged
            self.assertEqual(x, x0, 0)

    def test_mode(self):
        x = torch.arange(1., SIZE * SIZE + 1).clone().resize_(SIZE, SIZE)
        x[:2] = 1
        x[:, :2] = 1
        x0 = x.clone()

        # Pre-calculated results.
        res1val = torch.Tensor(SIZE).fill_(1)
        # The indices are the position of the last appearance of the mode element.
        res1ind = torch.LongTensor(SIZE).fill_(1)
        res1ind[0] = SIZE - 1
        res1ind[1] = SIZE - 1

        res2val, res2ind = torch.mode(x, keepdim=False)
        self.assertEqual(res1val, res2val, 0)
        self.assertEqual(res1ind, res2ind, 0)

        # Test use of result tensor
        res2val = torch.Tensor()
        res2ind = torch.LongTensor()
        torch.mode(x, keepdim=False, out=(res2val, res2ind))
        self.assertEqual(res1val, res2val, 0)
        self.assertEqual(res1ind, res2ind, 0)

        # Test non-default dim
        res2val, res2ind = torch.mode(x, 0, False)
        self.assertEqual(res1val, res2val, 0)
        self.assertEqual(res1ind, res2ind, 0)

        # input unchanged
        self.assertEqual(x, x0, 0)

    def test_trilu_indices(self):
        for test_args in tri_tests_args:
            _compare_trilu_indices(self, *test_args)
        run_additional_tri_tests(self, 'cpu')

        # test default options
        x = torch.ones(
            3, 3, dtype=torch.long, device='cpu', layout=torch.strided)
        self.assertEqual(
            x.tril(0).nonzero().transpose(0, 1), torch.tril_indices(3, 3))
        self.assertEqual(
            x.triu(0).nonzero().transpose(0, 1), torch.triu_indices(3, 3))

    @staticmethod
    def _test_triu_tril(self, cast):
        def gen_mask(shape, diagonal, cast, upper):
            mask = torch.zeros(*shape[-2:]).byte()
            for i in range(shape[-2]):
                for j in range(shape[-1]):
                    cond = j - i < diagonal if upper else j - i > diagonal
                    if cond:
                        mask[i, j] = 1
            return cast(mask.expand(*shape))

        torch_functions = {True: torch.triu, False: torch.tril}
        if TEST_NUMPY:
            numpy_functions = {True: np.triu, False: np.tril}

        def run_test(shape, cast, diagonal):
            x_cpu = torch.randn(*shape)
            x = cast(x_cpu)

            for upper in [True, False]:
                # normal test with mask
                torch_tri_func = torch_functions[upper]
                res1 = torch_tri_func(x, diagonal=diagonal)
                res2 = cast(torch.Tensor())
                torch_tri_func(x, diagonal=diagonal, out=res2)
                exp_mask = gen_mask(shape, diagonal, cast, upper)
                expected = torch.where(exp_mask, torch.tensor(0).type_as(x), x)
                self.assertEqual(res1, res2, 0)
                self.assertEqual(expected, res1, 0)

                # non-contiguous and expanded tensors test
                if not (0 in shape or 1 in shape):
                    for s in range(-len(shape), -1):
                        # non-contiguous tensors
                        x_nc = x.clone().transpose(s, s + 1)
                        exp_mask = gen_mask(x_nc.size(), diagonal, cast, upper)
                        assert not x_nc.is_contiguous(), "x is intentionally non-contiguous"
                        exp_nc = torch.where(exp_mask, torch.tensor(0).type_as(x), x_nc)
                        self.assertEqual(torch_tri_func(x_nc, diagonal), exp_nc, 0)
                        x_nc_is_contiguous = x_nc.is_contiguous()
                        if upper:
                            self.assertEqual(x_nc.triu_(diagonal), exp_nc, 0)
                        else:
                            self.assertEqual(x_nc.tril_(diagonal), exp_nc, 0)

                        self.assertTrue(x_nc.is_contiguous() == x_nc_is_contiguous,
                                        "contiguity of x_nc should not be changed")

                    # expanded tensors
                    expanded_size = (x.size(0),) + x.size()
                    x_expanded = x.clone().expand(*expanded_size)
                    assert 0 in x_expanded.stride(), "x intentionally has 0 in its stride"
                    output = torch_tri_func(x_expanded, diagonal)
                    self.assertEqual(output, expected.expand(expanded_size), 0)
                    self.assertTrue(0 in x_expanded.stride(),
                                    "geometry of x_expanded should be the same")
                    if upper:
                        self.assertEqual(output, x_expanded.triu_(diagonal), 0)
                    else:
                        self.assertEqual(output, x_expanded.tril_(diagonal), 0)

                if not TEST_NUMPY:
                    continue

                # numpy test
                numpy_tri_func = numpy_functions[upper]
                self.assertEqual(numpy_tri_func(x_cpu.numpy(), diagonal), res1.cpu().numpy())

        diagonals = [-2, -1, 0, 1, 2]
        shapes = [(3, 3), (5, 3, 3), (7, 5, 3, 3),  # square matrices
                  (7, 3), (5, 7, 3), (7, 5, 7, 3),  # fat matrices
                  (3, 7), (5, 3, 7), (7, 5, 3, 7),  # thin matrices
                  (3, 0), (0, 3, 3), (3, 3, 0, 0),  # no numel matrices
                  (3, 1), (5, 3, 1), (7, 5, 3, 1),  # very fat matrices
                  (1, 3), (5, 1, 3), (7, 5, 1, 3)]  # very thin matrices
        for s, d in product(shapes, diagonals):
            run_test(s, cast, d)

    def test_triu_tril(self):
        self._test_triu_tril(self, lambda t: t)

    def test_cat(self):
        SIZE = 10
        for dtype in (torch.half, torch.double, torch.int):
            for dim in range(-3, 3):
                pos_dim = dim if dim >= 0 else 3 + dim
                x = torch.randint(low=-100, high=100, size=(13, SIZE, SIZE)).to(dtype).transpose(0, pos_dim)
                y = torch.randint(low=-100, high=100, size=(17, SIZE, SIZE)).to(dtype).transpose(0, pos_dim)
                z = torch.randint(low=-100, high=100, size=(19, SIZE, SIZE)).to(dtype).transpose(0, pos_dim)

                res1 = torch.cat((x, y, z), dim)
                self.assertEqual(res1.narrow(pos_dim, 0, 13), x, 0)
                self.assertEqual(res1.narrow(pos_dim, 13, 17), y, 0)
                self.assertEqual(res1.narrow(pos_dim, 30, 19), z, 0)

            x = torch.randint(low=-100, high=100, size=(20, SIZE, SIZE)).to(dtype)
            self.assertEqual(torch.cat(torch.split(x, 7)), x)
            self.assertEqual(torch.cat(torch.chunk(x, 7)), x)

            y = torch.randint(low=-100, high=100, size=(1, SIZE, SIZE)).to(dtype)
            z = torch.cat([x, y])
            self.assertEqual(z.size(), (21, SIZE, SIZE))

            self.assertRaises(RuntimeError, lambda: torch.cat([]))
            self.assertRaisesRegex(TypeError, 'got None', lambda: torch.cat([x, None]))

    def test_cat_bad_input_sizes(self):
        x = torch.randn(2, 1)
        y = torch.randn(2, 1, 1)
        z = torch.randn(2, 1, 1)
        self.assertRaises(RuntimeError, lambda: torch.cat([x, y, z]))

        x = torch.randn(2, 1, 2)
        y = torch.randn(2, 1, 1)
        z = torch.randn(2, 2, 1)
        self.assertRaises(RuntimeError, lambda: torch.cat([x, y, z], dim=1))

    def test_cat_scalars(self):
        x = torch.tensor(0)
        y = torch.tensor(1)
        with self.assertRaisesRegex(RuntimeError, 'zero-dimensional.*cannot be concatenated'):
            torch.cat([x, y])

    @staticmethod
    def _test_cat_empty_legacy(self, use_cuda=False):
        # FIXME: this is legacy behavior and should be removed
        # when we support empty tensors with arbitrary sizes
        dtype = torch.float32
        device = 'cuda' if use_cuda else 'cpu'

        x = torch.randn((4, 3, 32, 32), dtype=dtype, device=device)
        empty = torch.randn((0,), dtype=dtype, device=device)

        res1 = torch.cat([x, empty], dim=1)
        res2 = torch.cat([empty, x], dim=1)
        self.assertEqual(res1, res2)

        conv = torch.nn.Conv2d(3, 3, kernel_size=1).float()
        if use_cuda:
            conv = conv.cuda()
        res1 = torch.cat([conv(x), empty], dim=1)
        res2 = torch.cat([empty, conv(x)], dim=1)
        self.assertEqual(res1, res2)

        res1 = torch.cat([empty, empty], dim=1)
        self.assertEqual(res1, empty)

        with self.assertRaisesRegex(RuntimeError,
                                    'expected a non-empty list of Tensors'):
            torch.cat([], dim=1)

    def test_cat_empty_legacy(self):
        self._test_cat_empty_legacy(self)

    @staticmethod
    def _test_cat_empty(self, use_cuda=False):
        dtype = torch.float32
        device = 'cuda' if use_cuda else 'cpu'

        x = torch.randn((4, 3, 32, 32), dtype=dtype, device=device)
        empty = torch.randn((4, 0, 32, 32), dtype=dtype, device=device)

        res1 = torch.cat([x, empty], dim=1)
        res2 = torch.cat([empty, x], dim=1)
        self.assertEqual(res1, res2)

        conv = torch.nn.Conv2d(3, 3, kernel_size=1).float()
        if use_cuda:
            conv = conv.cuda()
        res1 = torch.cat([conv(x), empty], dim=1)
        res2 = torch.cat([empty, conv(x)], dim=1)
        self.assertEqual(res1, res2)

        res1 = torch.cat([empty, empty], dim=1)
        self.assertEqual(res1, empty)

        # check non-legacy-behavior (sizes don't match)
        empty = torch.randn((4, 0, 31, 32), dtype=dtype, device=device)
        self.assertRaises(RuntimeError, lambda: torch.cat([x, empty], dim=1))
        self.assertRaises(RuntimeError, lambda: torch.cat([empty, x], dim=1))

        # check non-legacy-behavior (dimensions don't match)
        empty = torch.randn((4, 0), dtype=dtype, device=device)
        self.assertRaises(RuntimeError, lambda: torch.cat([x, empty], dim=1))
        self.assertRaises(RuntimeError, lambda: torch.cat([empty, x], dim=1))

    def test_cat_empty(self):
        self._test_cat_empty(self)

    def test_narrow(self):
        x = torch.Tensor([[0, 1, 2], [3, 4, 5], [6, 7, 8]])
        self.assertEqual(x.narrow(0, 0, 1), torch.Tensor([[0, 1, 2]]))
        self.assertEqual(x.narrow(0, 0, 2), torch.Tensor([[0, 1, 2], [3, 4, 5]]))
        self.assertEqual(x.narrow(0, 1, 1), torch.Tensor([[3, 4, 5]]))
        self.assertEqual(x.narrow(0, -1, 1), torch.Tensor([[6, 7, 8]]))
        self.assertEqual(x.narrow(0, -2, 2), torch.Tensor([[3, 4, 5], [6, 7, 8]]))
        self.assertEqual(x.narrow(0, -3, 3), torch.Tensor([[0, 1, 2], [3, 4, 5], [6, 7, 8]]))
        self.assertEqual(x.narrow(-1, -1, 1), torch.Tensor([[2], [5], [8]]))
        self.assertEqual(x.narrow(-2, -1, 1), torch.Tensor([[6, 7, 8]]))

    def test_narrow_empty(self):
        for device in torch.testing.get_all_device_types():
            x = torch.randn(2, 3, 4, device=device)
            for d in range(x.dim()):
                y = x.narrow(d, x.size(d), 0)
                sz = list(x.size())
                sz[d] = 0
                self.assertEqual(sz, y.size())

    def test_stack(self):
        for dtype in (torch.half, torch.double, torch.int):
            x = torch.randint(low=-100, high=100, size=(2, 3, 4)).to(dtype)
            y = torch.randint(low=-100, high=100, size=(2, 3, 4)).to(dtype)
            z = torch.randint(low=-100, high=100, size=(2, 3, 4)).to(dtype)
            for dim in range(4):
                res = torch.stack((x, y, z), dim)
                res_neg = torch.stack((x, y, z), dim - 4)
                expected_size = x.size()[:dim] + (3,) + x.size()[dim:]
                self.assertEqual(res, res_neg)
                self.assertEqual(res.size(), expected_size)
                self.assertEqual(res.select(dim, 0), x, 0)
                self.assertEqual(res.select(dim, 1), y, 0)
                self.assertEqual(res.select(dim, 2), z, 0)

    def test_stack_out(self):
        for dtype in (torch.half, torch.double, torch.int):
            x = torch.randint(low=-100, high=100, size=(2, 3, 4)).to(dtype)
            y = torch.randint(low=-100, high=100, size=(2, 3, 4)).to(dtype)
            z = torch.randint(low=-100, high=100, size=(2, 3, 4)).to(dtype)
            for dim in range(4):
                expected_size = x.size()[:dim] + (3,) + x.size()[dim:]
                res_out = x.new(expected_size)
                res_neg_out = x.new(expected_size)
                res_out_dp = res_out.data_ptr()
                res_out_neg_dp = res_neg_out.data_ptr()
                torch.stack((x, y, z), dim, out=res_out)
                torch.stack((x, y, z), dim - 4, out=res_neg_out)
                self.assertEqual(res_out, res_neg_out)
                self.assertEqual(res_out.size(), expected_size)
                self.assertEqual(res_out_dp, res_out.data_ptr())
                self.assertEqual(res_out_neg_dp, res_neg_out.data_ptr())
                self.assertEqual(res_out.select(dim, 0), x, 0)
                self.assertEqual(res_out.select(dim, 1), y, 0)
                self.assertEqual(res_out.select(dim, 2), z, 0)

    def test_unbind(self):
        x = torch.rand(2, 3, 4, 5)
        for dim in range(4):
            res = torch.unbind(x, dim)
            res2 = x.unbind(dim)
            self.assertEqual(x.size(dim), len(res))
            self.assertEqual(x.size(dim), len(res2))
            for i in range(dim):
                self.assertEqual(x.select(dim, i), res[i])
                self.assertEqual(x.select(dim, i), res2[i])

    def test_linspace(self):
        for device in torch.testing.get_all_device_types():
            _from = random.random()
            to = _from + random.random()
            res1 = torch.linspace(_from, to, 137, device=device)
            res2 = torch.tensor((), device=device)
            torch.linspace(_from, to, 137, out=res2)
            self.assertEqual(res1, res2, 0)
            self.assertRaises(RuntimeError, lambda: torch.linspace(0, 1, -1, device=device))
            self.assertEqual(torch.linspace(0, 1, 1, device=device), torch.zeros(1, device=device), 0)

            # Check linspace for generating with start > end.
            self.assertEqual(torch.linspace(2, 0, 3, device=device), torch.tensor((2, 1, 0), device=device), 0)

            # Check linspace for non-contiguous tensors.
            x = torch.zeros(2, 3, device=device)
            y = torch.linspace(0, 3, 4, out=x.narrow(1, 1, 2))
            self.assertEqual(x, torch.tensor(((0, 0, 1), (0, 2, 3)), device=device), 0)

    def test_logspace(self):
        _from = random.random()
        to = _from + random.random()
        res1 = torch.logspace(_from, to, 137)
        res2 = torch.Tensor()
        torch.logspace(_from, to, 137, out=res2)
        self.assertEqual(res1, res2, 0)
        self.assertRaises(RuntimeError, lambda: torch.logspace(0, 1, -1))
        self.assertEqual(torch.logspace(0, 1, 1), torch.ones(1), 0)

        # Check logspace_ for generating with start > end.
        self.assertEqual(torch.logspace(1, 0, 2), torch.Tensor((10, 1)), 0)

        # Check logspace_ for non-contiguous tensors.
        x = torch.zeros(2, 3)
        y = torch.logspace(0, 3, 4, out=x.narrow(1, 1, 2))
        self.assertEqual(x, torch.Tensor(((0, 1, 10), (0, 100, 1000))), 0)

    def test_rand(self):
        torch.manual_seed(123456)
        res1 = torch.rand(SIZE, SIZE)
        res2 = torch.Tensor()
        torch.manual_seed(123456)
        torch.rand(SIZE, SIZE, out=res2)
        self.assertEqual(res1, res2)

    def test_randint(self):
        torch.manual_seed(123456)
        res1 = torch.randint(0, 6, (SIZE, SIZE))
        res2 = torch.Tensor()
        torch.manual_seed(123456)
        torch.randint(0, 6, (SIZE, SIZE), out=res2)
        torch.manual_seed(123456)
        res3 = torch.randint(6, (SIZE, SIZE))
        res4 = torch.Tensor()
        torch.manual_seed(123456)
        torch.randint(6, (SIZE, SIZE), out=res4)
        self.assertEqual(res1, res2)
        self.assertEqual(res1, res3)
        self.assertEqual(res1, res4)
        self.assertEqual(res2, res3)
        self.assertEqual(res2, res4)
        self.assertEqual(res3, res4)
        res1 = res1.view(-1)
        high = (res1 < 6).type(torch.LongTensor)
        low = (res1 >= 0).type(torch.LongTensor)
        tensorSize = res1.size()[0]
        assert(tensorSize == high.sum())
        assert(tensorSize == low.sum())

    def test_randn(self):
        torch.manual_seed(123456)
        res1 = torch.randn(SIZE, SIZE)
        res2 = torch.Tensor()
        torch.manual_seed(123456)
        torch.randn(SIZE, SIZE, out=res2)
        self.assertEqual(res1, res2)

    def test_slice(self):
        empty = torch.empty(0, 4)
        x = torch.arange(0., 16).view(4, 4)
        self.assertEqual(x[:], x)
        self.assertEqual(x[:4], x)
        # start and stop are clamped to the size of dim
        self.assertEqual(x[:5], x)
        # if start >= stop then the result is empty
        self.assertEqual(x[2:1], empty)
        self.assertEqual(x[2:2], empty)
        # out of bounds is also empty
        self.assertEqual(x[10:12], empty)
        # additional correctness checks
        self.assertEqual(x[:1].data.tolist(), [[0, 1, 2, 3]])
        self.assertEqual(x[:-3].data.tolist(), [[0, 1, 2, 3]])
        self.assertEqual(x[:, -2:3].data.tolist(), [[2], [6], [10], [14]])
        self.assertEqual(x[0:-1:2].data.tolist(), [[0, 1, 2, 3], [8, 9, 10, 11]])

    def test_is_signed(self):
        self.assertEqual(torch.IntTensor(5).is_signed(), True)
        self.assertEqual(torch.ByteTensor(5).is_signed(), False)
        self.assertEqual(torch.CharTensor(5).is_signed(), True)
        self.assertEqual(torch.FloatTensor(5).is_signed(), True)
        self.assertEqual(torch.HalfTensor(10).is_signed(), True)

    @unittest.skipIf(not torch.cuda.is_available(), 'no CUDA')
    def test_is_signed_cuda(self):
        self.assertEqual(torch.cuda.IntTensor(5).is_signed(), True)
        self.assertEqual(torch.cuda.ByteTensor(5).is_signed(), False)
        self.assertEqual(torch.cuda.CharTensor(5).is_signed(), True)
        self.assertEqual(torch.cuda.FloatTensor(5).is_signed(), True)
        self.assertEqual(torch.cuda.HalfTensor(10).is_signed(), True)

    @staticmethod
    def _test_solve(self, cast):
        a = cast(torch.Tensor(((6.80, -2.11, 5.66, 5.97, 8.23),
                               (-6.05, -3.30, 5.36, -4.44, 1.08),
                               (-0.45, 2.58, -2.70, 0.27, 9.04),
                               (8.32, 2.71, 4.35, -7.17, 2.14),
                               (-9.67, -5.14, -7.26, 6.08, -6.87)))).t()
        b = cast(torch.Tensor(((4.02, 6.19, -8.22, -7.57, -3.03),
                               (-1.56, 4.00, -8.67, 1.75, 2.86),
                               (9.81, -4.09, -4.57, -8.61, 8.99)))).t()

        res1 = torch.solve(b, a)[0]
        self.assertLessEqual(b.dist(torch.mm(a, res1)), 1e-12)

        ta = cast(torch.Tensor())
        tb = cast(torch.Tensor())
        res2 = torch.solve(b, a, out=(tb, ta))[0]
        res3 = torch.solve(b, a, out=(b, a))[0]
        self.assertEqual(res1, tb)
        self.assertEqual(res1, b)
        self.assertEqual(res1, res2)
        self.assertEqual(res1, res3)

        # test reuse
        res1 = torch.solve(b, a)[0]
        ta = cast(torch.Tensor())
        tb = cast(torch.Tensor())
        torch.solve(b, a, out=(tb, ta))[0]
        self.assertEqual(res1, tb)
        torch.solve(b, a, out=(tb, ta))[0]
        self.assertEqual(res1, tb)

    @skipIfNoLapack
    def test_solve(self):
        self._test_solve(self, lambda t: t)

    @staticmethod
    def _test_solve_batched(self, cast):
        from common_utils import random_fullrank_matrix_distinct_singular_value
        # test against solve: one batch
        A = cast(random_fullrank_matrix_distinct_singular_value(5, 1))
        b = cast(torch.randn(1, 5, 10))
        x_exp, LU_exp = torch.solve(b.squeeze(0), A.squeeze(0))
        x, LU = torch.solve(b, A)
        self.assertEqual(x, x_exp.unsqueeze(0))
        self.assertEqual(LU, LU_exp.unsqueeze(0))

        # test against solve in a loop: four batches
        A = cast(random_fullrank_matrix_distinct_singular_value(5, 4))
        b = cast(torch.randn(4, 5, 10))

        x_exp_list = []
        LU_exp_list = []
        for i in range(4):
            x_exp, LU_exp = torch.solve(b[i], A[i])
            x_exp_list.append(x_exp)
            LU_exp_list.append(LU_exp)
        x_exp = torch.stack(x_exp_list)
        LU_exp = torch.stack(LU_exp_list)

        x, LU = torch.solve(b, A)
        self.assertEqual(x, x_exp)
        self.assertEqual(LU, LU_exp)

        # basic correctness test
        A = cast(random_fullrank_matrix_distinct_singular_value(5, 3))
        b = cast(torch.randn(3, 5, 10))
        x, LU = torch.solve(b, A)
        self.assertEqual(torch.matmul(A, x), b)

        # Test non-contiguous inputs.
        if not TEST_NUMPY:
            return
        from numpy.linalg import solve
        A = cast(random_fullrank_matrix_distinct_singular_value(2, 2)).permute(1, 0, 2)
        b = cast(torch.randn(2, 2, 2)).permute(2, 1, 0)
        x, _ = torch.solve(b, A)
        x_exp = torch.Tensor(solve(A.cpu().numpy(), b.cpu().numpy()))
        self.assertEqual(x.data, cast(x_exp))

    @skipIfNoLapack
    def test_solve_batched(self):
        self._test_solve_batched(self, lambda t: t)

    @staticmethod
    def _test_solve_batched_dims(self, cast):
        if not TEST_NUMPY:
            return

        from numpy.linalg import solve
        from common_utils import random_fullrank_matrix_distinct_singular_value
        # test against numpy.linalg.solve
        A = cast(random_fullrank_matrix_distinct_singular_value(4, 2, 1, 3))
        b = cast(torch.randn(2, 1, 3, 4, 6))
        x, _ = torch.solve(b, A)
        x_exp = torch.Tensor(solve(A.cpu().numpy(), b.cpu().numpy()))
        self.assertEqual(x.data, cast(x_exp))

        # test column major format
        A = cast(random_fullrank_matrix_distinct_singular_value(4, 2, 1, 3)).transpose(-2, -1)
        b = cast(torch.randn(2, 1, 3, 6, 4)).transpose(-2, -1)
        assert not A.is_contiguous()
        assert not b.is_contiguous()
        x, _ = torch.solve(b, A)
        x_exp = torch.Tensor(solve(A.cpu().numpy(), b.cpu().numpy()))
        self.assertEqual(x.data, cast(x_exp))

        # broadcasting b
        A = cast(random_fullrank_matrix_distinct_singular_value(4, 2, 1, 3))
        b = cast(torch.randn(4, 6))
        x, _ = torch.solve(b, A)
        x_exp = torch.Tensor(solve(A.cpu().numpy(), b.cpu().numpy()))
        self.assertEqual(x.data, cast(x_exp))

        # broadcasting A
        A = cast(random_fullrank_matrix_distinct_singular_value(4))
        b = cast(torch.randn(2, 1, 3, 4, 2))
        x, _ = torch.solve(b, A)
        x_exp = torch.Tensor(solve(A.cpu().numpy(), b.cpu().numpy()))
        self.assertEqual(x.data, cast(x_exp))

        # broadcasting both A & b
        A = cast(random_fullrank_matrix_distinct_singular_value(4, 1, 3, 1))
        b = cast(torch.randn(2, 1, 3, 4, 5))
        x, _ = torch.solve(b, A)
        x_exp = torch.Tensor(solve(A.cpu().numpy(), b.cpu().numpy()))
        self.assertEqual(x.data, cast(x_exp))

    @skipIfNoLapack
    def test_solve_batched_dims(self):
        self._test_solve_batched_dims(self, lambda t: t)

    def test_solve_methods_arg_device(self):
        if not torch.cuda.is_available():
            return

        for b_device, A_device in product(['cpu', 'cuda'], repeat=2):
            if b_device == A_device:
                continue

            b = torch.randn(3, 1, device=b_device)
            A = torch.randn(3, 3, device=A_device)
            err_str = "Expected b and A to be on the same device"
            with self.assertRaisesRegex(RuntimeError, err_str):
                torch.solve(b, A)

            with self.assertRaisesRegex(RuntimeError, err_str):
                torch.cholesky_solve(b, A)

            with self.assertRaisesRegex(RuntimeError, err_str):
                torch.triangular_solve(b, A)

    @skipIfNoLapack
    def test_qr(self):

        # Since the QR decomposition is unique only up to the signs of the rows of
        # R, we must ensure these are positive before doing the comparison.
        def canonicalize(q, r):
            d = r.diag().sign().diag()
            return torch.mm(q, d), torch.mm(d, r)

        def canon_and_check(q, r, expected_q, expected_r):
            q_canon, r_canon = canonicalize(q, r)
            expected_q_canon, expected_r_canon = canonicalize(expected_q, expected_r)
            self.assertEqual(q_canon, expected_q_canon)
            self.assertEqual(r_canon, expected_r_canon)

        def check_qr(a, expected_q, expected_r):
            # standard invocation
            q, r = torch.qr(a)
            canon_and_check(q, r, expected_q, expected_r)

            # in-place
            q, r = torch.Tensor(), torch.Tensor()
            torch.qr(a, out=(q, r))
            canon_and_check(q, r, expected_q, expected_r)

            # manually calculate qr using geqrf and orgqr
            m = a.size(0)
            n = a.size(1)
            k = min(m, n)
            result, tau = torch.geqrf(a)
            self.assertEqual(result.size(0), m)
            self.assertEqual(result.size(1), n)
            self.assertEqual(tau.size(0), k)
            r = torch.triu(result.narrow(0, 0, k))
            q = torch.orgqr(result, tau)
            q, r = q.narrow(1, 0, k), r
            canon_and_check(q, r, expected_q, expected_r)

        # check square case
        a = torch.Tensor(((1, 2, 3), (4, 5, 6), (7, 8, 10)))

        expected_q = torch.Tensor((
            (-1.230914909793328e-01, 9.045340337332914e-01, 4.082482904638621e-01),
            (-4.923659639173310e-01, 3.015113445777629e-01, -8.164965809277264e-01),
            (-8.616404368553292e-01, -3.015113445777631e-01, 4.082482904638634e-01)))
        expected_r = torch.Tensor((
            (-8.124038404635959e+00, -9.601136296387955e+00, -1.193987e+01),
            (0.000000000000000e+00, 9.045340337332926e-01, 1.507557e+00),
            (0.000000000000000e+00, 0.000000000000000e+00, 4.082483e-01)))

        check_qr(a, expected_q, expected_r)

        # check rectangular thin
        a = torch.Tensor((
            (1, 2, 3),
            (4, 5, 6),
            (7, 8, 9),
            (10, 11, 13),
        ))
        expected_q = torch.Tensor((
            (-0.0776150525706334, -0.833052161400748, 0.3651483716701106),
            (-0.3104602102825332, -0.4512365874254053, -0.1825741858350556),
            (-0.5433053679944331, -0.0694210134500621, -0.7302967433402217),
            (-0.7761505257063329, 0.3123945605252804, 0.5477225575051663)
        ))
        expected_r = torch.Tensor((
            (-12.8840987267251261, -14.5916298832790581, -17.0753115655393231),
            (0, -1.0413152017509357, -1.770235842976589),
            (0, 0, 0.5477225575051664)
        ))

        check_qr(a, expected_q, expected_r)

        # check rectangular fat
        a = torch.Tensor((
            (1, 2, 3, 4),
            (5, 6, 7, 8),
            (9, 10, 11, 13)
        ))
        expected_q = torch.Tensor((
            (-0.0966736489045663, 0.907737593658436, 0.4082482904638653),
            (-0.4833682445228317, 0.3157348151855452, -0.8164965809277254),
            (-0.870062840141097, -0.2762679632873518, 0.4082482904638621)
        ))
        expected_r = torch.Tensor((
            (-1.0344080432788603e+01, -1.1794185166357092e+01,
             -1.3244289899925587e+01, -1.5564457473635180e+01),
            (0.0000000000000000e+00, 9.4720444555662542e-01,
             1.8944088911132546e+00, 2.5653453733825331e+00),
            (0.0000000000000000e+00, 0.0000000000000000e+00,
             1.5543122344752192e-15, 4.0824829046386757e-01)
        ))
        check_qr(a, expected_q, expected_r)

        # check big matrix
        a = torch.randn(1000, 1000)
        q, r = torch.qr(a)
        a_qr = torch.mm(q, r)
        self.assertEqual(a, a_qr, prec=1e-3)

    @skipIfNoLapack
    def test_ormqr(self):
        mat1 = torch.randn(7, 7)
        mat2 = torch.randn(7, 7)
        q, r = torch.qr(mat1)
        m, tau = torch.geqrf(mat1)
        out_holder = torch.empty_like(mat1)

        res1 = torch.mm(q, mat2)
        res2 = torch.ormqr(m, tau, mat2, left=True, transpose=False)
        torch.ormqr(m, tau, mat2, out=out_holder)
        self.assertEqual(res1, res2)
        self.assertEqual(res2, out_holder)

        res1 = torch.mm(mat2, q)
        res2 = torch.ormqr(m, tau, mat2, left=False, transpose=False)
        torch.ormqr(m, tau, mat2, left=False, transpose=False, out=out_holder)
        self.assertEqual(res1, res2)
        self.assertEqual(res2, out_holder)

        res1 = torch.mm(q.t(), mat2)
        res2 = torch.ormqr(m, tau, mat2, left=True, transpose=True)
        torch.ormqr(m, tau, mat2, left=True, transpose=True, out=out_holder)
        self.assertEqual(res1, res2)
        self.assertEqual(res2, out_holder)

        res1 = torch.mm(mat2, q.t())
        res2 = torch.ormqr(m, tau, mat2, left=False, transpose=True)
        torch.ormqr(m, tau, mat2, left=False, transpose=True, out=out_holder)
        self.assertEqual(res1, res2)
        self.assertEqual(res2, out_holder)

    @staticmethod
    def _test_geqrf(self, cast):
        a = cast(torch.randn(5, 5))
        b, c = torch.geqrf(a)
        b_placeholder, c_placeholder = torch.empty_like(b), torch.empty_like(c)
        torch.geqrf(a, out=(b_placeholder, c_placeholder))
        self.assertEqual(b, b_placeholder)
        self.assertEqual(c, c_placeholder)

    @skipIfNoLapack
    def test_geqrf(self):
        self._test_geqrf(self, lambda t: t)

    @staticmethod
    def _test_triangular_solve(self, cast):
        a = torch.Tensor(((6.80, -2.11, 5.66, 5.97, 8.23),
                          (-6.05, -3.30, 5.36, -4.44, 1.08),
                          (-0.45, 2.58, -2.70, 0.27, 9.04),
                          (8.32, 2.71, 4.35, -7.17, 2.14),
                          (-9.67, -5.14, -7.26, 6.08, -6.87))).t()
        b = torch.Tensor(((4.02, 6.19, -8.22, -7.57, -3.03),
                          (-1.56, 4.00, -8.67, 1.75, 2.86),
                          (9.81, -4.09, -4.57, -8.61, 8.99))).t()

        a = cast(a)
        b = cast(b)

        U = torch.triu(a)
        L = torch.tril(a)

        # solve Ux = b
        x = torch.triangular_solve(b, U)[0]
        self.assertLessEqual(b.dist(torch.mm(U, x)), 1e-12)
        x = torch.triangular_solve(b, U, True, False, False)[0]
        self.assertLessEqual(b.dist(torch.mm(U, x)), 1e-12)

        # solve Lx = b
        x = torch.triangular_solve(b, L, False)[0]
        self.assertLessEqual(b.dist(torch.mm(L, x)), 1e-12)
        x = torch.triangular_solve(b, L, False, False, False)[0]
        self.assertLessEqual(b.dist(torch.mm(L, x)), 1e-12)

        # solve U'x = b
        x = torch.triangular_solve(b, U, True, True)[0]
        self.assertLessEqual(b.dist(torch.mm(U.t(), x)), 1e-12)
        x = torch.triangular_solve(b, U, True, True, False)[0]
        self.assertLessEqual(b.dist(torch.mm(U.t(), x)), 1e-12)

        # solve U'x = b by manual transposition
        y = torch.triangular_solve(b, U.t(), False, False)[0]
        self.assertLessEqual(x.dist(y), 1e-12)

        # solve L'x = b
        x = torch.triangular_solve(b, L, False, True)[0]
        self.assertLessEqual(b.dist(torch.mm(L.t(), x)), 1e-12)
        x = torch.triangular_solve(b, L, False, True, False)[0]
        self.assertLessEqual(b.dist(torch.mm(L.t(), x)), 1e-12)

        # solve L'x = b by manual transposition
        y = torch.triangular_solve(b, L.t(), True, False)[0]
        self.assertLessEqual(x.dist(y), 1e-12)

        # test reuse
        res1 = torch.triangular_solve(b, a)[0]
        ta = cast(torch.Tensor())
        tb = cast(torch.Tensor())
        torch.triangular_solve(b, a, out=(tb, ta))
        self.assertEqual(res1, tb, 0)
        tb.zero_()
        torch.triangular_solve(b, a, out=(tb, ta))
        self.assertEqual(res1, tb, 0)

    @skipIfNoLapack
    def test_triangular_solve(self):
        self._test_triangular_solve(self, lambda t: t)

    @staticmethod
    def _test_triangular_solve_batched(self, cast):
        def triangular_solve_test_helper(A_dims, b_dims, cast, upper, unitriangular):
            A = cast(torch.randn(*A_dims))
            A = A.triu() if upper else A.tril()
            if unitriangular:
                A.diagonal(dim1=-2, dim2=-1).fill_(1.)
            b = cast(torch.randn(*b_dims))
            return A, b

        for upper, transpose, unitriangular in product([True, False], repeat=3):
            # test against triangular_solve: one batch with all possible arguments
            A, b = triangular_solve_test_helper((1, 5, 5), (1, 5, 10), cast, upper, unitriangular)
            x_exp = torch.triangular_solve(b.squeeze(0), A.squeeze(0),
                                           upper=upper, transpose=transpose, unitriangular=unitriangular)[0]
            x = torch.triangular_solve(b, A,
                                       upper=upper, transpose=transpose, unitriangular=unitriangular)[0]
            self.assertEqual(x, x_exp.unsqueeze(0))

            # test against triangular_solve in a loop: four batches with all possible arguments
            A, b = triangular_solve_test_helper((4, 5, 5), (4, 5, 10), cast, upper, unitriangular)
            x_exp_list = []
            for i in range(4):
                x_exp = torch.triangular_solve(b[i], A[i],
                                               upper=upper, transpose=transpose, unitriangular=unitriangular)[0]
                x_exp_list.append(x_exp)
            x_exp = torch.stack(x_exp_list)

            x = torch.triangular_solve(b, A, upper=upper, transpose=transpose, unitriangular=unitriangular)[0]
            self.assertEqual(x, x_exp)

            # basic correctness test
            A, b = triangular_solve_test_helper((3, 5, 5), (3, 5, 10), cast, upper, unitriangular)
            x = torch.triangular_solve(b, A, upper=upper, transpose=transpose, unitriangular=unitriangular)[0]
            if transpose:
                self.assertLessEqual(b.dist(torch.matmul(A.transpose(-1, -2), x)), 2e-12)
            else:
                self.assertLessEqual(b.dist(torch.matmul(A, x)), 2e-12)

    @skipIfNoLapack
    def test_triangular_solve_batched(self):
        _TestTorchMixin._test_triangular_solve_batched(self, lambda t: t)

    @staticmethod
    def _test_triangular_solve_batched_dims(self, cast):
        if not TEST_SCIPY:
            return

        from scipy.linalg import solve_triangular as tri_solve

        def scipy_tri_solve_batched(A, B, upper, trans, diag):
            batch_dims_A, batch_dims_B = A.shape[:-2], B.shape[:-2]
            single_dim_A, single_dim_B = A.shape[-2:], B.shape[-2:]
            expand_dims = tuple(torch._C._infer_size(torch.Size(batch_dims_A),
                                                     torch.Size(batch_dims_B)))
            expand_A = np.broadcast_to(A, expand_dims + single_dim_A)
            expand_B = np.broadcast_to(B, expand_dims + single_dim_B)
            flat_A = expand_A.reshape((-1,) + single_dim_A)
            flat_B = expand_B.reshape((-1,) + single_dim_B)
            flat_X = np.vstack([tri_solve(a, b, lower=(not upper), trans=int(trans), unit_diagonal=diag)
                                for a, b in zip(flat_A, flat_B)])
            return flat_X.reshape(expand_B.shape)

        def run_test(A_dims, b_dims, cast, upper, transpose, unitriangular):
            A = torch.randn(*A_dims)
            A = A.triu() if upper else A.tril()
            if unitriangular:
                A.diagonal(dim1=-2, dim2=-1).fill_(1.)
            b = torch.randn(*b_dims)
            x_exp = torch.Tensor(scipy_tri_solve_batched(A.numpy(), b.numpy(),
                                                         upper, transpose, unitriangular))
            A, b = cast(A), cast(b)
            x = torch.triangular_solve(b, A, upper=upper, transpose=transpose, unitriangular=unitriangular)[0]

            self.assertEqual(x, cast(x_exp))

        for upper, transpose, unitriangular in product([True, False], repeat=3):
            # test against scipy.linalg.solve_triangular
            run_test((2, 1, 3, 4, 4), (2, 1, 3, 4, 6), cast, upper, transpose, unitriangular)  # no broadcasting
            run_test((2, 1, 3, 4, 4), (4, 6), cast, upper, transpose, unitriangular)  # broadcasting b
            run_test((4, 4), (2, 1, 3, 4, 2), cast, upper, transpose, unitriangular)  # broadcasting A
            run_test((1, 3, 1, 4, 4), (2, 1, 3, 4, 5), cast, upper, transpose, unitriangular)  # broadcasting A & b

    @skipIfNoLapack
    def test_triangular_solve_batched_dims(self):
        self._test_triangular_solve_batched_dims(self, lambda t: t)

    @skipIfNoLapack
    def test_gels(self):
        def _test_underdetermined(a, b, expectedNorm):
            m = a.size()[0]
            n = a.size()[1]
            assert(m <= n)

            a_copy = a.clone()
            b_copy = b.clone()
            res1 = torch.gels(b, a)[0]
            self.assertEqual(a, a_copy, 0)
            self.assertEqual(b, b_copy, 0)
            self.assertEqual((torch.mm(a, res1) - b).norm(), expectedNorm, 1e-8)

            ta = torch.Tensor()
            tb = torch.Tensor()
            res2 = torch.gels(b, a, out=(tb, ta))[0]
            self.assertEqual(a, a_copy, 0)
            self.assertEqual(b, b_copy, 0)
            self.assertEqual((torch.mm(a, res1) - b).norm(), expectedNorm, 1e-8)

            res3 = torch.gels(b, a, out=(b, a))[0]
            self.assertEqual((torch.mm(a_copy, b) - b_copy).norm(), expectedNorm, 1e-8)
            self.assertEqual(res1, tb, 0)
            self.assertEqual(res1, b, 0)
            self.assertEqual(res1, res2, 0)
            self.assertEqual(res1, res3, 0)

        def _test_overdetermined(a, b, expectedNorm):
            m = a.size()[0]
            n = a.size()[1]
            assert(m > n)

            def check_norm(a, b, expected_norm, gels_result):
                # Checks |ax - b| and the residual info from the result
                n = a.size()[1]

                # The first n rows is the least square solution.
                # Rows n to m-1 contain residual information.
                x = gels_result[:n]
                resid_info = gels_result[n:]

                resid_norm = (torch.mm(a, x) - b).norm()
                self.assertEqual(resid_norm, expectedNorm, 1e-8)
                self.assertEqual(resid_info.norm(), resid_norm, 1e-8)

            a_copy = a.clone()
            b_copy = b.clone()
            res1 = torch.gels(b, a)[0]
            self.assertEqual(a, a_copy, 0)
            self.assertEqual(b, b_copy, 0)
            check_norm(a, b, expectedNorm, res1)

            ta = torch.Tensor()
            tb = torch.Tensor()
            res2 = torch.gels(b, a, out=(tb, ta))[0]
            self.assertEqual(a, a_copy, 0)
            self.assertEqual(b, b_copy, 0)
            check_norm(a, b, expectedNorm, res2)

            res3 = torch.gels(b, a, out=(b, a))[0]
            check_norm(a_copy, b_copy, expectedNorm, res3)

            self.assertEqual(res1, tb, 0)
            self.assertEqual(res1, b, 0)
            self.assertEqual(res1, res2, 0)
            self.assertEqual(res1, res3, 0)

        # basic test
        expectedNorm = 0
        a = torch.Tensor(((1.44, -9.96, -7.55, 8.34),
                          (-7.84, -0.28, 3.24, 8.09),
                          (-4.39, -3.24, 6.27, 5.28),
                          (4.53, 3.83, -6.64, 2.06))).t()
        b = torch.Tensor(((8.58, 8.26, 8.48, -5.28),
                          (9.35, -4.43, -0.70, -0.26))).t()
        _test_underdetermined(a, b, expectedNorm)

        # test overderemined
        expectedNorm = 17.390200628863
        a = torch.Tensor(((1.44, -9.96, -7.55, 8.34, 7.08, -5.45),
                          (-7.84, -0.28, 3.24, 8.09, 2.52, -5.70),
                          (-4.39, -3.24, 6.27, 5.28, 0.74, -1.19),
                          (4.53, 3.83, -6.64, 2.06, -2.47, 4.70))).t()
        b = torch.Tensor(((8.58, 8.26, 8.48, -5.28, 5.72, 8.93),
                          (9.35, -4.43, -0.70, -0.26, -7.36, -2.52))).t()
        _test_overdetermined(a, b, expectedNorm)

        # test underdetermined
        expectedNorm = 0
        a = torch.Tensor(((1.44, -9.96, -7.55),
                          (-7.84, -0.28, 3.24),
                          (-4.39, -3.24, 6.27),
                          (4.53, 3.83, -6.64))).t()
        b = torch.Tensor(((8.58, 8.26, 8.48),
                          (9.35, -4.43, -0.70))).t()
        _test_underdetermined(a, b, expectedNorm)

        # test reuse
        expectedNorm = 0
        a = torch.Tensor(((1.44, -9.96, -7.55, 8.34),
                          (-7.84, -0.28, 3.24, 8.09),
                          (-4.39, -3.24, 6.27, 5.28),
                          (4.53, 3.83, -6.64, 2.06))).t()
        b = torch.Tensor(((8.58, 8.26, 8.48, -5.28),
                          (9.35, -4.43, -0.70, -0.26))).t()
        ta = torch.Tensor()
        tb = torch.Tensor()
        torch.gels(b, a, out=(tb, ta))
        self.assertEqual((torch.mm(a, tb) - b).norm(), expectedNorm, 1e-8)
        torch.gels(b, a, out=(tb, ta))
        self.assertEqual((torch.mm(a, tb) - b).norm(), expectedNorm, 1e-8)
        torch.gels(b, a, out=(tb, ta))
        self.assertEqual((torch.mm(a, tb) - b).norm(), expectedNorm, 1e-8)

    @skipIfNoLapack
    def test_eig(self):
        a = torch.Tensor(((1.96, 0.00, 0.00, 0.00, 0.00),
                          (-6.49, 3.80, 0.00, 0.00, 0.00),
                          (-0.47, -6.39, 4.17, 0.00, 0.00),
                          (-7.20, 1.50, -1.51, 5.70, 0.00),
                          (-0.65, -6.34, 2.67, 1.80, -7.10))).t().contiguous()
        e = torch.eig(a)[0]
        ee, vv = torch.eig(a, True)
        te = torch.Tensor()
        tv = torch.Tensor()
        eee, vvv = torch.eig(a, True, out=(te, tv))
        self.assertEqual(e, ee, 1e-12)
        self.assertEqual(ee, eee, 1e-12)
        self.assertEqual(ee, te, 1e-12)
        self.assertEqual(vv, vvv, 1e-12)
        self.assertEqual(vv, tv, 1e-12)

        # test reuse
        X = torch.randn(4, 4)
        X = torch.mm(X.t(), X)
        e, v = torch.zeros(4, 2), torch.zeros(4, 4)
        torch.eig(X, True, out=(e, v))
        Xhat = torch.mm(torch.mm(v, torch.diag(e.select(1, 0))), v.t())
        self.assertEqual(X, Xhat, 1e-8, 'VeV\' wrong')
        self.assertFalse(v.is_contiguous(), 'V is contiguous')

        torch.eig(X, True, out=(e, v))
        Xhat = torch.mm(v, torch.mm(e.select(1, 0).diag(), v.t()))
        self.assertEqual(X, Xhat, 1e-8, 'VeV\' wrong')
        self.assertFalse(v.is_contiguous(), 'V is contiguous')

        # test non-contiguous
        X = torch.randn(4, 4)
        X = torch.mm(X.t(), X)
        e = torch.zeros(4, 2, 2)[:, 1]
        v = torch.zeros(4, 2, 4)[:, 1]
        self.assertFalse(v.is_contiguous(), 'V is contiguous')
        self.assertFalse(e.is_contiguous(), 'E is contiguous')
        torch.eig(X, True, out=(e, v))
        Xhat = torch.mm(torch.mm(v, torch.diag(e.select(1, 0))), v.t())
        self.assertEqual(X, Xhat, 1e-8, 'VeV\' wrong')

    @staticmethod
    def _test_symeig(self, conv_fn):
        xval = conv_fn(torch.rand(100, 3))
        cov = torch.mm(xval.t(), xval)
        rese = conv_fn(torch.zeros(3))
        resv = conv_fn(torch.zeros(3, 3))

        # First call to symeig
        self.assertTrue(resv.is_contiguous(), 'resv is not contiguous')
        torch.symeig(cov.clone(), True, out=(rese, resv))
        ahat = torch.mm(torch.mm(resv, torch.diag(rese)), resv.t())
        self.assertEqual(cov, ahat, 1e-8, 'VeV\' wrong')

        # Second call to symeig
        self.assertFalse(resv.is_contiguous(), 'resv is contiguous')
        torch.symeig(cov.clone(), True, out=(rese, resv))
        ahat = torch.mm(torch.mm(resv, torch.diag(rese)), resv.t())
        self.assertEqual(cov, ahat, 1e-8, 'VeV\' wrong')

        # test eigenvectors=False
        rese2 = conv_fn(torch.zeros(3))
        resv2 = conv_fn(torch.randn(3, 3))
        expected_resv2 = conv_fn(torch.zeros(3, 3))
        torch.symeig(cov.clone(), False, out=(rese2, resv2))
        self.assertEqual(rese, rese2)
        self.assertEqual(resv2, expected_resv2)

        # test non-contiguous
        X = conv_fn(torch.rand(5, 5))
        X = X.t() * X
        e = conv_fn(torch.zeros(4, 2)).select(1, 1)
        v = conv_fn(torch.zeros(4, 2, 4))[:, 1]
        self.assertFalse(v.is_contiguous(), 'V is contiguous')
        self.assertFalse(e.is_contiguous(), 'E is contiguous')
        torch.symeig(X, True, out=(e, v))
        Xhat = torch.mm(torch.mm(v, torch.diag(e)), v.t())
        self.assertEqual(X, Xhat, 1e-8, 'VeV\' wrong')

    @skipIfNoLapack
    def test_symeig(self):
        self._test_symeig(self, lambda x: x)

    @skipIfNoLapack
    def test_svd(self):
        a = torch.Tensor(((8.79, 6.11, -9.15, 9.57, -3.49, 9.84),
                          (9.93, 6.91, -7.93, 1.64, 4.02, 0.15),
                          (9.83, 5.04, 4.86, 8.83, 9.80, -8.99),
                          (5.45, -0.27, 4.85, 0.74, 10.00, -6.02),
                          (3.16, 7.98, 3.01, 5.80, 4.27, -5.31))).t().clone()
        u, s, v = torch.svd(a)
        uu = torch.Tensor()
        ss = torch.Tensor()
        vv = torch.Tensor()
        uuu, sss, vvv = torch.svd(a, out=(uu, ss, vv))
        self.assertEqual(u, uu, 0, 'torch.svd')
        self.assertEqual(u, uuu, 0, 'torch.svd')
        self.assertEqual(s, ss, 0, 'torch.svd')
        self.assertEqual(s, sss, 0, 'torch.svd')
        self.assertEqual(v, vv, 0, 'torch.svd')
        self.assertEqual(v, vvv, 0, 'torch.svd')

        # test reuse
        X = torch.randn(4, 4)
        U, S, V = torch.svd(X)
        Xhat = torch.mm(U, torch.mm(S.diag(), V.t()))
        self.assertEqual(X, Xhat, 1e-8, 'USV\' wrong')

        self.assertFalse(U.is_contiguous(), 'U is contiguous')
        torch.svd(X, out=(U, S, V))
        Xhat = torch.mm(U, torch.mm(S.diag(), V.t()))
        self.assertEqual(X, Xhat, 1e-8, 'USV\' wrong')

        # test non-contiguous
        X = torch.randn(5, 5)
        U = torch.zeros(5, 2, 5)[:, 1]
        S = torch.zeros(5, 2)[:, 1]
        V = torch.zeros(5, 2, 5)[:, 1]

        self.assertFalse(U.is_contiguous(), 'U is contiguous')
        self.assertFalse(S.is_contiguous(), 'S is contiguous')
        self.assertFalse(V.is_contiguous(), 'V is contiguous')
        torch.svd(X, out=(U, S, V))
        Xhat = torch.mm(U, torch.mm(S.diag(), V.t()))
        self.assertEqual(X, Xhat, 1e-8, 'USV\' wrong')

    @staticmethod
    def _test_svd_no_singularvectors(self, cast):
        for size in [(5, 5), (5, 20), (20, 5)]:
            a = cast(torch.randn(*size))
            u, s_expect, v = torch.svd(a)
            u, s_actual, v = torch.svd(a, compute_uv=False)
            self.assertEqual(s_expect, s_actual, "Singular values don't match")

    @skipIfNoLapack
    def test_svd_no_singularvectors(self):
        self._test_svd_no_singularvectors(self, lambda t: t)

    @staticmethod
    def _test_matrix_rank(self, conv_fn):
        a = conv_fn(torch.eye(10))
        self.assertEqual(torch.matrix_rank(a).item(), 10)
        self.assertEqual(torch.matrix_rank(a, True).item(), 10)

        a[5, 5] = 0
        self.assertEqual(torch.matrix_rank(a).item(), 9)
        self.assertEqual(torch.matrix_rank(a, True).item(), 9)

        a = conv_fn(torch.randn(24, 42))
        self.assertEqual(torch.matrix_rank(a), torch.matrix_rank(a.t()))
        aaT = torch.mm(a, a.t())
        self.assertEqual(torch.matrix_rank(aaT), torch.matrix_rank(aaT, True))
        aTa = torch.mm(a.t(), a)
        self.assertEqual(torch.matrix_rank(aTa), torch.matrix_rank(aTa, True))

        if TEST_NUMPY:
            from numpy.linalg import matrix_rank
            a = conv_fn(torch.randn(35, 75))
            self.assertEqual(torch.matrix_rank(a).item(), matrix_rank(a.cpu().numpy()))
            self.assertEqual(torch.matrix_rank(a, 0.01).item(), matrix_rank(a.cpu().numpy(), 0.01))

            aaT = torch.mm(a, a.t())
            self.assertEqual(torch.matrix_rank(aaT).item(), matrix_rank(aaT.cpu().numpy()))
            self.assertEqual(torch.matrix_rank(aaT, 0.01).item(), matrix_rank(aaT.cpu().numpy(), 0.01))

            if np.lib.NumpyVersion(np.__version__) >= '1.14.0':
                self.assertEqual(torch.matrix_rank(aaT, True).item(), matrix_rank(aaT.cpu().numpy(), True))
                self.assertEqual(torch.matrix_rank(aaT, 0.01, True).item(),
                                 matrix_rank(aaT.cpu().numpy(), 0.01, True))

    @skipIfNoLapack
    def test_matrix_rank(self):
        self._test_matrix_rank(self, lambda x: x)

    @staticmethod
    def _test_signal_window_functions(self, device='cpu'):
        if not TEST_SCIPY:
            raise unittest.SkipTest('Scipy not found')

        def test(name):
            torch_method = getattr(torch, name + '_window')
            for size in [1, 2, 5, 10, 50, 100, 1024, 2048]:
                for periodic in [True, False]:
                    res = torch_method(size, periodic=periodic, device=device)
                    ref = torch.from_numpy(signal.get_window(name, size, fftbins=periodic))
                    self.assertEqual(res, ref)
            with self.assertRaisesRegex(RuntimeError, r'not implemented for sparse types'):
                torch_method(3, layout=torch.sparse_coo)
            with self.assertRaisesRegex(RuntimeError, r'floating point'):
                torch_method(3, dtype=torch.long)
            self.assertTrue(torch_method(3, requires_grad=True).requires_grad)
            self.assertFalse(torch_method(3).requires_grad)

        for window in ['hann', 'hamming', 'bartlett', 'blackman']:
            test(window)

    def test_signal_window_functions(self):
        self._test_signal_window_functions(self)

    @staticmethod
    def _test_inverse(self, conv_fn):
        from common_utils import random_fullrank_matrix_distinct_singular_value

        # no batches: 2-D tensors
        matrix = conv_fn(random_fullrank_matrix_distinct_singular_value(5))
        matrix_inverse = torch.inverse(matrix)
        identity = conv_fn(torch.eye(5))
        self.assertEqual(identity, torch.mm(matrix, matrix_inverse), 1e-8, 'inverse value')
        self.assertEqual(identity, torch.mm(matrix_inverse, matrix), 1e-8, 'inverse value')

        matrix_inverse_out = conv_fn(torch.empty(5, 5))
        torch.inverse(matrix, out=matrix_inverse_out)
        self.assertEqual(matrix_inverse_out, matrix_inverse, 0, 'inverse value in-place')
        # second call, now that matrix_inverse_out is transposed
        torch.inverse(matrix, out=matrix_inverse_out)
        self.assertEqual(matrix_inverse_out, matrix_inverse, 0, 'inverse value in-place')

        # one batch
        matrix = conv_fn(random_fullrank_matrix_distinct_singular_value(5, 1))
        matrix_inverse = torch.inverse(matrix)
        expected_inv = matrix.squeeze(0).inverse()
        self.assertEqual(matrix_inverse, expected_inv.unsqueeze(0))

        # four batches
        matrices = conv_fn(random_fullrank_matrix_distinct_singular_value(5, 4))
        expected_inv_list = []
        for i in range(0, 4):
            expected_inv_list.append(torch.inverse(matrices[i]))
        expected_inv = torch.stack(expected_inv_list)
        matrices_inverse = torch.inverse(matrices)
        self.assertEqual(matrices_inverse, expected_inv)

        # six batches (2 x 3)
        matrices = conv_fn(random_fullrank_matrix_distinct_singular_value(5, 2, 3))
        expected_inv_list = []
        for mat in matrices.view(-1, 5, 5):
            expected_inv_list.append(torch.inverse(mat))
        expected_inv = torch.stack(expected_inv_list).view(2, 3, 5, 5)
        matrices_inverse = torch.inverse(matrices)
        self.assertEqual(matrices_inverse, expected_inv)

        # incorrect input test
        with self.assertRaisesRegex(RuntimeError, "must be batches of square matrices"):
            torch.inverse(torch.randn(2, 3, 4, 3))

        # correctness test
        matrices = conv_fn(random_fullrank_matrix_distinct_singular_value(5, 3))
        matrices_inverse = torch.inverse(matrices)
        self.assertEqual(torch.matmul(matrices, matrices_inverse), identity.expand_as(matrices))
        self.assertEqual(torch.matmul(matrices_inverse, matrices), identity.expand_as(matrices))

        # torch.inverse with out and batches
        matrices = conv_fn(random_fullrank_matrix_distinct_singular_value(5, 3))
        matrices_inverse = conv_fn(torch.empty(3, 5, 5))
        torch.inverse(matrices, out=matrices_inverse)
        self.assertEqual(torch.inverse(matrices), matrices_inverse)

        # non-contiguous inputs
        if not TEST_NUMPY:
            return

        from numpy.linalg import inv
        matrices = conv_fn(random_fullrank_matrix_distinct_singular_value(3, 2)).permute(0, 2, 1)
        assert not matrices.is_contiguous()
        matrices_inverse = torch.inverse(matrices)
        expected_inv = torch.as_tensor(inv(matrices.cpu().numpy()))
        self.assertEqual(matrices_inverse, conv_fn(expected_inv))

    @skipIfNoLapack
    def test_inverse(self):
        self._test_inverse(self, lambda t: t)

    @staticmethod
    def _test_pinverse(self, conv_fn):
        def run_test(M):
            # Testing against definition for pseudo-inverses
            MPI = torch.pinverse(M)
            self.assertEqual(M, M.mm(MPI).mm(M), 1e-8, 'pseudo-inverse condition 1')
            self.assertEqual(MPI, MPI.mm(M).mm(MPI), 1e-8, 'pseudo-inverse condition 2')
            self.assertEqual(M.mm(MPI), (M.mm(MPI)).t(), 1e-8, 'pseudo-inverse condition 3')
            self.assertEqual(MPI.mm(M), (MPI.mm(M)).t(), 1e-8, 'pseudo-inverse condition 4')

        # Square matrix
        M = conv_fn(torch.randn(5, 5))
        run_test(M)

        # Rectangular matrix
        M = conv_fn(torch.randn(3, 4))
        run_test(M)

        # Test inverse and pseudo-inverse for invertible matrix
        M = torch.randn(5, 5)
        M = conv_fn(M.mm(M.t()))
        self.assertEqual(conv_fn(torch.eye(5)), M.pinverse().mm(M), 1e-7, 'pseudo-inverse for invertible matrix')

    @skipIfNoLapack
    def test_pinverse(self):
        self._test_pinverse(self, conv_fn=lambda x: x)

    @staticmethod
    def _test_matrix_power(self, conv_fn):
        def run_test(M, sign=1):
            if sign == -1:
                M = M.inverse()
            MP2 = torch.matrix_power(M, 2)
            self.assertEqual(MP2, torch.matmul(M, M))

            MP3 = torch.matrix_power(M, 3)
            self.assertEqual(MP3, torch.matmul(MP2, M))

            MP4 = torch.matrix_power(M, 4)
            self.assertEqual(MP4, torch.matmul(MP2, MP2))

            MP6 = torch.matrix_power(M, 6)
            self.assertEqual(MP6, torch.matmul(MP3, MP3))

            MP0 = torch.matrix_power(M, 0)
            self.assertEqual(MP0, torch.eye(M.size(-2)).expand_as(M))

        # Single matrix
        M = conv_fn(torch.randn(5, 5))
        run_test(M)

        # Batch matrices
        M = conv_fn(torch.randn(3, 3, 3))
        run_test(M)

        # Many batch matrices
        M = conv_fn(torch.randn(2, 3, 3, 3))
        run_test(M)

        # This is for negative powers
        from common_utils import random_fullrank_matrix_distinct_singular_value
        M = conv_fn(random_fullrank_matrix_distinct_singular_value(5))
        run_test(M, sign=-1)

        M = conv_fn(random_fullrank_matrix_distinct_singular_value(3, 3))
        run_test(M, sign=-1)

        M = conv_fn(random_fullrank_matrix_distinct_singular_value(3, 2, 3))
        run_test(M, sign=-1)

    @skipIfNoLapack
    def test_matrix_power(self):
        self._test_matrix_power(self, conv_fn=lambda x: x)

    @staticmethod
    def _test_chain_matmul(self, cast):
        def product(matrices):
            for mat in matrices[1:]:
                matrices[0] = matrices[0].mm(mat)
            return matrices[0]

        def run_test(p, cast):
            matrices = []
            for (pi, pi_1) in zip(p[:-1], p[1:]):
                matrices.append(cast(torch.randn(pi, pi_1)))
            self.assertEqual(torch.chain_matmul(*matrices), product(matrices))

        run_test([10, 20, 30, 5], cast)
        run_test([15, 5, 10, 20, 25], cast)

    def test_chain_matmul(self):
        self._test_chain_matmul(self, cast=lambda x: x)

    @staticmethod
    def _test_det_logdet_slogdet(self, device):
        def reference_slogdet(M):
            if TEST_NUMPY:
                sdet, logabsdet = np.linalg.slogdet(M.detach().cpu().numpy())
                return M.new_tensor(sdet), M.new_tensor(logabsdet)
            else:
                # naive row reduction
                M = M.clone()
                l = M.size(0)
                multiplier = 1
                for i in range(l):
                    if M[i, 0].item() != 0:
                        if i != 0:
                            M[0], M[i] = M[i], M[0]
                            multiplier = -1
                        break
                else:
                    return 0
                for i in range(1, l):
                    row = M[i]
                    for j in range(i):
                        row -= row[j] / M[j, j] * M[j]
                    M[i] = row
            sdet = M.diag().sign().prod()
            logabsdet = M.diag().abs_().log_().sum().add_(math.log(multiplier))
            return sdet, logabsdet

        def test_single_det(M, target, desc):
            target_sdet, target_logabsdet = target

            det = M.det()
            logdet = M.logdet()
            sdet, logabsdet = M.slogdet()

            # Test det
            self.assertEqual(det, target_sdet * target_logabsdet.exp(), 1e-7, '{} (det)'.format(desc))

            # Test slogdet
            # Compare the overall value rather than individual parts because of
            # precision issues when det is near zero.
            self.assertEqual(sdet * logabsdet.exp(), target_sdet * target_logabsdet.exp(), 1e-7, '{} (slogdet)'.format(desc))

            # Test logdet
            # Compare logdet against our own pytorch slogdet because they should
            # be consistent, while it may behave slightly differently with other
            # slogdet implementations when det is near zero due to precision
            # issues.
            if sdet.item() < 0:
                self.assertTrue(logdet.item() != logdet.item(), '{} (logdet negative case)'.format(desc))
            else:
                self.assertEqual(logdet.exp(), target_logabsdet.exp(), 1e-7, '{} (logdet non-negative case)'.format(desc))

        eye = torch.eye(5, device=device)
        test_single_det(eye, (torch.ones((), device=device), torch.zeros((), device=device)), 'identity')

        # TODO: Remove when MAGMA 2.5.0 is built for CUDA 8 and CUDA 9.2
        is_cuda_8_92 = False
        if torch.cuda.is_available() and torch.version.cuda is not None:
            is_cuda_8_92 = any(x in torch.version.cuda for x in ['8.0', '9.2'])

        def test(M):
            assert M.size(0) >= 5, 'this helper fn assumes M to be at least 5x5'
            M = M.to(device)

            if M.is_cuda and is_cuda_8_92:
                return

            ref_M_sdet, ref_M_logabsdet = reference_slogdet(M)

            test_single_det(M, (ref_M_sdet, ref_M_logabsdet), 'basic')
            if ref_M_logabsdet.exp().item() >= 1e-6:  # skip singular
                M_inv = M.inverse()
                test_single_det(M_inv, reference_slogdet(M_inv), 'inverse')

            test_single_det(M, (ref_M_sdet, ref_M_logabsdet), 'transpose')

            for x in [0, 2, 4]:
                for scale in [-2, -0.1, 0, 10]:
                    if scale > 0:
                        target = ref_M_sdet, ref_M_logabsdet + math.log(scale)
                    elif scale == 0:
                        target = torch.zeros_like(ref_M_sdet), torch.full_like(ref_M_logabsdet, -inf)
                    else:
                        target = ref_M_sdet.neg(), ref_M_logabsdet + math.log(-scale)

                    # dim 0
                    M_clone = M.clone()
                    M_clone[:, x] *= scale
                    test_single_det(M_clone, target, 'scale a row')
                    # dim 1
                    M_clone = M.clone()
                    M_clone[x, :] *= scale
                    test_single_det(M_clone, target, 'scale a column')

            for x1, x2 in [(0, 3), (4, 1), (3, 2)]:
                assert x1 != x2, 'x1 and x2 needs to be different for this test'
                target = torch.zeros_like(ref_M_sdet), torch.full_like(ref_M_logabsdet, -inf)
                # dim 0
                M_clone = M.clone()
                M_clone[:, x2] = M_clone[:, x1]
                test_single_det(M_clone, target, 'two rows are same')
                # dim 1
                M_clone = M.clone()
                M_clone[x2, :] = M_clone[x1, :]
                test_single_det(M_clone, target, 'two columns are same')

                for scale1, scale2 in [(0.3, -1), (0, 2), (10, 0.1)]:
                    det_scale = scale1 * scale2 * -1
                    if det_scale > 0:
                        target = ref_M_sdet, ref_M_logabsdet + math.log(det_scale)
                    elif det_scale == 0:
                        target = torch.zeros_like(ref_M_sdet), torch.full_like(ref_M_logabsdet, -inf)
                    else:
                        target = ref_M_sdet.neg(), ref_M_logabsdet + math.log(-det_scale)

                    # dim 0
                    M_clone = M.clone()
                    t = M_clone[:, x1] * scale1
                    M_clone[:, x1] += M_clone[:, x2] * scale2
                    M_clone[:, x2] = t
                    test_single_det(M_clone, target, 'exchanging rows')
                    # dim 1
                    M_clone = M.clone()
                    t = M_clone[x1, :] * scale1
                    M_clone[x1, :] += M_clone[x2, :] * scale2
                    M_clone[x2, :] = t
                    test_single_det(M_clone, target, 'exchanging columns')

        def get_random_mat_scale(n):
            # For matrices with values i.i.d. with 0 mean, unit variance, and
            # subexponential tail, we have:
            #   E[log det(A^2)] \approx log((n-1)!)
            #
            # Notice:
            #   log Var[det(A)] = log E[det(A^2)] >= E[log det(A^2)]
            #
            # So:
            #   stddev[det(A)] >= sqrt( (n-1)! )
            #
            # We use this as an intuitive guideline to scale random generated
            # matrices so our closeness tests can work more robustly:
            #   scale by sqrt( (n-1)! )^(-1/n) = ( (n-1)! )^(-1/(2n))
            #
            # source: https://arxiv.org/pdf/1112.0752.pdf

            # TODO: technically we need subexponential distn for this to hold,
            #       but we mostly use gaussian entries below. Consider switching
            #       to Chi-sq if this turns out not stable enough, since Chi-sq
            #       is easy enough to sample from.
            return math.factorial(n - 1) ** (-1.0 / (2 * n))

        for n in [5, 10, 25]:
            scale = get_random_mat_scale(n)
            test(torch.randn(n, n, device=device) * scale)
            r = torch.randn(n, n, device=device) * scale
            # symmetric psd
            test(r.mm(r.t()))
            # symmetric pd
            r = torch.randn(n, n, device=device) * scale
            test(r.mm(r.t()) + torch.eye(n, device=device) * 1e-6)
            # symmetric
            r = torch.randn(n, n, device=device) * scale
            for i in range(n):
                for j in range(i):
                    r[i, j] = r[j, i]
            test(r)
            # non-contiguous
            test((torch.randn(n, n, n + 1, device=device) * scale)[:, 2, 1:])
            # det = 0
            r = torch.randn(n, n, device=device) * scale
            u, s, v = r.svd()
            if reference_slogdet(u)[0] < 0:
                u = -u
            if reference_slogdet(v)[0] < 0:
                v = -v
            s[0] *= -1
            s[-1] = 0
            test(u.mm(s.diag()).mm(v))

        # Small values to test numerical stability. Note that we don't scale
        # this matrix.
        r = torch.randn(512, 512, device=device)
        u, s, v = r.svd()
        s.fill_(1. / (100 * s.numel()))
        test(u.mm(s.diag()).mm(v))

    @skipIfNoLapack
    def test_det_logdet_slogdet(self):
        self._test_det_logdet_slogdet(self, 'cpu')

    @staticmethod
    def _test_fft_ifft_rfft_irfft(self, device='cpu'):
        def _test_complex(sizes, signal_ndim, prepro_fn=lambda x: x):
            x = prepro_fn(torch.randn(*sizes, device=device))
            for normalized in (True, False):
                res = x.fft(signal_ndim, normalized=normalized)
                rec = res.ifft(signal_ndim, normalized=normalized)
                self.assertEqual(x, rec, 1e-8, 'fft and ifft')
                res = x.ifft(signal_ndim, normalized=normalized)
                rec = res.fft(signal_ndim, normalized=normalized)
                self.assertEqual(x, rec, 1e-8, 'ifft and fft')

        def _test_real(sizes, signal_ndim, prepro_fn=lambda x: x):
            x = prepro_fn(torch.randn(*sizes, device=device))
            signal_numel = 1
            signal_sizes = x.size()[-signal_ndim:]
            for normalized, onesided in product((True, False), repeat=2):
                res = x.rfft(signal_ndim, normalized=normalized, onesided=onesided)
                if not onesided:  # check Hermitian symmetry
                    def test_one_sample(res, test_num=10):
                        idxs_per_dim = [torch.LongTensor(test_num).random_(s).tolist() for s in signal_sizes]
                        for idx in zip(*idxs_per_dim):
                            reflected_idx = tuple((s - i) % s for i, s in zip(idx, res.size()))
                            idx_val = res.__getitem__(idx)
                            reflected_val = res.__getitem__(reflected_idx)
                            self.assertEqual(idx_val[0], reflected_val[0], 'rfft hermitian symmetry on real part')
                            self.assertEqual(idx_val[1], -reflected_val[1], 'rfft hermitian symmetry on imaginary part')
                    if len(sizes) == signal_ndim:
                        test_one_sample(res)
                    else:
                        output_non_batch_shape = res.size()[-(signal_ndim + 1):]
                        flatten_batch_res = res.view(-1, *output_non_batch_shape)
                        nb = flatten_batch_res.size(0)
                        test_idxs = torch.LongTensor(min(nb, 4)).random_(nb)
                        for test_idx in test_idxs.tolist():
                            test_one_sample(flatten_batch_res[test_idx])
                    # compare with C2C
                    xc = torch.stack([x, torch.zeros_like(x)], -1)
                    xc_res = xc.fft(signal_ndim, normalized=normalized)
                    self.assertEqual(res, xc_res)
                test_input_signal_sizes = [signal_sizes]
                rec = res.irfft(signal_ndim, normalized=normalized,
                                onesided=onesided, signal_sizes=signal_sizes)
                self.assertEqual(x, rec, 1e-8, 'rfft and irfft')
                if not onesided:  # check that we can use C2C ifft
                    rec = res.ifft(signal_ndim, normalized=normalized)
                    self.assertEqual(x, rec.select(-1, 0), 1e-8, 'twosided rfft and ifft real')
                    self.assertEqual(rec.select(-1, 1).data.abs().mean(), 0, 1e-8, 'twosided rfft and ifft imaginary')

        # contiguous case
        _test_real((100,), 1)
        _test_real((10, 1, 10, 100), 1)
        _test_real((100, 100), 2)
        _test_real((2, 2, 5, 80, 60), 2)
        _test_real((50, 40, 70), 3)
        _test_real((30, 1, 50, 25, 20), 3)

        _test_complex((100, 2), 1)
        _test_complex((100, 100, 2), 1)
        _test_complex((100, 100, 2), 2)
        _test_complex((1, 20, 80, 60, 2), 2)
        _test_complex((50, 40, 70, 2), 3)
        _test_complex((6, 5, 50, 25, 20, 2), 3)

        # non-contiguous case
        _test_real((165,), 1, lambda x: x.narrow(0, 25, 100))  # input is not aligned to complex type
        _test_real((100, 100, 3), 1, lambda x: x[:, :, 0])
        _test_real((100, 100), 2, lambda x: x.t())
        _test_real((20, 100, 10, 10), 2, lambda x: x.view(20, 100, 100)[:, :60])
        _test_real((65, 80, 115), 3, lambda x: x[10:60, 13:53, 10:80])
        _test_real((30, 20, 50, 25), 3, lambda x: x.transpose(1, 2).transpose(2, 3))

        _test_complex((2, 100), 1, lambda x: x.t())
        _test_complex((100, 2), 1, lambda x: x.expand(100, 100, 2))
        _test_complex((300, 200, 3), 2, lambda x: x[:100, :100, 1:])  # input is not aligned to complex type
        _test_complex((20, 90, 110, 2), 2, lambda x: x[:, 5:85].narrow(2, 5, 100))
        _test_complex((40, 60, 3, 80, 2), 3, lambda x: x.transpose(2, 0).select(0, 2)[5:55, :, 10:])
        _test_complex((30, 55, 50, 22, 2), 3, lambda x: x[:, 3:53, 15:40, 1:21])

        # non-contiguous with strides not representable as aligned with complex type
        _test_complex((50,), 1, lambda x: x.as_strided([5, 5, 2], [3, 2, 1]))
        _test_complex((50,), 1, lambda x: x.as_strided([5, 5, 2], [4, 2, 2]))
        _test_complex((50,), 1, lambda x: x.as_strided([5, 5, 2], [4, 3, 1]))
        _test_complex((50,), 2, lambda x: x.as_strided([5, 5, 2], [3, 3, 1]))
        _test_complex((50,), 2, lambda x: x.as_strided([5, 5, 2], [4, 2, 2]))
        _test_complex((50,), 2, lambda x: x.as_strided([5, 5, 2], [4, 3, 1]))

    @unittest.skipIf(not TEST_MKL, "PyTorch is built without MKL support")
    def test_fft_ifft_rfft_irfft(self):
        self._test_fft_ifft_rfft_irfft(self)

    @staticmethod
    def _test_stft(self, device='cpu'):
        if not TEST_LIBROSA:
            raise unittest.SkipTest('librosa not found')

        def librosa_stft(x, n_fft, hop_length, win_length, window, center):
            if window is None:
                window = np.ones(n_fft if win_length is None else win_length)
            else:
                window = window.cpu().numpy()
            input_1d = x.dim() == 1
            if input_1d:
                x = x.view(1, -1)
            result = []
            for xi in x:
                ri = librosa.stft(xi.cpu().numpy(), n_fft, hop_length, win_length, window, center=center)
                result.append(torch.from_numpy(np.stack([ri.real, ri.imag], -1)))
            result = torch.stack(result, 0)
            if input_1d:
                result = result[0]
            return result

        def _test(sizes, n_fft, hop_length=None, win_length=None, win_sizes=None,
                  center=True, expected_error=None):
            x = torch.randn(*sizes, device=device)
            if win_sizes is not None:
                window = torch.randn(*win_sizes, device=device)
            else:
                window = None
            if expected_error is None:
                result = x.stft(n_fft, hop_length, win_length, window, center=center)
                ref_result = librosa_stft(x, n_fft, hop_length, win_length, window, center)
                self.assertEqual(result, ref_result, 7e-6, 'stft comparison against librosa')
            else:
                self.assertRaises(expected_error,
                                  lambda: x.stft(n_fft, hop_length, win_length, window, center=center))

        for center in [True, False]:
            _test((10,), 7, center=center)
            _test((10, 4000), 1024, center=center)

            _test((10,), 7, 2, center=center)
            _test((10, 4000), 1024, 512, center=center)

            _test((10,), 7, 2, win_sizes=(7,), center=center)
            _test((10, 4000), 1024, 512, win_sizes=(1024,), center=center)

            # spectral oversample
            _test((10,), 7, 2, win_length=5, center=center)
            _test((10, 4000), 1024, 512, win_length=100, center=center)

        _test((10, 4, 2), 1, 1, expected_error=RuntimeError)
        _test((10,), 11, 1, center=False, expected_error=RuntimeError)
        _test((10,), -1, 1, expected_error=RuntimeError)
        _test((10,), 3, win_length=5, expected_error=RuntimeError)
        _test((10,), 5, 4, win_sizes=(11,), expected_error=RuntimeError)
        _test((10,), 5, 4, win_sizes=(1, 1), expected_error=RuntimeError)

    def test_stft(self):
        self._test_stft(self)

    @unittest.skip("Not implemented yet")
    def test_conv2(self):
        x = torch.rand(math.floor(torch.uniform(50, 100)), math.floor(torch.uniform(50, 100)))
        k = torch.rand(math.floor(torch.uniform(10, 20)), math.floor(torch.uniform(10, 20)))
        imvc = torch.conv2(x, k)
        imvc2 = torch.conv2(x, k, 'V')
        imfc = torch.conv2(x, k, 'F')

        ki = k.clone()
        ks = k.storage()
        kis = ki.storage()
        for i in range(ks.size() - 1, 0, -1):
            kis[ks.size() - i + 1] = ks[i]
        # for i=ks.size(), 1, -1 do kis[ks.size()-i+1]=ks[i] end
        imvx = torch.xcorr2(x, ki)
        imvx2 = torch.xcorr2(x, ki, 'V')
        imfx = torch.xcorr2(x, ki, 'F')

        self.assertEqual(imvc, imvc2, 0, 'torch.conv2')
        self.assertEqual(imvc, imvx, 0, 'torch.conv2')
        self.assertEqual(imvc, imvx2, 0, 'torch.conv2')
        self.assertEqual(imfc, imfx, 0, 'torch.conv2')
        self.assertLessEqual(math.abs(x.dot(x) - torch.xcorr2(x, x)[0][0]), 1e-10, 'torch.conv2')

        xx = torch.Tensor(2, x.size(1), x.size(2))
        xx[1].copy_(x)
        xx[2].copy_(x)
        kk = torch.Tensor(2, k.size(1), k.size(2))
        kk[1].copy_(k)
        kk[2].copy_(k)

        immvc = torch.conv2(xx, kk)
        immvc2 = torch.conv2(xx, kk, 'V')
        immfc = torch.conv2(xx, kk, 'F')

        self.assertEqual(immvc[0], immvc[1], 0, 'torch.conv2')
        self.assertEqual(immvc[0], imvc, 0, 'torch.conv2')
        self.assertEqual(immvc2[0], imvc2, 0, 'torch.conv2')
        self.assertEqual(immfc[0], immfc[1], 0, 'torch.conv2')
        self.assertEqual(immfc[0], imfc, 0, 'torch.conv2')

    @unittest.skip("Not implemented yet")
    def test_conv3(self):
        x = torch.rand(math.floor(torch.uniform(20, 40)),
                       math.floor(torch.uniform(20, 40)),
                       math.floor(torch.uniform(20, 40)))
        k = torch.rand(math.floor(torch.uniform(5, 10)),
                       math.floor(torch.uniform(5, 10)),
                       math.floor(torch.uniform(5, 10)))
        imvc = torch.conv3(x, k)
        imvc2 = torch.conv3(x, k, 'V')
        imfc = torch.conv3(x, k, 'F')

        ki = k.clone()
        ks = k.storage()
        kis = ki.storage()
        for i in range(ks.size() - 1, 0, -1):
            kis[ks.size() - i + 1] = ks[i]
        imvx = torch.xcorr3(x, ki)
        imvx2 = torch.xcorr3(x, ki, 'V')
        imfx = torch.xcorr3(x, ki, 'F')

        self.assertEqual(imvc, imvc2, 0, 'torch.conv3')
        self.assertEqual(imvc, imvx, 0, 'torch.conv3')
        self.assertEqual(imvc, imvx2, 0, 'torch.conv3')
        self.assertEqual(imfc, imfx, 0, 'torch.conv3')
        self.assertLessEqual(math.abs(x.dot(x) - torch.xcorr3(x, x)[0][0][0]), 4e-10, 'torch.conv3')

        xx = torch.Tensor(2, x.size(1), x.size(2), x.size(3))
        xx[1].copy_(x)
        xx[2].copy_(x)
        kk = torch.Tensor(2, k.size(1), k.size(2), k.size(3))
        kk[1].copy_(k)
        kk[2].copy_(k)

        immvc = torch.conv3(xx, kk)
        immvc2 = torch.conv3(xx, kk, 'V')
        immfc = torch.conv3(xx, kk, 'F')

        self.assertEqual(immvc[0], immvc[1], 0, 'torch.conv3')
        self.assertEqual(immvc[0], imvc, 0, 'torch.conv3')
        self.assertEqual(immvc2[0], imvc2, 0, 'torch.conv3')
        self.assertEqual(immfc[0], immfc[1], 0, 'torch.conv3')
        self.assertEqual(immfc[0], imfc, 0, 'torch.conv3')

    @unittest.skip("Not implemented yet")
    def _test_conv_corr_eq(self, fn, fn_2_to_3):
        ix = math.floor(random.randint(20, 40))
        iy = math.floor(random.randint(20, 40))
        iz = math.floor(random.randint(20, 40))
        kx = math.floor(random.randint(5, 10))
        ky = math.floor(random.randint(5, 10))
        kz = math.floor(random.randint(5, 10))

        x = torch.rand(ix, iy, iz)
        k = torch.rand(kx, ky, kz)

        o3 = fn(x, k)
        o32 = torch.zeros(o3.size())
        fn_2_to_3(x, k, o3, o32)
        self.assertEqual(o3, o32)

    @unittest.skip("Not implemented yet")
    def test_xcorr3_xcorr2_eq(self):
        def reference(x, k, o3, o32):
            for i in range(o3.size(1)):
                for j in range(k.size(1)):
                    o32[i].add(torch.xcorr2(x[i + j - 1], k[j]))
        self._test_conv_corr_eq(torch.xcorr3, reference)

    @unittest.skip("Not implemented yet")
    def test_xcorr3_xcorr2_eq_full(self):
        def reference(x, k, o3, o32):
            for i in range(x.size(1)):
                for j in range(k.size(1)):
                    o32[i].add(torch.xcorr2(x[i], k[k.size(1) - j + 1], 'F'))
        self._test_conv_corr_eq(lambda x, k: torch.xcorr3(x, k, 'F'), reference)

    @unittest.skip("Not implemented yet")
    def test_conv3_conv2_eq_valid(self):
        def reference(x, k, o3, o32):
            for i in range(o3.size(1)):
                for j in range(k.size(1)):
                    o32[i].add(torch.conv2(x[i + j - 1], k[k.size(1) - j + 1]))
        self._test_conv_corr_eq(torch.conv3, reference)

    @unittest.skip("Not implemented yet")
    def test_fconv3_fconv2_eq(self):
        def reference(x, k, o3, o32):
            for i in range(o3.size(1)):
                for j in range(k.size(1)):
                    o32[i + j - 1].add(torch.conv2(x[i], k[j], 'F'))
        self._test_conv_corr_eq(lambda x, k: torch.conv3(x, k, 'F'), reference)

    def test_logical(self):
        x = torch.rand(100, 100) * 2 - 1

        xgt = torch.gt(x, 1)
        xlt = torch.lt(x, 1)

        xeq = torch.eq(x, 1)
        xne = torch.ne(x, 1)

        neqs = xgt + xlt
        all = neqs + xeq
        self.assertEqual(neqs.long().sum(), xne.long().sum(), 0)
        self.assertEqual(x.nelement(), all.long().sum())

    def test_isfinite(self):
        x = torch.Tensor([1, inf, 2, -inf, nan, -10])
        self.assertEqual(torch.isfinite(x), torch.ByteTensor([1, 0, 1, 0, 0, 1]))

    def test_isfinite_int(self):
        x = torch.tensor([1, 2, 3])
        self.assertEqual(torch.isfinite(x), torch.ByteTensor([1, 1, 1]))

    @staticmethod
    def _test_isinf(self, cast):
        t1 = cast(torch.Tensor([1, inf, 2, -inf, nan]))
        t2 = cast(torch.ByteTensor([1, 2, 3]))
        t3 = cast(torch.CharTensor([1, 2, 3]))
        t4 = cast(torch.ShortTensor([1, 2, 3]))
        t5 = cast(torch.IntTensor([1, 2, 3]))
        t6 = cast(torch.LongTensor([1, 2, 3]))
        self.assertEqual(torch.isinf(t1), cast(torch.ByteTensor([0, 1, 0, 1, 0])))
        self.assertEqual(torch.isinf(t2), cast(torch.ByteTensor([0, 0, 0])))
        self.assertEqual(torch.isinf(t3), cast(torch.ByteTensor([0, 0, 0])))
        self.assertEqual(torch.isinf(t4), cast(torch.ByteTensor([0, 0, 0])))
        self.assertEqual(torch.isinf(t5), cast(torch.ByteTensor([0, 0, 0])))
        self.assertEqual(torch.isinf(t6), cast(torch.ByteTensor([0, 0, 0])))

    def test_isinf(self):
        self._test_isinf(self, lambda t: t)

    def test_isnan(self):
        x = torch.Tensor([1, nan, 2])
        self.assertEqual(torch.isnan(x), torch.ByteTensor([0, 1, 0]))

    def test_RNGState(self):
        state = torch.get_rng_state()
        stateCloned = state.clone()
        before = torch.rand(1000)

        self.assertEqual(state.ne(stateCloned).long().sum(), 0, 0)

        torch.set_rng_state(state)
        after = torch.rand(1000)
        self.assertEqual(before, after, 0)

    def test_RNGStateAliasing(self):
        # Fork the random number stream at this point
        gen = torch.Generator()
        gen.set_state(torch.get_rng_state())
        self.assertEqual(gen.get_state(), torch.get_rng_state())

        target_value = torch.rand(1000)
        # Dramatically alter the internal state of the main generator
        _ = torch.rand(100000)
        forked_value = torch.rand(1000, generator=gen)
        self.assertEqual(target_value, forked_value, 0, "RNG has not forked correctly.")

    def test_RNG_after_pickle(self):
        torch.random.manual_seed(100)
        before = torch.rand(10)

        torch.random.manual_seed(100)
        buf = io.BytesIO()
        tensor = torch.Tensor([1, 2, 3])
        ForkingPickler(buf, pickle.HIGHEST_PROTOCOL).dump(tensor)
        after = torch.rand(10)

        self.assertEqual(before, after, 0)

    def test_boxMullerState(self):
        torch.manual_seed(123)
        odd_number = 101
        seeded = torch.randn(odd_number)
        state = torch.get_rng_state()
        midstream = torch.randn(odd_number)
        torch.set_rng_state(state)
        repeat_midstream = torch.randn(odd_number)
        torch.manual_seed(123)
        reseeded = torch.randn(odd_number)
        self.assertEqual(midstream, repeat_midstream, 0,
                         'get_rng_state/set_rng_state not generating same sequence of normally distributed numbers')
        self.assertEqual(seeded, reseeded, 0,
                         'repeated calls to manual_seed not generating same sequence of normally distributed numbers')

    def test_manual_seed(self):
        rng_state = torch.get_rng_state()
        torch.manual_seed(2)
        x = torch.randn(100)
        self.assertEqual(torch.initial_seed(), 2)
        torch.manual_seed(2)
        y = torch.randn(100)
        self.assertEqual(x, y)
        torch.set_rng_state(rng_state)

    @staticmethod
    def _test_cholesky(self, cast):
        x = cast(torch.rand(10, 10) + 1e-1)
        A = torch.mm(x, x.t())

        # default Case
        C = torch.cholesky(A)
        B = torch.mm(C, C.t())
        self.assertEqual(A, B, 1e-14)

        # test Upper Triangular
        U = torch.cholesky(A, True)
        B = torch.mm(U.t(), U)
        self.assertEqual(A, B, 1e-14, 'cholesky (upper) did not allow rebuilding the original matrix')

        # test Lower Triangular
        L = torch.cholesky(A, False)
        B = torch.mm(L, L.t())
        self.assertEqual(A, B, 1e-14, 'cholesky (lower) did not allow rebuilding the original matrix')

    @skipIfNoLapack
    def test_cholesky(self):
        self._test_cholesky(self, lambda t: t)

    @staticmethod
    def _test_cholesky_batched(self, cast):
        from common_utils import random_symmetric_pd_matrix

        def cholesky_test_helper(n, batch_dims, cast, upper):
            A = cast(random_symmetric_pd_matrix(n, *batch_dims))
            cholesky_exp = torch.stack([m.cholesky(upper=upper) for m in A.reshape(-1, n, n)])
            cholesky_exp = cholesky_exp.reshape_as(A)
            self.assertEqual(cholesky_exp, torch.cholesky(A, upper=upper))

        for upper, batchsize in product([True, False], [(3,), (3, 4), (2, 3, 4)]):
            cholesky_test_helper(3, batchsize, cast, upper)

    @skipIfNoLapack
    def test_cholesky_batched(self):
        self._test_cholesky_batched(self, lambda t: t)

    @staticmethod
    def _test_cholesky_solve(self, cast):
        a = torch.Tensor(((6.80, -2.11, 5.66, 5.97, 8.23),
                          (-6.05, -3.30, 5.36, -4.44, 1.08),
                          (-0.45, 2.58, -2.70, 0.27, 9.04),
                          (8.32, 2.71, 4.35, -7.17, 2.14),
                          (-9.67, -5.14, -7.26, 6.08, -6.87))).t()
        b = torch.Tensor(((4.02, 6.19, -8.22, -7.57, -3.03),
                          (-1.56, 4.00, -8.67, 1.75, 2.86),
                          (9.81, -4.09, -4.57, -8.61, 8.99))).t()

        # make sure 'a' is symmetric PSD
        a = torch.mm(a, a.t())
        a, b = cast(a), cast(b)

        # upper Triangular Test
        U = torch.cholesky(a, True)
        x = torch.cholesky_solve(b, U, True)
        self.assertLessEqual(b.dist(torch.mm(a, x)), 1e-12)

        # lower Triangular Test
        L = torch.cholesky(a, False)
        x = torch.cholesky_solve(b, L, False)
        self.assertLessEqual(b.dist(torch.mm(a, x)), 1e-12)

        # default arg Test
        L_def = torch.cholesky(a)
        x_def = torch.cholesky_solve(b, L_def)
        self.assertLessEqual(b.dist(torch.mm(a, x_def)), 1e-12)

    @skipIfNoLapack
    def test_cholesky_solve(self):
        self._test_cholesky_solve(self, lambda t: t)

    @staticmethod
    def _test_cholesky_solve_batched(self, cast):
        from common_utils import random_symmetric_pd_matrix

        def cholesky_solve_test_helper(A_dims, b_dims, cast, upper):
            A = cast(random_symmetric_pd_matrix(*A_dims))
            L = torch.cholesky(A, upper)
            b = cast(torch.randn(*b_dims))
            return A, L, b

        for upper in [True, False]:
            # test against cholesky_solve: one batch with both choices of upper
            A, L, b = cholesky_solve_test_helper((5, 1), (1, 5, 10), cast, upper)
            x_exp = torch.cholesky_solve(b.squeeze(0), L.squeeze(0), upper=upper)
            x = torch.cholesky_solve(b, L, upper=upper)
            self.assertEqual(x, x_exp.unsqueeze(0))

            # test against cholesky_solve in a loop: four batches with both choices of upper
            A, L, b = cholesky_solve_test_helper((5, 4), (4, 5, 10), cast, upper)
            x_exp_list = []
            for i in range(4):
                x_exp = torch.cholesky_solve(b[i], L[i], upper=upper)
                x_exp_list.append(x_exp)
            x_exp = torch.stack(x_exp_list)

            x = torch.cholesky_solve(b, L, upper=upper)
            self.assertEqual(x, x_exp)

            # basic correctness test
            A, L, b = cholesky_solve_test_helper((5, 3), (3, 5, 10), cast, upper)
            x = torch.cholesky_solve(b, L, upper)
            self.assertLessEqual(b.dist(torch.matmul(A, x)), 1e-12)

            # Test non-contiguous inputs.
            if not TEST_NUMPY:
                return
            from numpy.linalg import solve
            A = random_symmetric_pd_matrix(2, 2)
            b = torch.randn(2, 2, 2)
            x_exp = torch.Tensor(solve(A.permute(0, 2, 1).numpy(), b.permute(2, 1, 0).numpy()))
            A = cast(A).permute(0, 2, 1)
            b = cast(b).permute(2, 1, 0)
            assert not A.is_contiguous() and not b.is_contiguous(), "contiguous inputs"
            L = torch.cholesky(A, upper)
            x = torch.cholesky_solve(b, L, upper=upper)
            self.assertEqual(x, cast(x_exp))

    @skipIfNoLapack
    def test_cholesky_solve_batched(self):
        self._test_cholesky_solve_batched(self, lambda t: t)

    @staticmethod
    def _test_cholesky_solve_batched_dims(self, cast):
        if not TEST_NUMPY:
            return

        from numpy.linalg import solve
        from common_utils import random_symmetric_pd_matrix

        def run_test(A_dims, b_dims, cast, upper):
            A = random_symmetric_pd_matrix(*A_dims)
            b = torch.randn(*b_dims)
            x_exp = torch.Tensor(solve(A.numpy(), b.numpy()))
            A, b = cast(A), cast(b)
            L = torch.cholesky(A, upper)
            x = torch.cholesky_solve(b, L, upper=upper)
            self.assertEqual(x, cast(x_exp))

        for upper in [True, False]:
            # test against numpy.linalg.solve
            run_test((4, 2, 1, 3), (2, 1, 3, 4, 6), cast, upper)  # no broadcasting
            run_test((4, 2, 1, 3), (4, 6), cast, upper)  # broadcasting b
            run_test((4,), (2, 1, 3, 4, 2), cast, upper)  # broadcasting A
            run_test((4, 1, 3, 1), (2, 1, 3, 4, 5), cast, upper)  # broadcasting A & b

    @skipIfNoLapack
    def test_cholesky_solve_batched_dims(self):
        self._test_cholesky_solve_batched_dims(self, lambda t: t)

    @skipIfNoLapack
    def test_potri(self):
        a = torch.Tensor(((6.80, -2.11, 5.66, 5.97, 8.23),
                          (-6.05, -3.30, 5.36, -4.44, 1.08),
                          (-0.45, 2.58, -2.70, 0.27, 9.04),
                          (8.32, 2.71, 4.35, -7.17, 2.14),
                          (-9.67, -5.14, -7.26, 6.08, -6.87))).t()

        # make sure 'a' is symmetric PSD
        a = torch.mm(a, a.t())

        # compute inverse directly
        inv0 = torch.inverse(a)

        # default case
        chol = torch.cholesky(a)
        inv1 = torch.potri(chol, False)
        self.assertLessEqual(inv0.dist(inv1), 1e-12)

        # upper Triangular Test
        chol = torch.cholesky(a, True)
        inv1 = torch.potri(chol, True)
        self.assertLessEqual(inv0.dist(inv1), 1e-12)

        # lower Triangular Test
        chol = torch.cholesky(a, False)
        inv1 = torch.potri(chol, False)
        self.assertLessEqual(inv0.dist(inv1), 1e-12)

    @skipIfNoLapack
    def test_pstrf(self):
        def checkPsdCholesky(a, uplo, inplace):
            if inplace:
                u = torch.empty_like(a)
                piv = a.new(a.size(0)).int()
                kwargs = {'out': (u, piv)}
            else:
                kwargs = {}
            args = [a]

            if uplo is not None:
                args += [uplo]

            u, piv = torch.pstrf(*args, **kwargs)

            if uplo is False:
                a_reconstructed = torch.mm(u, u.t())
            else:
                a_reconstructed = torch.mm(u.t(), u)

            piv = piv.long()
            a_permuted = a.index_select(0, piv).index_select(1, piv)
            self.assertEqual(a_permuted, a_reconstructed, 1e-14)

        dimensions = ((5, 1), (5, 3), (5, 5), (10, 10))
        for dim in dimensions:
            m = torch.Tensor(*dim).uniform_()
            a = torch.mm(m, m.t())
            # add a small number to the diagonal to make the matrix numerically positive semidefinite
            for i in range(m.size(0)):
                a[i][i] = a[i][i] + 1e-7
            for inplace in (True, False):
                for uplo in (None, True, False):
                    checkPsdCholesky(a, uplo, inplace)

    def test_numel(self):
        b = torch.ByteTensor(3, 100, 100)
        self.assertEqual(b.nelement(), 3 * 100 * 100)
        self.assertEqual(b.numel(), 3 * 100 * 100)

    def _consecutive(self, size, start=1):
        sequence = torch.ones(int(torch.Tensor(size).prod(0))).cumsum(0)
        sequence.add_(start - 1)
        return sequence.resize_(*size)

    @staticmethod
    def _test_index(self, conv_fn):

        def consec(size, start=1):
            sequence = torch.ones(int(torch.Tensor(size).prod(0))).cumsum(0)
            sequence.add_(start - 1)
            return sequence.view(*size)

        reference = conv_fn(consec((3, 3, 3)))

        # empty tensor indexing
        self.assertEqual(reference[conv_fn(torch.LongTensor())], reference.new(0, 3, 3))

        self.assertEqual(reference[0], consec((3, 3)), 0)
        self.assertEqual(reference[1], consec((3, 3), 10), 0)
        self.assertEqual(reference[2], consec((3, 3), 19), 0)
        self.assertEqual(reference[0, 1], consec((3,), 4), 0)
        self.assertEqual(reference[0:2], consec((2, 3, 3)), 0)
        self.assertEqual(reference[2, 2, 2], 27, 0)
        self.assertEqual(reference[:], consec((3, 3, 3)), 0)

        # indexing with Ellipsis
        self.assertEqual(reference[..., 2], torch.Tensor([[3, 6, 9],
                                                          [12, 15, 18],
                                                          [21, 24, 27]]), 0)
        self.assertEqual(reference[0, ..., 2], torch.Tensor([3, 6, 9]), 0)
        self.assertEqual(reference[..., 2], reference[:, :, 2], 0)
        self.assertEqual(reference[0, ..., 2], reference[0, :, 2], 0)
        self.assertEqual(reference[0, 2, ...], reference[0, 2], 0)
        self.assertEqual(reference[..., 2, 2, 2], 27, 0)
        self.assertEqual(reference[2, ..., 2, 2], 27, 0)
        self.assertEqual(reference[2, 2, ..., 2], 27, 0)
        self.assertEqual(reference[2, 2, 2, ...], 27, 0)
        self.assertEqual(reference[...], reference, 0)

        reference_5d = conv_fn(consec((3, 3, 3, 3, 3)))
        self.assertEqual(reference_5d[..., 1, 0], reference_5d[:, :, :, 1, 0], 0)
        self.assertEqual(reference_5d[2, ..., 1, 0], reference_5d[2, :, :, 1, 0], 0)
        self.assertEqual(reference_5d[2, 1, 0, ..., 1], reference_5d[2, 1, 0, :, 1], 0)
        self.assertEqual(reference_5d[...], reference_5d, 0)

        # LongTensor indexing
        reference = conv_fn(consec((5, 5, 5)))
        idx = conv_fn(torch.LongTensor([2, 4]))
        self.assertEqual(reference[idx], torch.stack([reference[2], reference[4]]))
        # TODO: enable one indexing is implemented like in numpy
        # self.assertEqual(reference[2, idx], torch.stack([reference[2, 2], reference[2, 4]]))
        # self.assertEqual(reference[3, idx, 1], torch.stack([reference[3, 2], reference[3, 4]])[:, 1])

        # None indexing
        self.assertEqual(reference[2, None], reference[2].unsqueeze(0))
        self.assertEqual(reference[2, None, None], reference[2].unsqueeze(0).unsqueeze(0))
        self.assertEqual(reference[2:4, None], reference[2:4].unsqueeze(1))
        self.assertEqual(reference[None, 2, None, None], reference.unsqueeze(0)[:, 2].unsqueeze(0).unsqueeze(0))
        self.assertEqual(reference[None, 2:5, None, None], reference.unsqueeze(0)[:, 2:5].unsqueeze(2).unsqueeze(2))

        # indexing 0-length slice
        self.assertEqual(torch.empty(0, 5, 5), reference[slice(0)])
        self.assertEqual(torch.empty(0, 5), reference[slice(0), 2])
        self.assertEqual(torch.empty(0, 5), reference[2, slice(0)])
        self.assertEqual(torch.tensor([]), reference[2, 1:1, 2])

        # indexing with step
        reference = consec((10, 10, 10))
        self.assertEqual(reference[1:5:2], torch.stack([reference[1], reference[3]], 0))
        self.assertEqual(reference[1:6:2], torch.stack([reference[1], reference[3], reference[5]], 0))
        self.assertEqual(reference[1:9:4], torch.stack([reference[1], reference[5]], 0))
        self.assertEqual(reference[2:4, 1:5:2], torch.stack([reference[2:4, 1], reference[2:4, 3]], 1))
        self.assertEqual(reference[3, 1:6:2], torch.stack([reference[3, 1], reference[3, 3], reference[3, 5]], 0))
        self.assertEqual(reference[None, 2, 1:9:4], torch.stack([reference[2, 1], reference[2, 5]], 0).unsqueeze(0))
        self.assertEqual(reference[:, 2, 1:6:2],
                         torch.stack([reference[:, 2, 1], reference[:, 2, 3], reference[:, 2, 5]], 1))

        lst = [list(range(i, i + 10)) for i in range(0, 100, 10)]
        tensor = conv_fn(torch.DoubleTensor(lst))
        for _i in range(100):
            idx1_start = random.randrange(10)
            idx1_end = idx1_start + random.randrange(1, 10 - idx1_start + 1)
            idx1_step = random.randrange(1, 8)
            idx1 = slice(idx1_start, idx1_end, idx1_step)
            if random.randrange(2) == 0:
                idx2_start = random.randrange(10)
                idx2_end = idx2_start + random.randrange(1, 10 - idx2_start + 1)
                idx2_step = random.randrange(1, 8)
                idx2 = slice(idx2_start, idx2_end, idx2_step)
                lst_indexed = list(map(lambda l: l[idx2], lst[idx1]))
                tensor_indexed = tensor[idx1, idx2]
            else:
                lst_indexed = lst[idx1]
                tensor_indexed = tensor[idx1]
            self.assertEqual(torch.DoubleTensor(lst_indexed), tensor_indexed)

        self.assertRaises(ValueError, lambda: reference[1:9:0])
        self.assertRaises(ValueError, lambda: reference[1:9:-1])

        self.assertRaises(IndexError, lambda: reference[1, 1, 1, 1])
        self.assertRaises(IndexError, lambda: reference[1, 1, 1, 1:1])
        self.assertRaises(IndexError, lambda: reference[3, 3, 3, 3, 3, 3, 3, 3])

        self.assertRaises(IndexError, lambda: reference[0.0])
        self.assertRaises(TypeError, lambda: reference[0.0:2.0])
        self.assertRaises(IndexError, lambda: reference[0.0, 0.0:2.0])
        self.assertRaises(IndexError, lambda: reference[0.0, :, 0.0:2.0])
        self.assertRaises(IndexError, lambda: reference[0.0, ..., 0.0:2.0])
        self.assertRaises(IndexError, lambda: reference[0.0, :, 0.0])

        def delitem():
            del reference[0]

        self.assertRaises(TypeError, delitem)

    def test_index(self):
        self._test_index(self, lambda x: x)

    @staticmethod
    def _test_advancedindex(self, conv_fn):
        # Tests for Integer Array Indexing, Part I - Purely integer array
        # indexing

        def consec(size, start=1):
            numel = reduce(lambda x, y: x * y, size, 1)
            sequence = torch.ones(numel).cumsum(0)
            sequence.add_(start - 1)
            return sequence.view(*size)

        # pick a random valid indexer type
        def ri(indices):
            choice = random.randint(0, 2)
            if choice == 0:
                return conv_fn(torch.LongTensor(indices))
            elif choice == 1:
                return list(indices)
            else:
                return tuple(indices)

        def validate_indexing(x):
            self.assertEqual(x[[0]], consec((1,)))
            self.assertEqual(x[ri([0]), ], consec((1,)))
            self.assertEqual(x[ri([3]), ], consec((1,), 4))
            self.assertEqual(x[[2, 3, 4]], consec((3,), 3))
            self.assertEqual(x[ri([2, 3, 4]), ], consec((3,), 3))
            self.assertEqual(x[ri([0, 2, 4]), ], torch.Tensor([1, 3, 5]))

        def validate_setting(x):
            dtype = x.type()
            x[[0]] = -2
            self.assertEqual(x[[0]], torch.Tensor([-2]).type(dtype))
            x[[0]] = -1
            self.assertEqual(x[ri([0]), ], torch.Tensor([-1]).type(dtype))
            x[[2, 3, 4]] = 4
            self.assertEqual(x[[2, 3, 4]], torch.Tensor([4, 4, 4]).type(dtype))
            x[ri([2, 3, 4]), ] = 3
            self.assertEqual(x[ri([2, 3, 4]), ], torch.Tensor([3, 3, 3]).type(dtype))
            x[ri([0, 2, 4]), ] = conv_fn(torch.Tensor([5, 4, 3])).type(dtype)
            self.assertEqual(x[ri([0, 2, 4]), ], torch.Tensor([5, 4, 3]).type(dtype))

        # First, we will test indexing to generate return values

        # Case 1: Purely Integer Array Indexing
        reference = conv_fn(consec((10,)))
        validate_indexing(reference)
        validate_indexing(reference.type(torch.half))

        # setting values
        validate_setting(reference)
        validate_setting(reference.type(torch.half))

        # Tensor with stride != 1

        # strided is [1, 3, 5, 7]
        reference = conv_fn(consec((10,)))
        strided = conv_fn(torch.Tensor())
        strided.set_(reference.storage(), storage_offset=0,
                     size=torch.Size([4]), stride=[2])

        self.assertEqual(strided[[0]], torch.Tensor([1]))
        self.assertEqual(strided[ri([0]), ], torch.Tensor([1]))
        self.assertEqual(strided[ri([3]), ], torch.Tensor([7]))
        self.assertEqual(strided[[1, 2]], torch.Tensor([3, 5]))
        self.assertEqual(strided[ri([1, 2]), ], torch.Tensor([3, 5]))
        self.assertEqual(strided[ri([[2, 1], [0, 3]]), ],
                         torch.Tensor([[5, 3], [1, 7]]))

        # stride is [4, 8]
        strided = conv_fn(torch.Tensor())
        strided.set_(reference.storage(), storage_offset=4,
                     size=torch.Size([2]), stride=[4])
        self.assertEqual(strided[[0]], torch.Tensor([5]))
        self.assertEqual(strided[ri([0]), ], torch.Tensor([5]))
        self.assertEqual(strided[ri([1]), ], torch.Tensor([9]))
        self.assertEqual(strided[[0, 1]], torch.Tensor([5, 9]))
        self.assertEqual(strided[ri([0, 1]), ], torch.Tensor([5, 9]))
        self.assertEqual(strided[ri([[0, 1], [1, 0]]), ],
                         torch.Tensor([[5, 9], [9, 5]]))

        # reference is 1 2
        #              3 4
        #              5 6
        reference = conv_fn(consec((3, 2)))
        self.assertEqual(reference[ri([0, 1, 2]), ri([0])], torch.Tensor([1, 3, 5]))
        self.assertEqual(reference[ri([0, 1, 2]), ri([1])], torch.Tensor([2, 4, 6]))
        self.assertEqual(reference[ri([0]), ri([0])], consec((1,)))
        self.assertEqual(reference[ri([2]), ri([1])], consec((1,), 6))
        self.assertEqual(reference[[ri([0, 0]), ri([0, 1])]], torch.Tensor([1, 2]))
        self.assertEqual(reference[[ri([0, 1, 1, 0, 2]), ri([1])]],
                         torch.Tensor([2, 4, 4, 2, 6]))
        self.assertEqual(reference[[ri([0, 0, 1, 1]), ri([0, 1, 0, 0])]],
                         torch.Tensor([1, 2, 3, 3]))

        rows = ri([[0, 0],
                   [1, 2]])
        columns = [0],
        self.assertEqual(reference[rows, columns], torch.Tensor([[1, 1],
                                                                [3, 5]]))

        rows = ri([[0, 0],
                   [1, 2]])
        columns = ri([1, 0])
        self.assertEqual(reference[rows, columns], torch.Tensor([[2, 1],
                                                                [4, 5]]))
        rows = ri([[0, 0],
                   [1, 2]])
        columns = ri([[0, 1],
                      [1, 0]])
        self.assertEqual(reference[rows, columns], torch.Tensor([[1, 2],
                                                                [4, 5]]))

        # setting values
        reference[ri([0]), ri([1])] = -1
        self.assertEqual(reference[ri([0]), ri([1])], torch.Tensor([-1]))
        reference[ri([0, 1, 2]), ri([0])] = conv_fn(torch.Tensor([-1, 2, -4]))
        self.assertEqual(reference[ri([0, 1, 2]), ri([0])], torch.Tensor([-1,
                         2, -4]))
        reference[rows, columns] = conv_fn(torch.Tensor([[4, 6], [2, 3]]))
        self.assertEqual(reference[rows, columns],
                         torch.Tensor([[4, 6], [2, 3]]))

        # Verify still works with Transposed (i.e. non-contiguous) Tensors

        reference = conv_fn(torch.Tensor([[0, 1, 2, 3],
                                          [4, 5, 6, 7],
                                          [8, 9, 10, 11]])).t_()

        # Transposed: [[0, 4, 8],
        #              [1, 5, 9],
        #              [2, 6, 10],
        #              [3, 7, 11]]

        self.assertEqual(reference[ri([0, 1, 2]), ri([0])], torch.Tensor([0, 1,
                         2]))
        self.assertEqual(reference[ri([0, 1, 2]), ri([1])], torch.Tensor([4, 5,
                         6]))
        self.assertEqual(reference[ri([0]), ri([0])], torch.Tensor([0]))
        self.assertEqual(reference[ri([2]), ri([1])], torch.Tensor([6]))
        self.assertEqual(reference[[ri([0, 0]), ri([0, 1])]], torch.Tensor([0, 4]))
        self.assertEqual(reference[[ri([0, 1, 1, 0, 3]), ri([1])]],
                         torch.Tensor([4, 5, 5, 4, 7]))
        self.assertEqual(reference[[ri([0, 0, 1, 1]), ri([0, 1, 0, 0])]],
                         torch.Tensor([0, 4, 1, 1]))

        rows = ri([[0, 0],
                   [1, 2]])
        columns = [0],
        self.assertEqual(reference[rows, columns], torch.Tensor([[0, 0],
                                                                [1, 2]]))

        rows = ri([[0, 0],
                   [1, 2]])
        columns = ri([1, 0])
        self.assertEqual(reference[rows, columns], torch.Tensor([[4, 0],
                                                                [5, 2]]))
        rows = ri([[0, 0],
                   [1, 3]])
        columns = ri([[0, 1],
                      [1, 2]])
        self.assertEqual(reference[rows, columns], torch.Tensor([[0, 4],
                                                                [5, 11]]))

        # setting values
        reference[ri([0]), ri([1])] = -1
        self.assertEqual(reference[ri([0]), ri([1])], torch.Tensor([-1]))
        reference[ri([0, 1, 2]), ri([0])] = conv_fn(torch.Tensor([-1, 2, -4]))
        self.assertEqual(reference[ri([0, 1, 2]), ri([0])], torch.Tensor([-1,
                         2, -4]))
        reference[rows, columns] = conv_fn(torch.Tensor([[4, 6], [2, 3]]))
        self.assertEqual(reference[rows, columns],
                         torch.Tensor([[4, 6], [2, 3]]))

        # stride != 1

        # strided is [[1 3 5 7],
        #             [9 11 13 15]]

        reference = conv_fn(torch.arange(0., 24).view(3, 8))
        strided = conv_fn(torch.Tensor())
        strided.set_(reference.storage(), 1, size=torch.Size([2, 4]),
                     stride=[8, 2])

        self.assertEqual(strided[ri([0, 1]), ri([0])], torch.Tensor([1, 9]))
        self.assertEqual(strided[ri([0, 1]), ri([1])], torch.Tensor([3, 11]))
        self.assertEqual(strided[ri([0]), ri([0])], torch.Tensor([1]))
        self.assertEqual(strided[ri([1]), ri([3])], torch.Tensor([15]))
        self.assertEqual(strided[[ri([0, 0]), ri([0, 3])]], torch.Tensor([1, 7]))
        self.assertEqual(strided[[ri([1]), ri([0, 1, 1, 0, 3])]],
                         torch.Tensor([9, 11, 11, 9, 15]))
        self.assertEqual(strided[[ri([0, 0, 1, 1]), ri([0, 1, 0, 0])]],
                         torch.Tensor([1, 3, 9, 9]))

        rows = ri([[0, 0],
                   [1, 1]])
        columns = [0],
        self.assertEqual(strided[rows, columns], torch.Tensor([[1, 1],
                                                              [9, 9]]))

        rows = ri([[0, 1],
                   [1, 0]])
        columns = ri([1, 2])
        self.assertEqual(strided[rows, columns], torch.Tensor([[3, 13],
                                                              [11, 5]]))
        rows = ri([[0, 0],
                   [1, 1]])
        columns = ri([[0, 1],
                      [1, 2]])
        self.assertEqual(strided[rows, columns], torch.Tensor([[1, 3],
                                                              [11, 13]]))

        # setting values

        # strided is [[10, 11],
        #             [17, 18]]

        reference = conv_fn(torch.arange(0., 24).view(3, 8))
        strided = conv_fn(torch.Tensor())
        strided.set_(reference.storage(), 10, size=torch.Size([2, 2]),
                     stride=[7, 1])
        self.assertEqual(strided[ri([0]), ri([1])], torch.Tensor([11]))
        strided[ri([0]), ri([1])] = -1
        self.assertEqual(strided[ri([0]), ri([1])], torch.Tensor([-1]))

        reference = conv_fn(torch.arange(0., 24).view(3, 8))
        strided = conv_fn(torch.Tensor())
        strided.set_(reference.storage(), 10, size=torch.Size([2, 2]),
                     stride=[7, 1])
        self.assertEqual(strided[ri([0, 1]), ri([1, 0])], torch.Tensor([11,
                         17]))
        strided[ri([0, 1]), ri([1, 0])] = conv_fn(torch.Tensor([-1, 2]))
        self.assertEqual(strided[ri([0, 1]), ri([1, 0])], torch.Tensor([-1,
                         2]))

        reference = conv_fn(torch.arange(0., 24).view(3, 8))
        strided = conv_fn(torch.Tensor())
        strided.set_(reference.storage(), 10, size=torch.Size([2, 2]),
                     stride=[7, 1])

        rows = ri([[0],
                   [1]])
        columns = ri([[0, 1],
                      [0, 1]])
        self.assertEqual(strided[rows, columns],
                         torch.Tensor([[10, 11], [17, 18]]))
        strided[rows, columns] = conv_fn(torch.Tensor([[4, 6], [2, 3]]))
        self.assertEqual(strided[rows, columns],
                         torch.Tensor([[4, 6], [2, 3]]))

        # Tests using less than the number of dims, and ellipsis

        # reference is 1 2
        #              3 4
        #              5 6
        reference = conv_fn(consec((3, 2)))
        self.assertEqual(reference[ri([0, 2]), ], torch.Tensor([[1, 2], [5, 6]]))
        self.assertEqual(reference[ri([1]), ...], torch.Tensor([[3, 4]]))
        self.assertEqual(reference[..., ri([1])], torch.Tensor([[2], [4], [6]]))

        # verify too many indices fails
        with self.assertRaises(IndexError):
            reference[ri([1]), ri([0, 2]), ri([3])]

        # test invalid index fails
        reference = conv_fn(torch.empty(10))
        # can't test cuda because it is a device assert
        if not reference.is_cuda:
            for err_idx in (10, -11):
                with self.assertRaisesRegex(IndexError, r'out of'):
                    reference[err_idx]
                with self.assertRaisesRegex(IndexError, r'out of'):
                    reference[conv_fn(torch.LongTensor([err_idx]))]
                with self.assertRaisesRegex(IndexError, r'out of'):
                    reference[[err_idx]]

        if TEST_NUMPY:
            # we use numpy to compare against, to verify that our advanced
            # indexing semantics are the same, and also for ease of test
            # writing

            def tensor_indices_to_np(tensor, indices):
                # convert the Torch Tensor to a numpy array
                if (tensor.is_cuda):
                    tensor = tensor.cpu()
                npt = tensor.numpy()

                # convert indices
                idxs = tuple(i.tolist() if isinstance(i, torch.LongTensor) else
                             i for i in indices)

                return npt, idxs

            def get_numpy(tensor, indices):
                npt, idxs = tensor_indices_to_np(tensor, indices)

                # index and return as a Torch Tensor
                return torch.Tensor(npt[idxs])

            def set_numpy(tensor, indices, value):
                if not isinstance(value, int):
                    if value.is_cuda:
                        value = value.cpu()
                    value = value.numpy()

                npt, idxs = tensor_indices_to_np(tensor, indices)
                npt[idxs] = value
                return npt

            def assert_get_eq(tensor, indexer):
                self.assertEqual(tensor[indexer],
                                 conv_fn(get_numpy(tensor, indexer)))

            def assert_set_eq(tensor, indexer, val):
                pyt = tensor.clone()
                numt = tensor.clone()
                pyt[indexer] = val
                numt = conv_fn(torch.Tensor(set_numpy(numt, indexer, val)))
                self.assertEqual(pyt, numt)

            def get_set_tensor(indexed, indexer):
                set_size = indexed[indexer].size()
                set_count = indexed[indexer].numel()
                set_tensor = conv_fn(torch.randperm(set_count).view(set_size).double())
                return set_tensor

            # Tensor is  0  1  2  3  4
            #            5  6  7  8  9
            #           10 11 12 13 14
            #           15 16 17 18 19
            reference = conv_fn(torch.arange(0., 20).view(4, 5))

            indices_to_test = [
                # grab the second, fourth columns
                [slice(None), [1, 3]],

                # first, third rows,
                [[0, 2], slice(None)],

                # weird shape
                [slice(None), [[0, 1],
                               [2, 3]]],
                # negatives
                [[-1], [0]],
                [[0, 2], [-1]],
                [slice(None), [-1]],
            ]

            # only test dupes on gets
            get_indices_to_test = indices_to_test + [[slice(None), [0, 1, 1, 2, 2]]]

            for indexer in get_indices_to_test:
                assert_get_eq(reference, indexer)

            for indexer in indices_to_test:
                assert_set_eq(reference, indexer, 44)
                assert_set_eq(reference,
                              indexer,
                              get_set_tensor(reference, indexer))

            reference = conv_fn(torch.arange(0., 160).view(4, 8, 5))

            indices_to_test = [
                [slice(None), slice(None), [0, 3, 4]],
                [slice(None), [2, 4, 5, 7], slice(None)],
                [[2, 3], slice(None), slice(None)],
                [slice(None), [0, 2, 3], [1, 3, 4]],
                [slice(None), [0], [1, 2, 4]],
                [slice(None), [0, 1, 3], [4]],
                [slice(None), [[0, 1], [1, 0]], [[2, 3]]],
                [slice(None), [[0, 1], [2, 3]], [[0]]],
                [slice(None), [[5, 6]], [[0, 3], [4, 4]]],
                [[0, 2, 3], [1, 3, 4], slice(None)],
                [[0], [1, 2, 4], slice(None)],
                [[0, 1, 3], [4], slice(None)],
                [[[0, 1], [1, 0]], [[2, 1], [3, 5]], slice(None)],
                [[[0, 1], [1, 0]], [[2, 3]], slice(None)],
                [[[0, 1], [2, 3]], [[0]], slice(None)],
                [[[2, 1]], [[0, 3], [4, 4]], slice(None)],
                [[[2]], [[0, 3], [4, 1]], slice(None)],

                # less dim, ellipsis
                [[0, 2], ],
                [[0, 2], slice(None)],
                [[0, 2], Ellipsis],
                [[0, 2], slice(None), Ellipsis],
                [[0, 2], Ellipsis, slice(None)],
                [[0, 2], [1, 3]],
                [[0, 2], [1, 3], Ellipsis],
                [Ellipsis, [1, 3], [2, 3]],
                [Ellipsis, [2, 3, 4]],
                [Ellipsis, slice(None), [2, 3, 4]],
                [slice(None), Ellipsis, [2, 3, 4]],

                # ellipsis counts for nothing
                [Ellipsis, slice(None), slice(None), [0, 3, 4]],
                [slice(None), Ellipsis, slice(None), [0, 3, 4]],
                [slice(None), slice(None), Ellipsis, [0, 3, 4]],
                [slice(None), slice(None), [0, 3, 4], Ellipsis],
                [Ellipsis, [[0, 1], [1, 0]], [[2, 1], [3, 5]], slice(None)],
                [[[0, 1], [1, 0]], [[2, 1], [3, 5]], Ellipsis, slice(None)],
                [[[0, 1], [1, 0]], [[2, 1], [3, 5]], slice(None), Ellipsis],
            ]

            for indexer in indices_to_test:
                assert_get_eq(reference, indexer)
                assert_set_eq(reference, indexer, 212)
                assert_set_eq(reference,
                              indexer,
                              get_set_tensor(reference, indexer))

            reference = conv_fn(torch.arange(0., 1296).view(3, 9, 8, 6))

            indices_to_test = [
                [slice(None), slice(None), slice(None), [0, 3, 4]],
                [slice(None), slice(None), [2, 4, 5, 7], slice(None)],
                [slice(None), [2, 3], slice(None), slice(None)],
                [[1, 2], slice(None), slice(None), slice(None)],
                [slice(None), slice(None), [0, 2, 3], [1, 3, 4]],
                [slice(None), slice(None), [0], [1, 2, 4]],
                [slice(None), slice(None), [0, 1, 3], [4]],
                [slice(None), slice(None), [[0, 1], [1, 0]], [[2, 3]]],
                [slice(None), slice(None), [[0, 1], [2, 3]], [[0]]],
                [slice(None), slice(None), [[5, 6]], [[0, 3], [4, 4]]],
                [slice(None), [0, 2, 3], [1, 3, 4], slice(None)],
                [slice(None), [0], [1, 2, 4], slice(None)],
                [slice(None), [0, 1, 3], [4], slice(None)],
                [slice(None), [[0, 1], [3, 4]], [[2, 3], [0, 1]], slice(None)],
                [slice(None), [[0, 1], [3, 4]], [[2, 3]], slice(None)],
                [slice(None), [[0, 1], [3, 2]], [[0]], slice(None)],
                [slice(None), [[2, 1]], [[0, 3], [6, 4]], slice(None)],
                [slice(None), [[2]], [[0, 3], [4, 2]], slice(None)],
                [[0, 1, 2], [1, 3, 4], slice(None), slice(None)],
                [[0], [1, 2, 4], slice(None), slice(None)],
                [[0, 1, 2], [4], slice(None), slice(None)],
                [[[0, 1], [0, 2]], [[2, 4], [1, 5]], slice(None), slice(None)],
                [[[0, 1], [1, 2]], [[2, 0]], slice(None), slice(None)],
                [[[2, 2]], [[0, 3], [4, 5]], slice(None), slice(None)],
                [[[2]], [[0, 3], [4, 5]], slice(None), slice(None)],
                [slice(None), [3, 4, 6], [0, 2, 3], [1, 3, 4]],
                [slice(None), [2, 3, 4], [1, 3, 4], [4]],
                [slice(None), [0, 1, 3], [4], [1, 3, 4]],
                [slice(None), [6], [0, 2, 3], [1, 3, 4]],
                [slice(None), [2, 3, 5], [3], [4]],
                [slice(None), [0], [4], [1, 3, 4]],
                [slice(None), [6], [0, 2, 3], [1]],
                [slice(None), [[0, 3], [3, 6]], [[0, 1], [1, 3]], [[5, 3], [1, 2]]],
                [[2, 2, 1], [0, 2, 3], [1, 3, 4], slice(None)],
                [[2, 0, 1], [1, 2, 3], [4], slice(None)],
                [[0, 1, 2], [4], [1, 3, 4], slice(None)],
                [[0], [0, 2, 3], [1, 3, 4], slice(None)],
                [[0, 2, 1], [3], [4], slice(None)],
                [[0], [4], [1, 3, 4], slice(None)],
                [[1], [0, 2, 3], [1], slice(None)],
                [[[1, 2], [1, 2]], [[0, 1], [2, 3]], [[2, 3], [3, 5]], slice(None)],

                # less dim, ellipsis
                [Ellipsis, [0, 3, 4]],
                [Ellipsis, slice(None), [0, 3, 4]],
                [Ellipsis, slice(None), slice(None), [0, 3, 4]],
                [slice(None), Ellipsis, [0, 3, 4]],
                [slice(None), slice(None), Ellipsis, [0, 3, 4]],
                [slice(None), [0, 2, 3], [1, 3, 4]],
                [slice(None), [0, 2, 3], [1, 3, 4], Ellipsis],
                [Ellipsis, [0, 2, 3], [1, 3, 4], slice(None)],
                [[0], [1, 2, 4]],
                [[0], [1, 2, 4], slice(None)],
                [[0], [1, 2, 4], Ellipsis],
                [[0], [1, 2, 4], Ellipsis, slice(None)],
                [[1], ],
                [[0, 2, 1], [3], [4]],
                [[0, 2, 1], [3], [4], slice(None)],
                [[0, 2, 1], [3], [4], Ellipsis],
                [Ellipsis, [0, 2, 1], [3], [4]],
            ]

            for indexer in indices_to_test:
                assert_get_eq(reference, indexer)
                assert_set_eq(reference, indexer, 1333)
                assert_set_eq(reference,
                              indexer,
                              get_set_tensor(reference, indexer))
            indices_to_test += [
                [slice(None), slice(None), [[0, 1], [1, 0]], [[2, 3], [3, 0]]],
                [slice(None), slice(None), [[2]], [[0, 3], [4, 4]]],
            ]
            for indexer in indices_to_test:
                assert_get_eq(reference, indexer)
                assert_set_eq(reference, indexer, 1333)

    def test_advancedindex(self):
        self._test_advancedindex(self, lambda x: x)

    @staticmethod
    def _test_advancedindex_big(self, conv_fn):
        reference = conv_fn(torch.arange(0, 123344).int())

        self.assertEqual(reference[[0, 123, 44488, 68807, 123343], ],
                         torch.LongTensor([0, 123, 44488, 68807, 123343]))

    def test_advancedindex_big(self):
        self._test_advancedindex_big(self, lambda x: x)

    @unittest.skipIf(not TEST_NUMPY, "Numpy not found")
    def test_newaxis_numpy_comparison(self):
        def run_test(tensor, *idx):
            npt = tensor.numpy()
            self.assertEqual(tensor[idx], npt[idx])

        # 1D Tensor Tests
        x = torch.arange(0, 10)
        cases = [
            [None],
            [None, None],
            [Ellipsis, None],
            [None, Ellipsis],
            [2, None],
            [None, 2],
            [Ellipsis, None, 2],
            [Ellipsis, 2, None],
            [2, Ellipsis, None],
            [2, None, Ellipsis],
            [None, 2, Ellipsis],
            [None, Ellipsis, 2],
        ]

        for case in cases:
            run_test(x, *case)

        # 2D Tensor Tests
        x = torch.arange(0, 12).view(3, 4)
        cases = [
            [None],
            [None, None],
            [None, None, None],
            [Ellipsis, None],
            [Ellipsis, None, None],
            [None, Ellipsis],
            [None, Ellipsis, None],
            [None, None, Ellipsis],
            [2, None],
            [2, None, Ellipsis],
            [2, Ellipsis, None],
            [None, 2, Ellipsis],
            [Ellipsis, 2, None],
            [Ellipsis, None, 2],
            [None, Ellipsis, 2],
            [1, 2, None],
            [1, 2, Ellipsis, None],
            [1, Ellipsis, 2, None],
            [Ellipsis, 1, None, 2],
            [Ellipsis, 1, 2, None],
            [1, None, 2, Ellipsis],
            [None, 1, Ellipsis, 2],
            [None, 1, 2, Ellipsis],
        ]

        for case in cases:
            run_test(x, *case)

    def test_newindex(self):
        reference = self._consecutive((3, 3, 3))
        # This relies on __index__() being correct - but we have separate tests for that

        def checkPartialAssign(index):
            reference = torch.zeros(3, 3, 3)
            reference[index] = self._consecutive((3, 3, 3))[index]
            self.assertEqual(reference[index], self._consecutive((3, 3, 3))[index], 0)
            reference[index] = 0
            self.assertEqual(reference, torch.zeros(3, 3, 3), 0)

        checkPartialAssign(0)
        checkPartialAssign(1)
        checkPartialAssign(2)
        checkPartialAssign((0, 1))
        checkPartialAssign((1, 2))
        checkPartialAssign((0, 2))
        checkPartialAssign(torch.LongTensor((0, 2)))

        with self.assertRaises(IndexError):
            reference[1, 1, 1, 1] = 1
        with self.assertRaises(IndexError):
            reference[1, 1, 1, (1, 1)] = 1
        with self.assertRaises(IndexError):
            reference[3, 3, 3, 3, 3, 3, 3, 3] = 1
        with self.assertRaises(IndexError):
            reference[0.0] = 1
        with self.assertRaises(TypeError):
            reference[0.0:2.0] = 1
        with self.assertRaises(IndexError):
            reference[0.0, 0.0:2.0] = 1
        with self.assertRaises(IndexError):
            reference[0.0, :, 0.0:2.0] = 1
        with self.assertRaises(IndexError):
            reference[0.0, ..., 0.0:2.0] = 1
        with self.assertRaises(IndexError):
            reference[0.0, :, 0.0] = 1

    def test_index_copy(self):
        num_copy, num_dest = 3, 20
        dest = torch.randn(num_dest, 4, 5)
        src = torch.randn(num_copy, 4, 5)
        idx = torch.randperm(num_dest).narrow(0, 0, num_copy)
        dest2 = dest.clone()
        dest.index_copy_(0, idx, src)
        for i in range(idx.size(0)):
            dest2[idx[i]] = src[i]
        self.assertEqual(dest, dest2, 0)

        dest = torch.randn(num_dest)
        src = torch.randn(num_copy)
        idx = torch.randperm(num_dest).narrow(0, 0, num_copy)
        dest2 = dest.clone()
        dest.index_copy_(0, idx, src)
        for i in range(idx.size(0)):
            dest2[idx[i]] = src[i]
        self.assertEqual(dest, dest2, 0)

    def test_index_add(self):
        num_copy, num_dest = 3, 3
        dest = torch.randn(num_dest, 4, 5)
        src = torch.randn(num_copy, 4, 5)
        idx = torch.randperm(num_dest).narrow(0, 0, num_copy)
        dest2 = dest.clone()
        dest.index_add_(0, idx, src)
        for i in range(idx.size(0)):
            dest2[idx[i]] += src[i]
        self.assertEqual(dest, dest2)

        dest = torch.randn(num_dest)
        src = torch.randn(num_copy)
        idx = torch.randperm(num_dest).narrow(0, 0, num_copy)
        dest2 = dest.clone()
        dest.index_add_(0, idx, src)
        for i in range(idx.size(0)):
            dest2[idx[i]] = dest2[idx[i]] + src[i]
        self.assertEqual(dest, dest2)

    def test_index_select(self):
        src = torch.randn(3, 4, 5)
        # Index can be duplicated.
        idx = torch.LongTensor([2, 1, 0, 1, 2])
        dest = torch.index_select(src, 0, idx)
        self.assertEqual(dest.shape, (5, 4, 5))
        for i in range(idx.size(0)):
            self.assertEqual(dest[i], src[idx[i]])

        # Check that 'out' is used correctly.
        out = torch.randn(5 * 4 * 5)
        dest = torch.index_select(src, 0, idx, out=out.view(5, 4, 5))
        self.assertEqual(dest.shape, (5, 4, 5))
        for i in range(idx.size(0)):
            self.assertEqual(dest[i], src[idx[i]])
        out.fill_(0.123)
        self.assertEqual(out, dest.view(-1))  # Must point to the same storage.

    def test_t(self):
        # Test 0D tensors
        x = torch.randn(())
        self.assertEqual(x, x.t())
        x = x.to_sparse()
        self.assertEqual(x, x.t())

        # Test 1D tensors
        x = torch.arange(4)
        self.assertEqual(x, x.t())
        x = x.to_sparse()
        self.assertEqual(x, x.t())

        # Test 2D tensors
        x = torch.rand((2, 2))
        self.assertEqual(x.t(), x.transpose(0, 1))
        x = x.to_sparse()
        self.assertEqual(x.t(), x.transpose(0, 1))

        # Test 3D tensor
        x = torch.rand((2, 2, 2))
        with self.assertRaisesRegex(RuntimeError, 'expects a tensor with <= 2 dimensions, but self is 3D'):
            x.t()
        x = x.to_sparse()
        with self.assertRaisesRegex(RuntimeError, 'expects a tensor with <= 2 sparse and 0 dense dimensions'):
            x.t()

    def test_take(self):
        def check(src, idx):
            expected = src.contiguous().view(-1).index_select(
                0, idx.contiguous().view(-1)).view_as(idx)
            actual = src.take(idx)
            self.assertEqual(actual.size(), idx.size())
            self.assertEqual(expected, actual)

        src = torch.randn(2, 3, 5)
        idx = torch.LongTensor([[0, 2], [3, 4]])
        check(src, idx)
        check(src.transpose(1, 2), idx)

    def test_take_empty(self):
        for device in torch.testing.get_all_device_types():
            for input_shape in [(0,), (0, 1, 2, 0), (1, 2, 3)]:
                for indices_shape in [(0,), (0, 1, 2, 0)]:
                    input = torch.empty(input_shape, device=device)
                    indices = torch.empty(indices_shape, dtype=torch.int64, device=device)
                    self.assertEqual(indices, torch.take(input, indices))

    def test_put_(self):
        def check(dst, idx, value):
            expected = dst.clone().view(-1).index_copy_(
                0, idx.contiguous().view(-1), value.contiguous().view(-1))
            expected = expected.view_as(dst)
            dst.put_(idx, value)
            self.assertEqual(expected, dst)

        dst = torch.randn(2, 3, 5)
        idx = torch.LongTensor([[0, 2], [3, 4]])
        values = torch.randn(2, 2)
        check(dst, idx, values)
        check(dst.transpose(1, 2), idx, values)

    def test_put_accumulate(self):
        dst = torch.ones(2, 2)
        idx = torch.LongTensor([[0, 1], [0, 1]])
        src = torch.Tensor([1, 2, 3, 4])
        dst.put_(idx, src, accumulate=True)
        self.assertEqual(dst.tolist(), [[5, 7], [1, 1]])

    def test_put_empty(self):
        for device in torch.testing.get_all_device_types():
            for dst_shape in [(0,), (0, 1, 2, 0), (1, 2, 3)]:
                for indices_shape in [(0,), (0, 1, 2, 0)]:
                    for accumulate in [False, True]:
                        dst = torch.randn(dst_shape, device=device)
                        indices = torch.empty(indices_shape, dtype=torch.int64, device=device)
                        src = torch.randn(indices_shape, device=device)
                        self.assertEqual(dst, dst.put_(indices, src, accumulate=accumulate))

    # Fill idx with valid indices.
    @staticmethod
    def _fill_indices(self, idx, dim, dim_size, elems_per_row, m, n, o):
        for i in range(1 if dim == 0 else m):
            for j in range(1 if dim == 1 else n):
                for k in range(1 if dim == 2 else o):
                    ii = [i, j, k]
                    ii[dim] = slice(0, idx.size(dim) + 1)
                    idx[tuple(ii)] = torch.randperm(dim_size)[0:elems_per_row]

    def test_flatten(self):
        src = torch.randn(5, 5, 5, 5)
        flat = src.flatten(0, -1)
        self.assertEqual(flat.shape, torch.Size([625]))
        self.assertEqual(src.view(-1), flat.view(-1))

        flat = src.flatten(0, 2)
        self.assertEqual(flat.shape, torch.Size([125, 5]))
        self.assertEqual(src.view(-1), flat.view(-1))

        flat = src.flatten(0, 1)
        self.assertEqual(flat.shape, torch.Size([25, 5, 5]))
        self.assertEqual(src.view(-1), flat.view(-1))

        flat = src.flatten(1, 2)
        self.assertEqual(flat.shape, torch.Size([5, 25, 5]))
        self.assertEqual(src.view(-1), flat.view(-1))

        flat = src.flatten(2, 3)
        self.assertEqual(flat.shape, torch.Size([5, 5, 25]))
        self.assertEqual(src.view(-1), flat.view(-1))

        flat = src.flatten(-2, -1)
        self.assertEqual(flat.shape, torch.Size([5, 5, 25]))
        self.assertEqual(src.view(-1), flat.view(-1))

        flat = src.flatten(2, 2)
        self.assertEqual(flat, src)

        # out of bounds index
        with self.assertRaisesRegex(IndexError, 'Dimension out of range'):
            src.flatten(5, 10)

        # invalid start and end
        with self.assertRaisesRegex(RuntimeError, 'start_dim cannot come after end_dim'):
            src.flatten(2, 0)

    @staticmethod
    def _test_gather(self, cast, test_bounds=True):
        m, n, o = random.randint(10, 20), random.randint(10, 20), random.randint(10, 20)
        elems_per_row = random.randint(1, 10)
        dim = random.randrange(3)

        src = torch.randn(m, n, o)
        idx_size = [m, n, o]
        idx_size[dim] = elems_per_row
        idx = torch.LongTensor().resize_(*idx_size)
        _TestTorchMixin._fill_indices(self, idx, dim, src.size(dim), elems_per_row, m, n, o)

        src = cast(src)
        idx = cast(idx)

        actual = torch.gather(src, dim, idx)
        expected = cast(torch.Tensor().resize_(*idx_size))
        for i in range(idx_size[0]):
            for j in range(idx_size[1]):
                for k in range(idx_size[2]):
                    ii = [i, j, k]
                    ii[dim] = idx[i, j, k]
                    expected[i, j, k] = src[tuple(ii)]
        self.assertEqual(actual, expected, 0)

        if test_bounds:
            idx[0][0][0] = 23
            self.assertRaises(RuntimeError, lambda: torch.gather(src, dim, idx))

        src = cast(torch.randn(3, 4, 5))
        expected, idx = src.max(2, True)
        expected = cast(expected)
        idx = cast(idx)
        actual = torch.gather(src, 2, idx)
        self.assertEqual(actual, expected, 0)

    def test_gather(self):
        self._test_gather(self, lambda t: t)

    @staticmethod
    def _test_scatter_base(self, cast, method, is_scalar=False, test_bounds=True):
        m, n, o = random.randint(10, 20), random.randint(10, 20), random.randint(10, 20)
        elems_per_row = random.randint(1, 10)
        dim = random.randrange(3)

        idx_size = [m, n, o]
        idx_size[dim] = elems_per_row
        idx = cast(torch.LongTensor().resize_(*idx_size))
        _TestTorchMixin._fill_indices(self, idx, dim, ([m, n, o])[dim], elems_per_row, m, n, o)

        if is_scalar:
            src = random.random()
        else:
            src = cast(torch.Tensor(*idx_size).normal_())

        base = cast(torch.randn(m, n, o))
        actual = getattr(base.clone(), method)(dim, idx, src)
        expected = base.clone()
        for i in range(idx_size[0]):
            for j in range(idx_size[1]):
                for k in range(idx_size[2]):
                    ii = [i, j, k]
                    ii[dim] = idx[i, j, k]
                    if method == 'scatter_' and not is_scalar:
                        expected[tuple(ii)] = src[i, j, k]
                    elif method == 'scatter_add_':
                        expected[tuple(ii)] += src[i, j, k]
                    else:
                        expected[tuple(ii)] = src
        self.assertEqual(actual, expected, 0)

        if test_bounds:
            idx[0][0][0] = 34
            with self.assertRaises(RuntimeError):
                getattr(base.clone(), method)(dim, idx, src)

        # test for empty index, should be a no-op
        idx = cast(torch.LongTensor())
        actual = getattr(base.clone(), method)(dim, idx, src)
        self.assertEqual(actual, base, 0)

    def test_scatter(self):
        self._test_scatter_base(self, lambda t: t, 'scatter_')

    def test_scatterAdd(self):
        self._test_scatter_base(self, lambda t: t, 'scatter_add_')

    def test_scatterFill(self):
        self._test_scatter_base(self, lambda t: t, 'scatter_', True)

    def test_masked_scatter(self):
        num_copy, num_dest = 3, 10
        dest = torch.randn(num_dest)
        src = torch.randn(num_copy)
        mask = torch.ByteTensor((0, 0, 0, 0, 1, 0, 1, 0, 1, 0))
        dest2 = dest.clone()
        dest.masked_scatter_(mask, src)
        j = 0
        for i in range(num_dest):
            if mask[i]:
                dest2[i] = src[j]
                j += 1
        self.assertEqual(dest, dest2, 0)

        # make source bigger than number of 1s in mask
        src = torch.randn(num_dest)
        dest.masked_scatter_(mask, src)

        # make src smaller. this should fail
        src = torch.randn(num_copy - 1)
        with self.assertRaises(RuntimeError):
            dest.masked_scatter_(mask, src)

    def test_masked_select(self):
        num_src = 10
        src = torch.randn(num_src)
        mask = torch.rand(num_src).clamp(0, 1).mul(2).floor().byte()
        dst = src.masked_select(mask)
        dst2 = []
        for i in range(num_src):
            if mask[i]:
                dst2 += [src[i]]
        self.assertEqual(dst, torch.Tensor(dst2), 0)

    def test_masked_fill(self):
        num_dest = 10
        dst = torch.randn(num_dest)
        mask = torch.rand(num_dest).mul(2).floor().byte()
        val = random.random()
        dst2 = dst.clone()
        dst.masked_fill_(mask, val)
        for i in range(num_dest):
            if mask[i]:
                dst2[i] = val
        self.assertEqual(dst, dst2, 0)

        # test non-contiguous case
        dst = torch.randn(num_dest, num_dest, num_dest).permute((2, 0, 1))
        dst2 = dst.clone()
        dst.masked_fill_(dst > 0, val)
        dst2.masked_fill_(dst2 > 0, val)
        self.assertEqual(dst, dst2, 0)

    def test_abs(self):
        def _test_abs(tensors_dict):
            for _category, tensors in tensors_dict.items():
                for data in tensors:
                    _test_abs_single(data)

        def _test_abs_single(data):
            switch = torch.rand(data.size()).mul(2).floor().mul(2).add(-1).type(data.dtype)
            res = torch.mul(data, switch)
            self.assertTensorsSlowEqual(res.abs(), data, 1e-16)

        shapes = [(3, 4), (3, 5, 7), (2, 2, 5, 8, 2, 3), (1000,), (10, 10, 10)]

        for shape in shapes:
            # Test all except char/byte
            _test_abs(self._make_tensors(shape, val_range=(0, 1000)))

            # Test char
            _test_abs_single(torch.CharTensor(*shape).random_(0, 100))

            # Test byte
            byte_tensor = torch.ByteTensor(*shape).random_(0, 100)
            self.assertTensorsSlowEqual(byte_tensor, byte_tensor.abs(), 1e-16)

        # Checking that the right abs function is called for LongTensor
        bignumber = 2 ^ 31 + 1
        res = torch.LongTensor((-bignumber,))
        self.assertGreater(res.abs()[0], 0)

        # One of
        rec = torch.randn(2, 2, 3, 7, 6, 2).type(torch.float64).clamp(0, 1)
        val1 = rec.select(-1, -1).data[0][0][0].sum()
        val2 = rec.select(-1, -1).data.abs()[0][0][0].sum()
        self.assertEqual(val1, val2, 1e-8, 'absolute value')

    def test_hardshrink(self):
        data_original = torch.tensor([1, 0.5, 0.3, 0.6]).view(2, 2)
        float_types = [
            'torch.DoubleTensor',
            'torch.FloatTensor'
        ]
        for t in float_types:
            data = data_original.type(t)
            self.assertEqual(torch.tensor([1, 0.5, 0, 0.6]).view(2, 2), data.hardshrink(0.3))
            self.assertEqual(torch.tensor([1, 0, 0, 0.6]).view(2, 2), data.hardshrink(0.5))

            # test default lambd=0.5
            self.assertEqual(data.hardshrink(), data.hardshrink(0.5))

            # test non-contiguous case
            self.assertEqual(torch.tensor([1, 0, 0.5, 0.6]).view(2, 2), data.t().hardshrink(0.3))

    def test_unbiased(self):
        tensor = torch.randn(100)
        self.assertEqual(tensor.var(0), tensor.var(0, unbiased=True))
        self.assertEqual(tensor.var(), tensor.var(unbiased=True))
        self.assertEqual(tensor.var(unbiased=False), tensor.var(0, unbiased=False))

        tensor = torch.FloatTensor([1.0, 2.0])
        self.assertEqual(tensor.var(unbiased=True), 0.5)
        self.assertEqual(tensor.var(unbiased=False), 0.25)

        tensor = torch.FloatTensor([1.0, 2.0, 3.0])
        self.assertEqual(tensor.var(unbiased=True), 1.0)
        self.assertEqual(tensor.var(unbiased=False), 2.0 / 3.0)

        tensor = torch.randn(100)
        self.assertEqual(tensor.std(0), tensor.std(0, unbiased=True))
        self.assertEqual(tensor.std(), tensor.std(unbiased=True))
        self.assertEqual(tensor.std(unbiased=False), tensor.std(0, unbiased=False))

    def test_structseq_repr(self):
        a = torch.arange(250).reshape(5, 5, 10)
        expected = """
        torch.return_types.max(
        values=tensor([[ 40,  41,  42,  43,  44,  45,  46,  47,  48,  49],
                [ 90,  91,  92,  93,  94,  95,  96,  97,  98,  99],
                [140, 141, 142, 143, 144, 145, 146, 147, 148, 149],
                [190, 191, 192, 193, 194, 195, 196, 197, 198, 199],
                [240, 241, 242, 243, 244, 245, 246, 247, 248, 249]]),
        indices=tensor([[4, 4, 4, 4, 4, 4, 4, 4, 4, 4],
                [4, 4, 4, 4, 4, 4, 4, 4, 4, 4],
                [4, 4, 4, 4, 4, 4, 4, 4, 4, 4],
                [4, 4, 4, 4, 4, 4, 4, 4, 4, 4],
                [4, 4, 4, 4, 4, 4, 4, 4, 4, 4]]))"""
        self.assertEqual(repr(a.max(1)), textwrap.dedent(expected).strip())

    def test_var_stability(self):
        tensor = torch.FloatTensor([2281.5, 2281.25])
        self.assertEqual(tensor.var(dim=0), 0.03125)
        self.assertEqual(tensor.var(), 0.03125)

    @staticmethod
    def _test_view(self, cast):
        tensor = cast(torch.rand(15))
        template = cast(torch.rand(3, 5))
        empty = cast(torch.empty(0))
        target = template.size()
        self.assertEqual(tensor.view_as(template).size(), target)
        self.assertEqual(tensor.view(3, 5).size(), target)
        self.assertEqual(tensor.view(torch.Size([3, 5])).size(), target)
        self.assertEqual(tensor.view(-1, 5).size(), target)
        self.assertEqual(tensor.view(3, -1).size(), target)
        tensor_view = tensor.view(5, 3)
        tensor_view.fill_(random.uniform(0, 1))
        self.assertEqual(empty.view_as(empty), empty)
        self.assertEqual(empty.view(0), empty)
        self.assertEqual(empty.view(0, 3, 0, 1).size(), torch.Size([0, 3, 0, 1]))
        self.assertEqual(empty.view(0, 3, 0, 1).view(0), empty)

        # test size inference with empty tensors
        self.assertEqual(empty.view(-1).size(), torch.Size([0]))
        self.assertEqual(empty.view(10, 3, -1).size(), torch.Size([10, 3, 0]))

        with self.assertRaisesRegex(RuntimeError, r"because the unspecified dimension size -1 can be any value"):
            empty.view(-1, 0)

        with self.assertRaisesRegex(RuntimeError, r"because the unspecified dimension size -1 can be any value"):
            empty.view(3, 0, -1, 0)

        self.assertRaises(RuntimeError, lambda: tensor.view(15, 0))
        self.assertRaises(RuntimeError, lambda: tensor.view(7, -1))
        self.assertRaises(RuntimeError, lambda: tensor.view(15, -1, -1))

        # test view when tensor is not contiguous in every dimension, but only
        # contiguous dimensions are touched.
        tensor = cast(torch.rand(4, 2, 5, 1, 6, 2, 9, 3)).transpose(-1, 2).transpose(-2, 3)
        # size:                      [   4,    2,    3,    9,    6,    2,    1,    5]
        # stride:                    [3840, 1620,    1,    3,   54,   27,  324,  324]
        # contiguous dim chunks:     [__________, ____, ____, __________, ____, ____]
        # merging 1 to chunk after:  [__________, ____, ____, __________, __________]
        contig_tensor = tensor.clone()
        # [4, 2] => [8, 1]
        # [3] => [3]
        # [9] => [3, 3]
        # [6, 2] => [4, 1, 3]
        # [1, 5] => [5]
        view_size = [8, 1, 3, 3, 3, 4, 1, 3, 5]
        self.assertEqual(tensor.view(*view_size), contig_tensor.view(*view_size))
        # [4, 2] => [2, 4]
        # [3] => [3]
        # [9] => [1, 9]
        # [6, 2] => [2, 2, 3]
        # [1, 5] => [5, 1]
        view_size = [2, 4, 3, 1, 9, 2, 2, 3, 5, 1]
        self.assertEqual(tensor.view(*view_size), contig_tensor.view(*view_size))
        # adding size 1 dims
        view_size = [1, 1, 2, 1, 4, 3, 1, 1, 9, 1, 2, 1, 2, 3, 1, 5, 1, 1]
        self.assertEqual(tensor.view(*view_size), contig_tensor.view(*view_size))

        # invalid views
        self.assertRaises(RuntimeError, lambda: tensor.view(-1))
        # crossing [4, 2], [3]
        self.assertRaises(RuntimeError, lambda: tensor.view(24, 9, 6, 2, 1, 5))
        # crossing [6, 2], [1, 5]
        self.assertRaises(RuntimeError, lambda: tensor.view(8, 3, 9, 6, 10))
        # crossing [9], [6, 2]
        self.assertRaises(RuntimeError, lambda: tensor.view(8, 3, 54, 2, 1, 5))

        # view with stride 0 dims
        tensor = cast(torch.empty(1, 1)).expand(3, 4)  # all dims are contiguous
        contig_tensor = tensor.clone()
        self.assertEqual(tensor.view(-1), contig_tensor.view(-1))
        self.assertEqual(tensor.view(1, -1, 1), contig_tensor.view(1, -1, 1))
        self.assertEqual(tensor.view(-1, 1), contig_tensor.view(-1, 1))
        self.assertEqual(tensor.view(6, 2, 1), contig_tensor.view(6, 2, 1))
        self.assertEqual(tensor.view(1, 6, 2, 1), contig_tensor.view(1, 6, 2, 1))

    def test_view(self):
        _TestTorchMixin._test_view(self, lambda x: x)

    def test_view_empty(self):
        x = torch.randn(0, 6)
        self.assertEqual((1, 0, 6, 1, 1), x.view(1, 0, 6, 1, 1).shape)

    def test_reshape(self):
        x = torch.randn(3, 3)
        self.assertEqual(x.data_ptr(), x.reshape(-1).data_ptr())
        self.assertEqual(x.data_ptr(), x.reshape(1, 9, 1).data_ptr())
        self.assertEqual(torch.reshape(x, (9,)), x.reshape(9))
        self.assertRaises(RuntimeError, lambda: x.reshape(-1, -1))

        y = torch.randn(4, 4, 4)[:, 0, :]
        self.assertNotEqual(y.data_ptr(), y.reshape(-1).data_ptr())
        self.assertEqual(y.contiguous().view(-1), y.reshape(-1))
        self.assertEqual(y.reshape(2, 2, 4).data_ptr(), y.data_ptr())

        s = torch.randn(())
        self.assertEqual(s.data_ptr(), s.reshape(()).data_ptr())
        self.assertEqual(s.reshape(-1).shape, (1,))
        self.assertRaises(RuntimeError, lambda: s.reshape(2))

        empty = torch.tensor([])
        self.assertEqual(empty, empty.reshape(-1))
        self.assertEqual(empty, empty.reshape([0]))
        # TODO: fix these once we have multi-dimensional empty tensors
        self.assertEqual(empty.reshape([0, 1]).shape, (0, 1))
        self.assertEqual(empty.reshape([1, -1]).shape, (1, 0))
        self.assertRaises(RuntimeError, lambda: empty.reshape(1))

        x = torch.randn(3, 3)
        self.assertEqual(x.data_ptr(), x.reshape_as(torch.rand(9)).data_ptr())
        self.assertEqual(x.data_ptr(), x.reshape_as(torch.rand(1, 9, 1)).data_ptr())
        self.assertRaises(RuntimeError, lambda: x.reshape_as(torch.rand(10)))

    def test_empty_reshape(self):
        x = torch.randn(0, 6)
        self.assertEqual((1, 0, 6, 1, 1), x.reshape(1, 0, 6, 1, 1).shape)
        # should be viewable -- i.e. data_ptr is the same.
        self.assertEqual(x.data_ptr(), x.reshape(1, 0, 6, 1, 1).data_ptr())

        # match NumPy semantics -- don't infer the size of dimension with a degree of freedom
        self.assertRaises(RuntimeError, lambda: x.reshape(0, -1))

    def test_tensor_shape_empty(self):
        for device in torch.testing.get_all_device_types():
            x = torch.randn((0, 1, 3, 0), device=device)
            # flatten
            self.assertEqual((0,), torch.flatten(x, 0, 3).shape)
            self.assertEqual((0, 0), torch.flatten(x, 0, 2).shape)
            self.assertEqual((0, 3, 0), torch.flatten(x, 1, 2).shape)

            # squeeze, unsqueeze
            self.assertEqual((0, 1, 1, 3, 0), torch.unsqueeze(x, 1).shape)
            self.assertEqual((0, 3, 0), torch.squeeze(x, 1).shape)
            self.assertEqual((0, 3, 0), torch.squeeze(x).shape)

            # transpose, t
            self.assertEqual((0, 0, 3, 1), torch.transpose(x, 1, 3).shape)
            y = torch.randn((5, 0), device=device)
            self.assertEqual((0, 5), y.t().shape)

            # select
            self.assertEqual((0, 1, 0), torch.select(x, 2, 2).shape)

            # repeat, permute
            self.assertEqual((9, 0, 5, 6, 0), x.repeat(9, 7, 5, 2, 3).shape)
            self.assertEqual((3, 0, 0, 1), x.permute(2, 3, 0, 1).shape)

            # diagonal, diagflat
            self.assertEqual((0,), torch.diagonal(torch.randn((5, 0), device=device)).shape)
            self.assertEqual((0,), torch.diagonal(torch.randn((0, 5), device=device)).shape)
            # off the end offsets are valid
            self.assertEqual((0,), torch.diagonal(torch.randn((5, 0), device=device), offset=1).shape)
            self.assertEqual((0,), torch.diagonal(torch.randn((0, 5), device=device), offset=1).shape)
            # check non-zero sized offsets off the end
            self.assertEqual((5, 6, 0), torch.diagonal(torch.randn((3, 4, 5, 6), device=device), offset=45252).shape)
            self.assertEqual((5, 6, 0), torch.diagonal(torch.randn((3, 4, 5, 6), device=device), offset=-45252).shape)

            self.assertEqual((0, 0), torch.diagflat(torch.tensor([], device=device)).shape)
            self.assertEqual(torch.zeros(1, 1), torch.diagflat(torch.tensor([], device=device), offset=1))
            self.assertEqual((0, 0), torch.diagflat(torch.tensor([[]], device=device)).shape)
            self.assertEqual(torch.zeros(1, 1), torch.diagflat(torch.tensor([[]], device=device), offset=1))

            # stack, split, chunk
            self.assertEqual((4, 0, 1, 3, 0), torch.stack((x, x, x, x)).shape)
            self.assertEqual([(0, 1, 3, 0)],
                             [z.shape for z in torch.chunk(x, 1, dim=0)])

            self.assertEqual([(0, 1, 3, 0), ] * 3, [z.shape for z in torch.chunk(x, 3, dim=0)])
            self.assertEqual([(0, 1, 1, 0), ] * 3, [z.shape for z in torch.chunk(x, 3, dim=2)])

            # NOTE: split_with_sizes behaves differently than NumPy in that it
            # takes sizes rather than offsets
            self.assertEqual([(0, 1, 0, 0), (0, 1, 1, 0), (0, 1, 2, 0)],
                             [z.shape for z in torch.split(x, (0, 1, 2), dim=2)])

            self.assertRaises(RuntimeError, lambda: torch.split(x, 0, dim=1))
            # This is strange because the split size is larger than the dim size, but consistent with
            # how split handles that case generally (when no 0s are involved).
            self.assertEqual([(0, 1, 3, 0)], [z.shape for z in torch.split(x, 1, dim=0)])
            self.assertEqual([(0, 1, 3, 0)], [z.shape for z in torch.split(x, 0, dim=0)])

    # functions that operate over a dimension but don't reduce.
    def test_dim_function_empty(self):
        for device in torch.testing.get_all_device_types():
            shape = (0, 1, 2, 0)
            x = torch.randn(shape, device=device)

            # size stride
            self.assertEqual(0, x.size(3))
            self.assertEqual(2, x.size(2))
            self.assertEqual(2, x.stride(0))
            self.assertEqual(1, x.stride(2))

            self.assertEqual(x, torch.nn.functional.glu(x, 0))
            self.assertEqual((0, 1, 1, 0), torch.nn.functional.glu(x, 2).shape)

            # softmax, logsoftmax
            self.assertEqual(x, torch.nn.functional.softmax(x, 0))
            self.assertEqual(x, torch.nn.functional.softmax(x, 2))
            self.assertEqual(x, torch.nn.functional.softmax(x, 3))

            self.assertEqual(x, torch.nn.functional.log_softmax(x, 0))
            self.assertEqual(x, torch.nn.functional.log_softmax(x, 2))
            self.assertEqual(x, torch.nn.functional.log_softmax(x, 3))

            # cumsum, cumprod
            self.assertEqual(shape, torch.cumsum(x, 0).shape)
            self.assertEqual(shape, torch.cumsum(x, 2).shape)
            self.assertEqual(shape, torch.cumprod(x, 0).shape)
            self.assertEqual(shape, torch.cumprod(x, 2).shape)

            # flip
            self.assertEqual(x, x.flip(0))
            self.assertEqual(x, x.flip(2))

            # roll
            self.assertEqual(x, x.roll(0, 1).roll(0, -1))
            self.assertEqual(x, x.roll(1, x.size(1)))
            self.assertEqual(x, x.roll(1))
            self.assertEqual(x, x.roll((1, 1), (3, 1)))

            # unbind
            self.assertEqual((), x.unbind(0))
            self.assertEqual((torch.empty((0, 1, 0), device=device), torch.empty((0, 1, 0), device=device)),
                             x.unbind(2))

            # cross
            y = torch.randn((0, 1, 3, 0), device=device)
            self.assertEqual(y.shape, torch.cross(y, y).shape)

            # renorm
            self.assertEqual(shape, torch.renorm(x, 1, 0, 5).shape)
            self.assertEqual(shape, torch.renorm(x, 1, 2, 5).shape)

            # sort
            self.assertEqual([shape, shape], [z.shape for z in torch.sort(x, dim=0)])
            self.assertEqual([shape, shape], [z.shape for z in torch.sort(x, dim=2)])

            # topk
            self.assertEqual([shape, shape], [z.shape for z in torch.topk(x, 0, dim=0)])
            self.assertEqual([(0, 1, 1, 0), (0, 1, 1, 0)], [z.shape for z in torch.topk(x, 1, dim=2)])

            y = torch.randn((2, 3, 4), device=device)
            self.assertEqual([(2, 3, 0), (2, 3, 0)], [z.shape for z in torch.topk(y, 0)])

            # gather
            self.assertEqual(shape, torch.gather(x, 0, torch.empty(shape, dtype=torch.int64, device=device)).shape)
            self.assertEqual(shape, torch.gather(x, 2, torch.empty(shape, dtype=torch.int64, device=device)).shape)
            larger_shape = torch.empty((0, 1, 3, 0), dtype=torch.int64, device=device)
            self.assertEqual(larger_shape.shape, torch.gather(x, 2, larger_shape).shape)
            smaller_shape = torch.empty((0, 1, 0, 0), dtype=torch.int64, device=device)
            self.assertEqual(smaller_shape.shape, torch.gather(x, 2, smaller_shape).shape)
            y = torch.randn((2, 3, 4), device=device)
            self.assertEqual((0, 3, 4),
                             torch.gather(y, 0, torch.empty((0, 3, 4), dtype=torch.int64, device=device)).shape)

            # scatter, scatter_add
            for dim in [0, 2]:
                y = torch.randn(shape, device=device)
                y_src = torch.randn(shape, device=device)
                ind = torch.empty(shape, dtype=torch.int64, device=device)
                self.assertEqual(shape, y.scatter_(dim, ind, y_src).shape)
                self.assertEqual(shape, y.scatter_add_(dim, ind, y_src).shape)

            z = torch.randn((2, 3, 4), device=device)
            z_src = torch.randn((2, 3, 4), device=device)
            self.assertEqual(z, z.scatter_(2, torch.empty((2, 3, 0), dtype=torch.int64, device=device), z_src))
            self.assertEqual(z, z.scatter_add_(2, torch.empty((2, 3, 0), dtype=torch.int64, device=device), z_src))

            # index_fill, index_copy, index_add
            c = x.clone()
            c_clone = c.clone()
            ind_empty = torch.tensor([], dtype=torch.int64, device=device)
            ind_01 = torch.tensor([0, 1], dtype=torch.int64, device=device)
            self.assertEqual(c_clone, c.index_fill_(0, ind_empty, -1))
            self.assertEqual(c_clone, c.index_fill_(2, ind_empty, -1))
            self.assertEqual(c_clone, c.index_fill_(2, torch.tensor([0, 1], dtype=torch.int64, device=device), -1))
            self.assertEqual(c_clone, c.index_copy_(0, ind_empty, torch.empty((0, 1, 2, 0), device=device)))
            self.assertEqual(c_clone, c.index_copy_(2, ind_empty, torch.empty((0, 1, 0, 0), device=device)))
            self.assertEqual(c_clone, c.index_copy_(2, ind_01, torch.empty((0, 1, 2, 0), device=device)))
            self.assertEqual(c_clone, c.index_add_(0, ind_empty, torch.empty((0, 1, 2, 0), device=device)))
            self.assertEqual(c_clone, c.index_add_(2, ind_empty, torch.empty((0, 1, 0, 0), device=device)))
            self.assertEqual(c_clone, c.index_add_(2, ind_01, torch.empty((0, 1, 2, 0), device=device)))

            c = torch.randn((0, 1, 2), device=device)
            c_clone = c.clone()
            self.assertEqual(c_clone, c.index_fill_(0, ind_empty, -1))
            self.assertEqual(c_clone, c.index_copy_(0, ind_empty, torch.empty((0, 1, 2), device=device)))
            self.assertEqual(c_clone, c.index_add_(0, ind_empty, torch.empty((0, 1, 2), device=device)))
            self.assertEqual(c_clone, c.index_fill_(0, ind_empty, -1))
            self.assertEqual(c_clone, c.index_copy_(0, ind_empty, torch.empty((0, 1, 2), device=device)))
            self.assertEqual(c_clone, c.index_add_(0, ind_empty, torch.empty((0, 1, 2), device=device)))

            # index fill/copy/add non-empty
            z = torch.randn((2, 3, 4), device=device)
            self.assertEqual(z, z.index_fill_(0, ind_empty, -1))
            z = torch.randn((2, 3, 4), device=device)
            self.assertEqual(z, z.index_copy_(0, ind_empty, torch.empty((0, 3, 4), device=device)))
            z = torch.randn((2, 3, 4), device=device)
            self.assertEqual(z, z.index_add_(0, ind_empty, torch.empty((0, 3, 4), device=device)))

            # index_select
            self.assertEqual(x, x.index_select(0, ind_empty))
            self.assertEqual((0, 1, 0, 0), x.index_select(2, ind_empty).shape)
            self.assertEqual(x, x.index_select(2, ind_01))
            z = torch.randn((2, 3, 4), device=device)  # non-empty
            self.assertEqual((0, 3, 4), z.index_select(0, ind_empty).shape)
            c = torch.randn((0, 1, 2), device=device)
            self.assertEqual(c, c.index_select(0, ind_empty))
            c = torch.randn((0, 1, 2), device=device)
            self.assertEqual(c, c.index_select(0, ind_empty))

    @skipIfRocm
    def test_blas_empty(self):
        for device in torch.testing.get_all_device_types():

            def fn(torchfn, *args):
                return torchfn(*tuple(torch.randn(shape, device=device) if isinstance(shape, tuple) else shape
                                      for shape in args))

            # mm, addmm
            self.assertEqual((0, 0), fn(torch.mm, (0, 0), (0, 0)).shape)
            self.assertEqual((0, 5), fn(torch.mm, (0, 0), (0, 5)).shape)
            self.assertEqual((5, 0), fn(torch.mm, (5, 0), (0, 0)).shape)
            self.assertEqual((3, 0), fn(torch.mm, (3, 2), (2, 0)).shape)
            self.assertEqual(torch.zeros((5, 6), device=device), fn(torch.mm, (5, 0), (0, 6)))

            self.assertEqual((0, 0), fn(torch.addmm, (0, 0), (0, 0), (0, 0)).shape)
            self.assertEqual((5, 6), fn(torch.addmm, (5, 6), (5, 0), (0, 6)).shape)

            # mv, addmv
            self.assertEqual((0,), fn(torch.mv, (0, 0), (0,)).shape)
            self.assertEqual((0,), fn(torch.mv, (0, 2), (2,)).shape)
            self.assertEqual(torch.zeros((3,), device=device), fn(torch.mv, (3, 0), (0,)))

            self.assertEqual((0,), fn(torch.addmv, (0,), (0, 0), (0,)).shape)
            self.assertEqual((3,), fn(torch.addmv, (3,), (3, 0), (0,)).shape)

            # ger, addr
            self.assertEqual((0, 0), fn(torch.ger, (0,), (0,)).shape)
            self.assertEqual((5, 0), fn(torch.ger, (5,), (0,)).shape)
            self.assertEqual((0, 4), fn(torch.ger, (0,), (4,)).shape)

            self.assertEqual((0, 0), fn(torch.addr, (0, 0), (0,), (0,)).shape)
            self.assertEqual((5, 0), fn(torch.addr, (5, 0), (5,), (0,)).shape)
            self.assertEqual((0, 4), fn(torch.addr, (0, 4), (0,), (4,)).shape)

            # bmm, baddbmm
            self.assertEqual((0, 0, 0), fn(torch.bmm, (0, 0, 0), (0, 0, 0)).shape)
            self.assertEqual((3, 0, 5), fn(torch.bmm, (3, 0, 0), (3, 0, 5)).shape)
            self.assertEqual((0, 5, 6), fn(torch.bmm, (0, 5, 0), (0, 0, 6)).shape)
            self.assertEqual(torch.zeros((3, 5, 6), device=device), fn(torch.bmm, (3, 5, 0), (3, 0, 6)))

            self.assertEqual((0, 0, 0), fn(torch.baddbmm, (0, 0, 0), (0, 0, 0), (0, 0, 0)).shape)
            self.assertEqual((3, 0, 5), fn(torch.baddbmm, (3, 0, 5), (3, 0, 0), (3, 0, 5)).shape)
            self.assertEqual((0, 5, 6), fn(torch.baddbmm, (0, 5, 6), (0, 5, 0), (0, 0, 6)).shape)
            self.assertEqual((3, 5, 6), fn(torch.baddbmm, (3, 5, 6), (3, 5, 0), (3, 0, 6)).shape)

            # addbmm
            self.assertEqual((0, 0), fn(torch.addbmm, (0, 0), (0, 0, 0), (0, 0, 0)).shape)
            self.assertEqual((0, 5), fn(torch.addbmm, (0, 5), (3, 0, 0), (3, 0, 5)).shape)
            self.assertEqual((5, 6), fn(torch.addbmm, (5, 6), (0, 5, 0), (0, 0, 6)).shape)

            # matmul
            self.assertEqual(torch.tensor(0., device=device), fn(torch.matmul, (0,), (0,)))
            self.assertEqual((0, 0), fn(torch.matmul, (0, 0), (0, 0)).shape)
            self.assertEqual((0, 0, 0), fn(torch.matmul, (0, 0, 0), (0, 0, 0)).shape)
            self.assertEqual((5, 0, 0), fn(torch.matmul, (5, 0, 0), (5, 0, 0)).shape)
            self.assertEqual(torch.zeros((5, 3, 4), device=device), fn(torch.matmul, (5, 3, 0), (5, 0, 4)))

            # dot
            self.assertEqual(torch.tensor(0., device=device), fn(torch.dot, (0,), (0,)))

            if torch._C.has_lapack:
                # lu
                A_LU, pivots = fn(torch.lu, (0, 5, 5))
                self.assertEqual([(0, 5, 5), (0, 5)], [A_LU.shape, pivots.shape])
                A_LU, pivots = fn(torch.lu, (0, 0, 0))
                self.assertEqual([(0, 0, 0), (0, 0)], [A_LU.shape, pivots.shape])
                A_LU, pivots = fn(torch.lu, (2, 0, 0))
                self.assertEqual([(2, 0, 0), (2, 0)], [A_LU.shape, pivots.shape])

    @skipIfRocm
    def test_blas_alpha_beta_empty(self):
        for device in torch.testing.get_all_device_types():
            # ensure beta is respected
            value = 11
            input = torch.full((2,), value, device=device)
            mat = torch.ones((2, 0), device=device)
            vec = torch.ones((0,), device=device)
            out = torch.randn((2,), device=device)
            alpha = 6
            beta = 3
            self.assertEqual(torch.full((2,), beta * value, device=device),
                             torch.addmv(input=input, mat=mat, vec=vec, alpha=alpha, beta=beta))
            self.assertEqual(torch.full((2,), beta * value, device=device),
                             torch.addmv(input=input, mat=mat, vec=vec, alpha=alpha, beta=beta, out=out))

            # torch.addmm
            input = torch.full((2, 3), value, device=device)
            mat2 = torch.ones((0, 3), device=device)
            out = torch.randn((2, 3), device=device)
            self.assertEqual(torch.full((2, 3), beta * value, device=device),
                             torch.addmm(input=input, mat1=mat, mat2=mat2, alpha=alpha, beta=beta))
            self.assertEqual(torch.full((2, 3), beta * value, device=device),
                             torch.addmm(input=input, mat1=mat, mat2=mat2, alpha=alpha, beta=beta, out=out))

    @skipIfNoLapack
    def test_lapack_empty(self):
        # FIXME: these are just a selection of LAPACK functions -- we need a general strategy here.
        # The LAPACK functions themselves generally do NOT work with zero sized dimensions, although
        # numpy/sci often has a direct wrapper (e.g. lu_factor) and a wrapper that "does the right thing"
        # (e.g. lu).  We often name our functions identically to the lapack function, so it will take work
        # to name / migrate-to better wrappers.
        for device in torch.testing.get_all_device_types():

            # need to init cuda to check has_magma
            empty = torch.randn((0, 0), device=device)
            if device == 'cuda' and not torch.cuda.has_magma:
                continue

            def fn(torchfn, *args):
                return torchfn(*tuple(torch.randn(shape, device=device) if isinstance(shape, tuple) else shape
                                      for shape in args))

            # inverse, pinverse
            self.assertEqual((0, 0), fn(torch.inverse, (0, 0)).shape)
            self.assertEqual((5, 0), fn(torch.pinverse, (0, 5)).shape)
            self.assertEqual((0, 5), fn(torch.pinverse, (5, 0)).shape)
            self.assertEqual((0, 0), fn(torch.pinverse, (0, 0)).shape)

            # svd
            self.assertRaises(RuntimeError, lambda: fn(torch.svd, (0, 0)))

            # det, logdet, slogdet
            self.assertEqual(torch.tensor(1., device=device), fn(torch.det, (0, 0)))
            self.assertEqual(torch.tensor(0., device=device), fn(torch.logdet, (0, 0)))
            self.assertEqual((torch.tensor(1., device=device), torch.tensor(0., device=device)),
                             fn(torch.slogdet, (0, 0)))

            # eig, symeig
            evalues, evectors = fn(torch.eig, (0, 0), True)
            self.assertEqual([(0, 2), (0, 0)], [evalues.shape, evectors.shape])
            evalues, evectors = fn(torch.symeig, (0, 0), True)
            self.assertEqual([(0,), (0, 0)], [evalues.shape, evectors.shape])

            # qr, gels
            self.assertRaises(RuntimeError, lambda: torch.qr(torch.randn(0, 0)))
            self.assertRaises(RuntimeError, lambda: torch.gels(torch.randn(0, 0), torch.randn(0, 0)))
            self.assertRaises(RuntimeError, lambda: torch.gels(torch.randn(0,), torch.randn(0, 0)))

    def test_expand(self):
        tensor = torch.rand(1, 8, 1)
        tensor2 = torch.rand(5)
        template = torch.rand(4, 8, 5)
        target = template.size()
        self.assertEqual(tensor.expand_as(template).size(), target)
        self.assertEqual(tensor.expand(4, 8, 5).size(), target)
        self.assertEqual(tensor.expand(target).size(), target)
        self.assertEqual(tensor2.expand_as(template).size(), target)
        self.assertEqual(tensor2.expand(4, 8, 5).size(), target)
        self.assertEqual(tensor2.expand(target).size(), target)

        # test double expand
        self.assertEqual(tensor2.expand(1, 5).expand(2, 2, 5), tensor2.repeat(2, 2, 1))

        # test non-contiguous
        noncontig = torch.randn(5, 2, 1, 3)[:, 0]
        self.assertFalse(noncontig.is_contiguous())
        self.assertEqual(noncontig.expand(2, 5, 4, 3), noncontig.contiguous().repeat(2, 1, 4, 1))

        # make sure it's compatible with unsqueeze
        expanded = tensor2.expand(1, 1, 5)
        unsqueezed = tensor2.unsqueeze(0).unsqueeze(1)
        self.assertEqual(expanded, unsqueezed)
        self.assertEqual(expanded.stride(), unsqueezed.stride())

        # test -1 as target size
        self.assertEqual(tensor.expand(4, -1, 5), tensor.expand(4, 8, 5))
        self.assertRaises(RuntimeError, lambda: tensor2.expand(-1, -1))

        # test expanding empty to empty
        self.assertEqual(torch.zeros(0).expand((0,)), torch.zeros(0))

    def test_repeat(self):

        initial_shape = (8, 4)
        tensor = torch.rand(*initial_shape)

        size = (3, 1, 1)
        torchSize = torch.Size(size)
        target = [3, 8, 4]
        self.assertEqual(tensor.repeat(*size).size(), target, 'Error in repeat')
        self.assertEqual(tensor.repeat(torchSize).size(), target,
                         'Error in repeat using LongStorage')
        result = tensor.repeat(*size)
        self.assertEqual(result.size(), target, 'Error in repeat using result')
        result = tensor.repeat(torchSize)
        self.assertEqual(result.size(), target, 'Error in repeat using result and LongStorage')
        self.assertEqual(result.mean(0).view(8, 4), tensor, 'Error in repeat (not equal)')

    def test_repeat_interleave(self):
        x = torch.tensor([0, 1, 2, 3])
        expected = torch.tensor([1, 2, 2, 3, 3, 3])
        self.assertEqual(torch.repeat_interleave(x), expected)

        with self.assertRaises(RuntimeError):
            torch.repeat_interleave(torch.arange(4).reshape(2, 2))

        with self.assertRaises(RuntimeError):
            torch.repeat_interleave(torch.arange(4.0))

        with self.assertRaises(RuntimeError):
            torch.repeat_interleave(torch.tensor([1, 2, -1, 3, 4]))

        y = torch.tensor([[1, 2], [3, 4]])

        y1_v1 = torch.repeat_interleave(y, 2)
        y1_v2 = torch.repeat_interleave(y, torch.tensor(2))
        y1_v3 = torch.repeat_interleave(y, torch.tensor([2]))
        y1_expect = torch.tensor([1, 1, 2, 2, 3, 3, 4, 4])
        self.assertEqual(y1_v1, y1_expect)
        self.assertEqual(y1_v2, y1_expect)
        self.assertEqual(y1_v3, y1_expect)

        y2 = torch.repeat_interleave(y, 3, dim=1)
        y2_expect = torch.tensor([[1, 1, 1, 2, 2, 2],
                                  [3, 3, 3, 4, 4, 4]])
        self.assertEqual(y2, y2_expect)

        y3 = torch.repeat_interleave(y, torch.tensor([1, 2]), dim=0)
        y3_expect = torch.tensor([[1, 2],
                                  [3, 4],
                                  [3, 4]])
        self.assertEqual(y3, y3_expect)

        with self.assertRaises(RuntimeError):
            torch.repeat_interleave(y, torch.tensor([1, 2, 3]), dim=0)

        with self.assertRaises(RuntimeError):
            torch.repeat_interleave(y, torch.arange(9).reshape(3, 3), dim=0)

    @unittest.skipIf(not TEST_NUMPY, "Numpy not found")
    def test_repeat_tile(self):

        initial_shape = (8, 4)

        repeats = ((3, 1, 1),
                   (3, 3, 3),
                   (1, 2, 1),
                   (2, 2, 2, 2))

        def _generate_noncontiguous_input():

            out = np.broadcast_to(np.random.random((1, 4)),
                                  initial_shape)

            assert not (out.flags.c_contiguous or out.flags.f_contiguous)

            return out

        for repeat in repeats:
            for tensor in (torch.from_numpy(np.random.random(initial_shape)),
                           torch.from_numpy(_generate_noncontiguous_input()),):

                self.assertEqual(tensor.repeat(*repeat).numpy(),
                                 np.tile(tensor.numpy(), repeat))

    def test_is_same_size(self):
        t1 = torch.Tensor(3, 4, 9, 10)
        t2 = torch.Tensor(3, 4)
        t3 = torch.Tensor(1, 9, 3, 3)
        t4 = torch.Tensor(3, 4, 9, 10)

        self.assertFalse(t1.is_same_size(t2))
        self.assertFalse(t1.is_same_size(t3))
        self.assertTrue(t1.is_same_size(t4))

    def test_is_set_to(self):
        t1 = torch.Tensor(3, 4, 9, 10)
        t2 = torch.Tensor(3, 4, 9, 10)
        t3 = torch.Tensor().set_(t1)
        t4 = t3.clone().resize_(12, 90)
        self.assertFalse(t1.is_set_to(t2))
        self.assertTrue(t1.is_set_to(t3))
        self.assertTrue(t3.is_set_to(t1), "is_set_to should be symmetric")
        self.assertFalse(t1.is_set_to(t4))
        self.assertFalse(torch.Tensor().is_set_to(torch.Tensor()),
                         "Tensors with no storages should not appear to be set "
                         "to each other")

        t1 = torch.tensor([True, True], dtype=torch.bool)
        t2 = torch.tensor([0], dtype=torch.bool).set_(t1)
        self.assertTrue(t1.is_set_to(t2))

    def test_tensor_set(self):
        t1 = torch.Tensor()
        t2 = torch.Tensor(3, 4, 9, 10).uniform_()
        t1.set_(t2)
        self.assertEqual(t1.storage()._cdata, t2.storage()._cdata)
        size = torch.Size([9, 3, 4, 10])
        t1.set_(t2.storage(), 0, size)
        self.assertEqual(t1.size(), size)
        t1.set_(t2.storage(), 0, tuple(size))
        self.assertEqual(t1.size(), size)
        self.assertEqual(t1.stride(), (120, 40, 10, 1))
        stride = (10, 360, 90, 1)
        t1.set_(t2.storage(), 0, size, stride)
        self.assertEqual(t1.stride(), stride)
        t1.set_(t2.storage(), 0, size=size, stride=stride)
        self.assertEqual(t1.size(), size)
        self.assertEqual(t1.stride(), stride)

        # test argument names
        t1 = torch.Tensor()
        # 1. case when source is tensor
        t1.set_(source=t2)
        self.assertEqual(t1.storage()._cdata, t2.storage()._cdata)
        # 2. case when source is storage
        t1.set_(source=t2.storage())
        self.assertEqual(t1.storage()._cdata, t2.storage()._cdata)
        # 3. case when source is storage, and other args also specified
        t1.set_(source=t2.storage(), storage_offset=0, size=size, stride=stride)
        self.assertEqual(t1.size(), size)
        self.assertEqual(t1.stride(), stride)

        t1 = torch.tensor([True, True], dtype=torch.bool)
        t2 = torch.tensor([False, False], dtype=torch.bool)
        t1.set_(t2)
        self.assertEqual(t1.storage()._cdata, t2.storage()._cdata)

    def test_tensor_set_errors(self):
        f_cpu = torch.randn((2, 3), dtype=torch.float32)
        d_cpu = torch.randn((2, 3), dtype=torch.float64)

        # change dtype
        self.assertRaises(RuntimeError, lambda: f_cpu.set_(d_cpu.storage()))
        self.assertRaises(RuntimeError,
                          lambda: f_cpu.set_(d_cpu.storage(), 0, d_cpu.size(), d_cpu.stride()))
        self.assertRaises(RuntimeError, lambda: f_cpu.set_(d_cpu))

        # change device
        if torch.cuda.is_available():
            f_cuda = torch.randn((2, 3), dtype=torch.float32, device='cuda')

            # cpu -> cuda
            self.assertRaises(RuntimeError, lambda: f_cpu.set_(f_cuda.storage()))
            self.assertRaises(RuntimeError,
                              lambda: f_cpu.set_(f_cuda.storage(), 0, f_cuda.size(), f_cuda.stride()))
            self.assertRaises(RuntimeError, lambda: f_cpu.set_(f_cuda))

            # cuda -> cpu
            self.assertRaises(RuntimeError, lambda: f_cuda.set_(f_cpu.storage()))
            self.assertRaises(RuntimeError,
                              lambda: f_cuda.set_(f_cpu.storage(), 0, f_cpu.size(), f_cpu.stride()))
            self.assertRaises(RuntimeError, lambda: f_cuda.set_(f_cpu))

    @unittest.skipIf(torch.cuda.device_count() < 2, 'less than 2 GPUs detected')
    def test_tensor_set_errors_multigpu(self):
        f_cuda0 = torch.randn((2, 3), dtype=torch.float32, device='cuda:0')
        f_cuda1 = torch.randn((2, 3), dtype=torch.float32, device='cuda:1')

        self.assertRaises(RuntimeError, lambda: f_cuda0.set_(f_cuda1.storage()))
        self.assertRaises(RuntimeError,
                          lambda: f_cuda0.set_(f_cuda1.storage(), 0, f_cuda1.size(), f_cuda1.stride()))
        self.assertRaises(RuntimeError, lambda: f_cuda0.set_(f_cuda1))

    def test_equal(self):
        # Contiguous, 1D
        t1 = torch.Tensor((3, 4, 9, 10))
        t2 = t1.contiguous()
        t3 = torch.Tensor((1, 9, 3, 10))
        t4 = torch.Tensor((3, 4, 9))
        t5 = torch.Tensor()
        self.assertTrue(t1.equal(t2))
        self.assertFalse(t1.equal(t3))
        self.assertFalse(t1.equal(t4))
        self.assertFalse(t1.equal(t5))
        self.assertTrue(torch.equal(t1, t2))
        self.assertFalse(torch.equal(t1, t3))
        self.assertFalse(torch.equal(t1, t4))
        self.assertFalse(torch.equal(t1, t5))

        # Non contiguous, 2D
        s = torch.Tensor(((1, 2, 3, 4), (5, 6, 7, 8)))
        s1 = s[:, 1:3]
        s2 = s1.clone()
        s3 = torch.Tensor(((2, 3), (6, 7)))
        s4 = torch.Tensor(((0, 0), (0, 0)))

        self.assertFalse(s1.is_contiguous())
        self.assertTrue(s1.equal(s2))
        self.assertTrue(s1.equal(s3))
        self.assertFalse(s1.equal(s4))
        self.assertTrue(torch.equal(s1, s2))
        self.assertTrue(torch.equal(s1, s3))
        self.assertFalse(torch.equal(s1, s4))

    def test_element_size(self):
        byte = torch.ByteStorage().element_size()
        char = torch.CharStorage().element_size()
        short = torch.ShortStorage().element_size()
        int = torch.IntStorage().element_size()
        long = torch.LongStorage().element_size()
        float = torch.FloatStorage().element_size()
        double = torch.DoubleStorage().element_size()
        bool = torch.BoolStorage().element_size()

        self.assertEqual(byte, torch.ByteTensor().element_size())
        self.assertEqual(char, torch.CharTensor().element_size())
        self.assertEqual(short, torch.ShortTensor().element_size())
        self.assertEqual(int, torch.IntTensor().element_size())
        self.assertEqual(long, torch.LongTensor().element_size())
        self.assertEqual(float, torch.FloatTensor().element_size())
        self.assertEqual(double, torch.DoubleTensor().element_size())

        self.assertGreater(byte, 0)
        self.assertGreater(char, 0)
        self.assertGreater(short, 0)
        self.assertGreater(int, 0)
        self.assertGreater(long, 0)
        self.assertGreater(float, 0)
        self.assertGreater(double, 0)
        self.assertGreater(bool, 0)

        # These tests are portable, not necessarily strict for your system.
        self.assertEqual(byte, 1)
        self.assertEqual(char, 1)
        self.assertEqual(bool, 1)
        self.assertGreaterEqual(short, 2)
        self.assertGreaterEqual(int, 2)
        self.assertGreaterEqual(int, short)
        self.assertGreaterEqual(long, 4)
        self.assertGreaterEqual(long, int)
        self.assertGreaterEqual(double, float)

    def test_split(self):
        tensor = torch.rand(7, 4)
        split_size = 3
        dim = 0
        target_sizes = ([3, 4], [3, 4], [1, 4])
        splits = tensor.split(split_size, dim)
        start = 0
        for target_size, split in zip(target_sizes, splits):
            self.assertEqual(split.size(), target_size)
            self.assertEqual(tensor.narrow(dim, start, target_size[dim]), split, 0)
            start = start + target_size[dim]

        # Variable sections split
        tensor = torch.randn(20, 10)
        dim = 0
        split_sizes = [5, 5, 10]
        target_sizes = ([[5, 10], [5, 10], [10, 10]])
        splits = tensor.split(split_sizes, dim)
        start = 0
        for target_size, split in zip(target_sizes, splits):
            self.assertEqual(split.size(), target_size)
            self.assertEqual(tensor.narrow(dim, start, target_size[dim]), split, 0)
            start = start + target_size[dim]

        split_sizes = [2, 2, 6]
        target_sizes = ([20, 2], [20, 2], [20, 6])
        dim = 1
        splits = tensor.split(split_sizes, dim)
        start = 0
        for target_size, split in zip(target_sizes, splits):
            self.assertEqual(split.size(), target_size)
            self.assertEqual(tensor.narrow(dim, start, target_size[dim]), split, 0)
            start = start + target_size[dim]

    def test_chunk(self):
        tensor = torch.rand(4, 7)
        num_chunks = 3
        dim = 1
        target_sizes = ([4, 3], [4, 3], [4, 1])
        splits = tensor.chunk(num_chunks, dim)
        start = 0
        for target_size, split in zip(target_sizes, splits):
            self.assertEqual(split.size(), target_size)
            self.assertEqual(tensor.narrow(dim, start, target_size[dim]), split, 0)
            start = start + target_size[dim]

        # Invalid chunk sizes
        error_regex = 'chunk expects.*greater than 0'
        with self.assertRaisesRegex(RuntimeError, error_regex):
            tensor.chunk(0)
        with self.assertRaisesRegex(RuntimeError, error_regex):
            tensor.chunk(-2)

    def test_tolist(self):
        list0D = []
        tensor0D = torch.Tensor(list0D)
        self.assertEqual(tensor0D.tolist(), list0D)

        table1D = [1, 2, 3]
        tensor1D = torch.Tensor(table1D)
        storage = torch.Storage(table1D)
        self.assertEqual(tensor1D.tolist(), table1D)
        self.assertEqual(storage.tolist(), table1D)
        self.assertEqual(tensor1D.tolist(), table1D)
        self.assertEqual(storage.tolist(), table1D)

        table2D = [[1, 2], [3, 4]]
        tensor2D = torch.Tensor(table2D)
        self.assertEqual(tensor2D.tolist(), table2D)

        tensor3D = torch.Tensor([[[1, 2], [3, 4]], [[5, 6], [7, 8]]])
        tensorNonContig = tensor3D.select(1, 1)
        self.assertFalse(tensorNonContig.is_contiguous())
        self.assertEqual(tensorNonContig.tolist(), [[3, 4], [7, 8]])

    def test_permute(self):
        orig = [1, 2, 3, 4, 5, 6, 7]
        perm = torch.randperm(7).tolist()
        x = torch.Tensor(*orig).fill_(0)
        new = list(map(lambda x: x - 1, x.permute(*perm).size()))
        self.assertEqual(perm, new)
        self.assertEqual(x.size(), orig)

    @staticmethod
    def _test_flip(self, use_cuda=False):
        device = torch.device('cuda') if use_cuda else torch.device('cpu')
        data = torch.tensor([1, 2, 3, 4, 5, 6, 7, 8], device=device).view(2, 2, 2)

        self.assertEqual(torch.tensor([5, 6, 7, 8, 1, 2, 3, 4]).view(2, 2, 2), data.flip(0))
        self.assertEqual(torch.tensor([3, 4, 1, 2, 7, 8, 5, 6]).view(2, 2, 2), data.flip(1))
        self.assertEqual(torch.tensor([2, 1, 4, 3, 6, 5, 8, 7]).view(2, 2, 2), data.flip(2))
        self.assertEqual(torch.tensor([7, 8, 5, 6, 3, 4, 1, 2]).view(2, 2, 2), data.flip(0, 1))
        self.assertEqual(torch.tensor([8, 7, 6, 5, 4, 3, 2, 1]).view(2, 2, 2), data.flip(0, 1, 2))

        # check for wrap dim
        self.assertEqual(torch.tensor([2, 1, 4, 3, 6, 5, 8, 7]).view(2, 2, 2), data.flip(-1))
        # check for permute
        self.assertEqual(torch.tensor([6, 5, 8, 7, 2, 1, 4, 3]).view(2, 2, 2), data.flip(0, 2))
        self.assertEqual(torch.tensor([6, 5, 8, 7, 2, 1, 4, 3]).view(2, 2, 2), data.flip(2, 0))

        # not allow flip on the same dim more than once
        self.assertRaises(RuntimeError, lambda: data.flip(0, 1, 1))
        # not allow empty list as input
        self.assertRaises(TypeError, lambda: data.flip())

        # not allow size of flip dim > total dims
        self.assertRaises(IndexError, lambda: data.flip(0, 1, 2, 3))
        # not allow dim > max dim
        self.assertRaises(IndexError, lambda: data.flip(3))

        # test for non-contiguous case
        expanded_data = torch.arange(1, 4, device=device).view(3, 1).expand(3, 2)
        tranposed_data = torch.arange(1, 9, device=device).view(2, 2, 2).transpose(0, 1)
        self.assertEqual(torch.tensor([3, 3, 2, 2, 1, 1]).view(3, 2), expanded_data.flip(0))
        self.assertEqual(torch.tensor([8, 7, 4, 3, 6, 5, 2, 1]).view(2, 2, 2), tranposed_data.flip(0, 1, 2))

        # test for shape
        data = torch.randn(2, 3, 4, device=device)
        size = [2, 3, 4]
        test_dims = []
        for i in range(1, 3):
            test_dims += combinations(range(len(size)), i)

        for ds in test_dims:
            self.assertEqual(size, list(data.flip(ds).size()))

        # test rectangular case
        data = torch.tensor([1, 2, 3, 4, 5, 6]).view(2, 3)
        flip0_result = torch.tensor([[4, 5, 6], [1, 2, 3]])
        flip1_result = torch.tensor([[3, 2, 1], [6, 5, 4]])
        if use_cuda:
            data = data.cuda()
            flip0_result = flip0_result.cuda()
            flip1_result = flip1_result.cuda()
        self.assertEqual(flip0_result, data.flip(0))
        self.assertEqual(flip1_result, data.flip(1))

        # test empty tensor, should just return an empty tensor of the same shape
        data = torch.tensor([])
        self.assertEqual(data, data.flip(0))

    def test_flip(self):
        self._test_flip(self, use_cuda=False)

    def test_roll(self):
        for device in torch.testing.get_all_device_types():
            numbers = torch.arange(1, 9, device=device)

            single_roll = numbers.roll(1, 0)
            expected = torch.tensor([8, 1, 2, 3, 4, 5, 6, 7], device=device)
            self.assertEqual(single_roll, expected, "{} did not equal expected result".format(single_roll))

            roll_backwards = numbers.roll(-2, 0)
            expected = torch.tensor([3, 4, 5, 6, 7, 8, 1, 2], device=device)
            self.assertEqual(roll_backwards, expected, "{} did not equal expected result".format(roll_backwards))

            data = numbers.view(2, 2, 2)
            rolled = data.roll(1, 0)
            expected = torch.tensor([5, 6, 7, 8, 1, 2, 3, 4], device=device).view(2, 2, 2)
            self.assertEqual(expected, rolled, "{} did not equal expected result: {}".format(rolled, expected))

            data = data.view(2, 4)
            # roll a loop until back where started
            loop_rolled = data.roll(2, 0).roll(4, 1)
            self.assertEqual(data, loop_rolled, "{} did not equal the original: {}".format(loop_rolled, data))
            # multiple inverse loops
            self.assertEqual(data, data.roll(-20, 0).roll(-40, 1))
            self.assertEqual(torch.tensor([8, 1, 2, 3, 4, 5, 6, 7], device=device), numbers.roll(1, 0))

            # test non-contiguous
            # strided equivalent to numbers.as_strided(size=(4, 2), stride=(1, 4))
            strided = numbers.view(2, 4).transpose(0, 1)
            self.assertFalse(strided.is_contiguous(), "this test needs a non-contiguous tensor")
            expected = torch.tensor([4, 8, 1, 5, 2, 6, 3, 7]).view(4, 2)
            rolled = strided.roll(1, 0)
            self.assertEqual(expected, rolled,
                             "non contiguous tensor rolled to {} instead of {} ".format(rolled, expected))

            # test roll with no dimension specified
            expected = numbers.roll(1, 0).view(2, 4)
            self.assertEqual(expected, data.roll(1), "roll with no dims should flatten and roll.")
            self.assertEqual(expected, data.roll(1, dims=None), "roll with no dims should flatten and roll.")

            # test roll over multiple dimensions
            expected = torch.tensor([[7, 8, 5, 6], [3, 4, 1, 2]], device=device)
            double_rolled = data.roll(shifts=(2, -1), dims=(1, 0))
            self.assertEqual(double_rolled, expected,
                             "should be able to roll over two dimensions, got {}".format(double_rolled))

            self.assertRaisesRegex(RuntimeError, "required", lambda: data.roll(shifts=(), dims=()))
            self.assertRaisesRegex(RuntimeError, "required", lambda: data.roll(shifts=(), dims=1))
            # shifts/dims should align
            self.assertRaisesRegex(RuntimeError, "align", lambda: data.roll(shifts=(1, 2), dims=(1,)))
            self.assertRaisesRegex(RuntimeError, "align", lambda: data.roll(shifts=(1,), dims=(1, 2)))

    def test_reversed(self):
        val = torch.arange(0, 10)
        self.assertEqual(reversed(val), torch.arange(9, -1, -1))

        val = torch.arange(1, 10).view(3, 3)
        self.assertEqual(reversed(val), torch.tensor([[7, 8, 9], [4, 5, 6], [1, 2, 3]]))

        val = torch.tensor(42)
        self.assertEqual(reversed(val), torch.tensor(42))

    def test_contains(self):
        x = torch.arange(0, 10)
        self.assertEqual(4 in x, True)
        self.assertEqual(12 in x, False)

        x = torch.arange(1, 10).view(3, 3)
        val = torch.arange(1, 4)
        self.assertEqual(val in x, True)
        val += 10
        self.assertEqual(val in x, False)

    @staticmethod
    def _test_rot90(self, use_cuda=False):
        device = torch.device("cuda" if use_cuda else "cpu")
        data = torch.arange(1, 5, device=device).view(2, 2)
        self.assertEqual(torch.tensor([1, 2, 3, 4]).view(2, 2), data.rot90(0, [0, 1]))
        self.assertEqual(torch.tensor([2, 4, 1, 3]).view(2, 2), data.rot90(1, [0, 1]))
        self.assertEqual(torch.tensor([4, 3, 2, 1]).view(2, 2), data.rot90(2, [0, 1]))
        self.assertEqual(torch.tensor([3, 1, 4, 2]).view(2, 2), data.rot90(3, [0, 1]))

        # test for default args k=1, dims=[0, 1]
        self.assertEqual(data.rot90(), data.rot90(1, [0, 1]))

        # test for reversed order of dims
        self.assertEqual(data.rot90(3, [0, 1]), data.rot90(1, [1, 0]))

        # test for modulo of k
        self.assertEqual(data.rot90(5, [0, 1]), data.rot90(1, [0, 1]))
        self.assertEqual(data.rot90(3, [0, 1]), data.rot90(-1, [0, 1]))
        self.assertEqual(data.rot90(-5, [0, 1]), data.rot90(-1, [0, 1]))

        # test for dims out-of-range error
        self.assertRaises(RuntimeError, lambda: data.rot90(1, [0, -3]))
        self.assertRaises(RuntimeError, lambda: data.rot90(1, [0, 2]))

        # test tensor with more than 2D
        data = torch.arange(1, 9, device=device).view(2, 2, 2)
        self.assertEqual(torch.tensor([2, 4, 1, 3, 6, 8, 5, 7]).view(2, 2, 2), data.rot90(1, [1, 2]))
        self.assertEqual(data.rot90(1, [1, -1]), data.rot90(1, [1, 2]))

        # test for errors
        self.assertRaises(RuntimeError, lambda: data.rot90(1, [0, 3]))
        self.assertRaises(RuntimeError, lambda: data.rot90(1, [1, 1]))
        self.assertRaises(RuntimeError, lambda: data.rot90(1, [0, 1, 2]))
        self.assertRaises(RuntimeError, lambda: data.rot90(1, [0]))

    def test_rot90(self):
        self._test_rot90(self, use_cuda=False)

    def test_storage(self):
        v = torch.randn(3, 5)
        self.assertEqual(v.storage()[0], v.data[0][0])
        self.assertEqual(v.storage()[14], v.data[2][4])

    def test_nonzero(self):
        num_src = 12

        types = [
            'torch.ByteTensor',
            'torch.CharTensor',
            'torch.ShortTensor',
            'torch.IntTensor',
            'torch.FloatTensor',
            'torch.DoubleTensor',
            'torch.LongTensor',
        ]

        shapes = [
            torch.Size((12,)),
            torch.Size((12, 1)),
            torch.Size((1, 12)),
            torch.Size((6, 2)),
            torch.Size((3, 2, 2)),
        ]

        for t in types:
            while True:
                tensor = torch.rand(num_src).mul(2).floor().type(t)
                if tensor.sum() > 0:
                    break
            for shape in shapes:
                tensor = tensor.clone().resize_(shape)
                dst1 = torch.nonzero(tensor)
                dst2 = tensor.nonzero()
                dst3 = torch.LongTensor()
                torch.nonzero(tensor, out=dst3)
                if len(shape) == 1:
                    dst = []
                    for i in range(num_src):
                        if tensor[i] != 0:
                            dst += [i]

                    self.assertEqual(dst1.select(1, 0), torch.LongTensor(dst), 0)
                    self.assertEqual(dst2.select(1, 0), torch.LongTensor(dst), 0)
                    self.assertEqual(dst3.select(1, 0), torch.LongTensor(dst), 0)
                elif len(shape) == 2:
                    # This test will allow through some False positives. It only checks
                    # that the elements flagged positive are indeed non-zero.
                    for i in range(dst1.size(0)):
                        self.assertNotEqual(tensor[dst1[i, 0], dst1[i, 1]].item(), 0)
                elif len(shape) == 3:
                    # This test will allow through some False positives. It only checks
                    # that the elements flagged positive are indeed non-zero.
                    for i in range(dst1.size(0)):
                        self.assertNotEqual(tensor[dst1[i, 0], dst1[i, 1], dst1[i, 2]].item(), 0)

    def test_nonzero_empty(self):
        for device in torch.testing.get_all_device_types():
            x = torch.randn(0, 2, 0, 5, 0, device=device)
            y = torch.nonzero(x)
            self.assertEqual(0, y.numel())
            self.assertEqual(torch.Size([0, 5]), y.shape)

            x = torch.tensor(0.5, device=device)
            y = torch.nonzero(x)
            self.assertEqual(torch.Size([1, 0]), y.shape)

            x = torch.zeros((), device=device)
            y = torch.nonzero(x)
            self.assertEqual(torch.Size([0, 0]), y.shape)

    def test_deepcopy(self):
        from copy import deepcopy
        a = torch.randn(5, 5)
        b = torch.randn(5, 5)
        c = a.view(25)
        q = [a, [a.storage(), b.storage()], b, c]
        w = deepcopy(q)
        self.assertEqual(w[0], q[0], 0)
        self.assertEqual(w[1][0], q[1][0], 0)
        self.assertEqual(w[1][1], q[1][1], 0)
        self.assertEqual(w[1], q[1], 0)
        self.assertEqual(w[2], q[2], 0)

        # Check that deepcopy preserves sharing
        w[0].add_(1)
        for i in range(a.numel()):
            self.assertEqual(w[1][0][i], q[1][0][i] + 1)
        self.assertEqual(w[3], c + 1)
        w[2].sub_(1)
        for i in range(a.numel()):
            self.assertEqual(w[1][1][i], q[1][1][i] - 1)

    def test_deepcopy_scalar(self):
        from copy import deepcopy
        a = torch.tensor(5)
        self.assertEqual(a.size(), deepcopy(a).size())
        self.assertEqual(a, deepcopy(a))

    def test_deepcopy_parameter(self):
        from copy import deepcopy
        l = torch.nn.Linear(10, 1)
        s = l.state_dict(keep_vars=True)
        self.assertEqual(torch.nn.Parameter, type(s['weight']))
        self.assertEqual(torch.nn.Parameter, type(s['bias']))

        s2 = deepcopy(s)
        self.assertEqual(torch.nn.Parameter, type(s2['weight']))
        self.assertEqual(torch.nn.Parameter, type(s2['bias']))

    def test_pickle(self):
        if sys.version_info[0] == 2:
            import cPickle as pickle
        else:
            import pickle
        a = torch.randn(5, 5)
        serialized = pickle.dumps(a)
        b = pickle.loads(serialized)
        self.assertEqual(a, b)

    def test_pickle_parameter(self):
        if sys.version_info[0] == 2:
            import cPickle as pickle
        else:
            import pickle
        a = torch.nn.Parameter(torch.randn(5, 5))
        serialized = pickle.dumps(a)
        b = pickle.loads(serialized)
        self.assertTrue(isinstance(b, torch.nn.Parameter))
        self.assertEqual(a.requires_grad, b.requires_grad)
        self.assertEqual(a, b)

    def test_pickle_parameter_no_requires_grad(self):
        if sys.version_info[0] == 2:
            import cPickle as pickle
        else:
            import pickle
        a = torch.nn.Parameter(torch.randn(5, 5), requires_grad=False)
        serialized = pickle.dumps(a)
        b = pickle.loads(serialized)
        self.assertTrue(isinstance(b, torch.nn.Parameter))
        self.assertEqual(a.requires_grad, b.requires_grad)
        self.assertEqual(a, b)

    def test_norm_fastpaths(self):
        x = torch.randn(3, 5)

        # slow path
        result = torch.norm(x, 4.5, 1)
        expected = torch.pow(x.abs().pow(4.5).sum(1), 1.0 / 4.5)
        self.assertEqual(result, expected)

        # fast 0-norm
        result = torch.norm(x, 0, 1)
        expected = (x != 0).type_as(x).sum(1)
        self.assertEqual(result, expected)

        # fast 1-norm
        result = torch.norm(x, 1, 1)
        expected = x.abs().sum(1)
        self.assertEqual(result, expected)

        # fast 2-norm
        result = torch.norm(x, 2, 1)
        expected = torch.sqrt(x.pow(2).sum(1))
        self.assertEqual(result, expected)

        # fast 3-norm
        result = torch.norm(x, 3, 1)
        expected = torch.pow(x.pow(3).abs().sum(1), 1.0 / 3.0)
        self.assertEqual(result, expected)

    @staticmethod
    def _test_bernoulli(self, t_dtype, p_dtype, device):
        for trivial_p in ([0, 1], [1, 0, 1, 1, 0, 1]):
            x = torch.tensor(trivial_p, dtype=p_dtype, device=device)
            self.assertEqual(x.bernoulli().tolist(), trivial_p)

        def isBinary(t):
            return torch.ne(t, 0).mul_(torch.ne(t, 1)).sum().item() == 0

        p = torch.rand(5, 5, dtype=p_dtype, device=device)
        self.assertTrue(isBinary(p.bernoulli()))

        p = torch.rand(5, dtype=p_dtype, device=device).expand(5, 5)
        self.assertTrue(isBinary(p.bernoulli()))

        p = torch.rand(5, 5, dtype=p_dtype, device=device)
        torch.bernoulli(torch.rand_like(p), out=p)
        self.assertTrue(isBinary(p))

        p = torch.rand(5, dtype=p_dtype, device=device).expand(5, 5)
        torch.bernoulli(torch.rand_like(p), out=p)
        self.assertTrue(isBinary(p))

        t = torch.empty(10, 10, dtype=t_dtype, device=device)

        t.fill_(2)
        t.bernoulli_(0.5)
        self.assertTrue(isBinary(t))

        p = torch.rand(10, dtype=p_dtype, device=device).expand(10, 10)
        t.fill_(2)
        t.bernoulli_(p)
        self.assertTrue(isBinary(t))

        t.fill_(2)
        torch.bernoulli(torch.rand_like(t, dtype=p_dtype), out=t)
        self.assertTrue(isBinary(t))

        t.fill_(2)
        t.bernoulli_(torch.rand_like(t, dtype=p_dtype))
        self.assertTrue(isBinary(t))

    def test_bernoulli(self):
        self._test_bernoulli(self, torch.float32, torch.float64, 'cpu')
        # test that it works with integral tensors
        self._test_bernoulli(self, torch.uint8, torch.float64, 'cpu')

    def test_normal(self):
        q = torch.Tensor(100, 100)
        q.normal_()
        self.assertEqual(q.mean(), 0, 0.2)
        self.assertEqual(q.std(), 1, 0.2)

        q.normal_(2, 3)
        self.assertEqual(q.mean(), 2, 0.3)
        self.assertEqual(q.std(), 3, 0.3)

        q = torch.Tensor(100, 100)
        q_row1 = q[0:1].clone()
        q[99:100].normal_()
        self.assertEqual(q[99:100].mean(), 0, 0.2)
        self.assertEqual(q[99:100].std(), 1, 0.2)
        self.assertEqual(q[0:1].clone(), q_row1)

        mean = torch.Tensor(100, 100)
        std = torch.Tensor(100, 100)
        mean[:50] = 0
        mean[50:] = 1
        std[:, :50] = 4
        std[:, 50:] = 1

        r = torch.normal(mean)
        self.assertEqual(r[:50].mean(), 0, 0.2)
        self.assertEqual(r[50:].mean(), 1, 0.2)
        self.assertEqual(r.std(), 1, 0.2)

        r = torch.normal(mean, 3)
        self.assertEqual(r[:50].mean(), 0, 0.2)
        self.assertEqual(r[50:].mean(), 1, 0.2)
        self.assertEqual(r.std(), 3, 0.2)

        r = torch.normal(2, std)
        self.assertEqual(r.mean(), 2, 0.2)
        self.assertEqual(r[:, :50].std(), 4, 0.3)
        self.assertEqual(r[:, 50:].std(), 1, 0.2)

        r = torch.normal(mean, std)
        self.assertEqual(r[:50].mean(), 0, 0.2)
        self.assertEqual(r[50:].mean(), 1, 0.2)
        self.assertEqual(r[:, :50].std(), 4, 0.3)
        self.assertEqual(r[:, 50:].std(), 1, 0.2)

    def test_sobolengine_unscrambled_lowdim(self):
        engine_1d = torch.quasirandom.SobolEngine(1)
        expected_1d = torch.tensor([0.5, 0.75, 0.25, 0.375, 0.875, 0.625, 0.125, 0.1875, 0.6875, 0.9375])
        actual_1d = engine_1d.draw(10)
        self.assertEqual(actual_1d.view(-1), expected_1d)
        self.assertEqual(actual_1d.size(), torch.Size([10, 1]))

        # Test out kwarg
        engine_1d.reset()
        actual_1d_out = torch.Tensor().float()
        engine_1d.draw(10, out=actual_1d_out)
        self.assertEqual(actual_1d.view(-1), expected_1d)

        engine_3d = torch.quasirandom.SobolEngine(3)
        expected_3d = torch.tensor([0.5, 0.75, 0.25, 0.625, 0.125, 0.375, 0.875, 0.3125, 0.8125, 0.5625])
        actual_3d = engine_3d.draw(10)
        self.assertEqual(actual_3d[:, 2], expected_3d)
        self.assertEqual(actual_3d[:, 0], expected_1d)
        self.assertEqual(actual_3d.size(), torch.Size([10, 3]))

        engine_3d = torch.quasirandom.SobolEngine(3)
        draws = torch.cat([engine_3d.draw() for _ in range(0, 10)])
        self.assertEqual(draws, actual_3d)

        engine_3d = torch.quasirandom.SobolEngine(3).fast_forward(5)
        draws = engine_3d.draw(5)
        self.assertEqual(draws, actual_3d[5:])
        engine_3d.reset()
        self.assertEqual(engine_3d.draw(3), actual_3d[:3])
        engine_3d.fast_forward(2)
        self.assertEqual(engine_3d.draw(5), actual_3d[5:])

    def test_sobolengine_unscrambled_highdim(self):
        from collections import Counter
        engine = torch.quasirandom.SobolEngine(1111)
        count1 = dict(Counter(engine.draw().view(-1).tolist()))
        count2 = dict(Counter(engine.draw().view(-1).tolist()))
        count3 = dict(Counter(engine.draw().view(-1).tolist()))
        self.assertTrue(count1 == {0.5: 1111})
        self.assertTrue(count2 == {0.25: 580, 0.75: 531})
        self.assertTrue(count3 == {0.25: 531, 0.75: 580})

        engine = torch.quasirandom.SobolEngine(1111)
        draws = engine.draw(1000)
        self.assertTrue(torch.all(draws <= 1))
        self.assertTrue(torch.all(draws >= 0))

    def test_sobolengine_scrambled_lowdim(self):
        engine_1d = torch.quasirandom.SobolEngine(1, scramble=True, seed=1729)
        expected_1d = [0.16478512, 0.43221009, 0.84261382, 0.99750268, 0.27460563,
                       0.01084163, 0.73373985, 0.65039611, 0.12329865, 0.35587373]
        actual_1d = engine_1d.draw(10)
        self.assertEqual(actual_1d.flatten(), torch.tensor(expected_1d))
        self.assertEqual(actual_1d.size(), torch.Size([10, 1]))

        engine_3d = torch.quasirandom.SobolEngine(3, scramble=True, seed=1729)
        expected_3d = [0.32642800, 0.17881306, 0.68837059, 0.46492538, 0.91789097,
                       0.58075899, 0.03642474, 0.68229187, 0.20051685, 0.30083340]
        actual_3d = engine_3d.draw(10)
        self.assertEqual(actual_3d[:, 2], torch.tensor(expected_3d))
        self.assertEqual(actual_3d.size(), torch.Size([10, 3]))

        engine_3d = torch.quasirandom.SobolEngine(3, scramble=True, seed=1729)
        draws = torch.cat([engine_3d.draw() for _ in range(0, 10)])
        self.assertEqual(draws, actual_3d)

        engine_3d = torch.quasirandom.SobolEngine(3, scramble=True, seed=1729)
        engine_3d.fast_forward(5)
        draws = engine_3d.draw(5)
        self.assertEqual(draws, actual_3d[5:])
        engine_3d.reset()
        self.assertEqual(engine_3d.draw(3), actual_3d[:3])
        engine_3d.fast_forward(2)
        self.assertEqual(engine_3d.draw(5), actual_3d[5:])

    def test_sobolengine_scrambled_highdim(self):
        engine = torch.quasirandom.SobolEngine(1111, scramble=True)
        draws = engine.draw(1000)
        self.assertTrue(torch.all(draws <= 1))
        self.assertTrue(torch.all(draws >= 0))

    def test_parsing_int64(self):
        # accepts integer arguments
        x = torch.cumsum(torch.ones(5, 5), 0)
        self.assertEqual(x, torch.cumsum(torch.ones(5, 5), torch.tensor(0)))
        # doesn't accept floating point variables
        self.assertRaises(TypeError, lambda: torch.cumsum(torch.ones(5, 5), torch.tensor(0.)))

    def test_parsing_double(self):
        # accepts floating point and integer arguments
        x = torch.randn(2, 3)
        torch.isclose(x, x, 1, 1)
        self.assertTrue(torch.isclose(x, x, 1, 1).all())
        self.assertTrue(torch.isclose(x, x, 1.5, 1.).all())
        # accepts floating point and integer tensors
        self.assertTrue(torch.isclose(x, x, torch.tensor(1), torch.tensor(1)).all())
        self.assertTrue(torch.isclose(x, x, torch.tensor(1.5), torch.tensor(1.)).all())
        # doesn't accept variables with requires_grad
        self.assertRaises(TypeError,
                          lambda: torch.isclose(x, x, torch.tensor(1.5), torch.tensor(1., requires_grad=True)).all())

    def test_parsing_intlist(self):
        #  parse with integer variables
        self.assertEqual(torch.Size([3, 4]), torch.ones((torch.tensor(3), torch.tensor(4))).shape)
        self.assertEqual(torch.Size([3, 4]), torch.ones(torch.tensor(3), torch.tensor(4)).shape)
        # parse with numpy integers
        if TEST_NUMPY:
            self.assertEqual(torch.Size([3, 4]), torch.ones((np.array(3), np.int64(4))).shape)
            self.assertEqual(torch.Size([3, 4]), torch.ones(np.array(3), np.int64(4)).shape)
            self.assertEqual(torch.Size([3, 4]), torch.ones((np.int64(3), np.array(4))).shape)
            self.assertEqual(torch.Size([3, 4]), torch.ones(np.int64(3), np.array(4)).shape)

        # fail parse with float variables
        self.assertRaises(TypeError, lambda: torch.ones((torch.tensor(3.), torch.tensor(4))))
        # fail parse with numpy floats
        if TEST_NUMPY:
            self.assertRaises(TypeError, lambda: torch.ones((np.float(3.), torch.tensor(4))))
            self.assertRaises(TypeError, lambda: torch.ones((np.array(3.), torch.tensor(4))))

        # fail parse with > 1 element variables
        self.assertRaises(TypeError, lambda: torch.ones(torch.tensor(3, 3)))
        self.assertRaises(TypeError, lambda: torch.ones((torch.tensor(3, 3))))
        if TEST_NUMPY:
            self.assertRaises(TypeError, lambda: torch.ones(np.array(3, 3)))
            self.assertRaises(TypeError, lambda: torch.ones((np.array(3, 3))))

        # fail parse with additional positional args after intlist arg
        self.assertRaisesRegex(TypeError,
                               "received an invalid combination of arguments",
                               lambda: torch.LongTensor((6, 0), 1, 1, 0))
        self.assertRaisesRegex(TypeError,
                               "missing 1 required positional arguments",
                               lambda: torch.tensor().new_zeros((5, 5), 0))

    def _test_serialization_data(self):
        a = [torch.randn(5, 5).float() for i in range(2)]
        b = [a[i % 2] for i in range(4)]  # 0-3
        b += [a[0].storage()]  # 4
        b += [a[0].reshape(-1)[1:4].storage()]  # 5
        b += [torch.arange(1, 11).int()]  # 6
        t1 = torch.FloatTensor().set_(a[0].reshape(-1)[1:4].clone().storage(), 0, (3,), (1,))
        t2 = torch.FloatTensor().set_(a[0].reshape(-1)[1:4].clone().storage(), 0, (3,), (1,))
        b += [(t1.storage(), t1.storage(), t2.storage())]  # 7
        b += [a[0].reshape(-1)[0:2].storage()]  # 8
        return b

    def _test_serialization_assert(self, b, c):
        self.assertEqual(b, c, 0)
        self.assertTrue(isinstance(c[0], torch.FloatTensor))
        self.assertTrue(isinstance(c[1], torch.FloatTensor))
        self.assertTrue(isinstance(c[2], torch.FloatTensor))
        self.assertTrue(isinstance(c[3], torch.FloatTensor))
        self.assertTrue(isinstance(c[4], torch.FloatStorage))
        c[0].fill_(10)
        self.assertEqual(c[0], c[2], 0)
        self.assertEqual(c[4], torch.FloatStorage(25).fill_(10), 0)
        c[1].fill_(20)
        self.assertEqual(c[1], c[3], 0)
        # I have to do it in this roundabout fashion, because there's no
        # way to slice storages
        for i in range(4):
            self.assertEqual(c[4][i + 1], c[5][i])

        # check that serializing the same storage view object unpickles
        # it as one object not two (and vice versa)
        views = c[7]
        self.assertEqual(views[0]._cdata, views[1]._cdata)
        self.assertEqual(views[0], views[2])
        self.assertNotEqual(views[0]._cdata, views[2]._cdata)

        rootview = c[8]
        self.assertEqual(rootview.data_ptr(), c[0].data_ptr())

    def test_serialization(self):
        # Test serialization with a real file
        b = self._test_serialization_data()
        for use_name in (False, True):
            # Passing filename to torch.save(...) will cause the file to be opened twice,
            # which is not supported on Windows
            if sys.platform == "win32" and use_name:
                continue
            with tempfile.NamedTemporaryFile() as f:
                handle = f if not use_name else f.name
                torch.save(b, handle)
                f.seek(0)
                c = torch.load(handle)
            self._test_serialization_assert(b, c)
        # test non-ascii encoding of bytes arrays/strings
        # The following bytes are produced by serializing
        #   [b'\xc5\xbc\xc4\x85\xc4\x85\xc3\xb3\xc5\xbc\xc4\x85\xc5\xbc', torch.zeros(1, dtype=torch.float), 2]
        # in Python 2.7.12 and PyTorch 0.4.1, where the first element contains
        # bytes of some utf-8 characters (i.e., `utf8_str.encode('utf-8')`).
        serialized = (
            b'\x80\x02\x8a\nl\xfc\x9cF\xf9 j\xa8P\x19.\x80\x02M\xe9\x03.'
            b'\x80\x02}q\x01(U\x10protocol_versionq\x02M\xe9\x03U\n'
            b'type_sizesq\x03}q\x04(U\x03intq\x05K\x04U\x05shortq\x06K\x02U'
            b'\x04longq\x07K\x04uU\rlittle_endianq\x08\x88u.\x80\x02]q'
            b'\x01(U\x0e\xc5\xbc\xc4\x85\xc4\x85\xc3\xb3\xc5\xbc\xc4\x85'
            b'\xc5\xbcq\x02ctorch._utils\n_rebuild_tensor_v2\nq\x03((U'
            b'\x07storageq\x04ctorch\nFloatStorage\nq\x05U\x0845640624q'
            b'\x06U\x03cpuq\x07\x8a\x01\x01NtQK\x00K\x01\x85K\x01\x85'
            b'\x89NtRq\x08K\x02e.\x80\x02]q\x01U\x0845640624q\x02a.\x01\x00'
            b'\x00\x00\x00\x00\x00\x00\x00\x00\x00\x00'
        )
        buf = io.BytesIO(serialized)
        utf8_bytes = b'\xc5\xbc\xc4\x85\xc4\x85\xc3\xb3\xc5\xbc\xc4\x85\xc5\xbc'
        utf8_str = utf8_bytes.decode('utf-8')
        if PY3:
            with self.assertRaisesRegex(UnicodeDecodeError, "'ascii' codec can't decode byte"):
                loaded = torch.load(buf)
            buf.seek(0)
            loaded_utf8 = torch.load(buf, encoding='utf-8')
            self.assertEqual(loaded_utf8, [utf8_str, torch.zeros(1, dtype=torch.float), 2])
            buf.seek(0)
            loaded_bytes = torch.load(buf, encoding='bytes')
        else:
            loaded_bytes = torch.load(buf)
        self.assertEqual(loaded_bytes, [utf8_bytes, torch.zeros(1, dtype=torch.float), 2])

    def test_serialization_filelike(self):
        # Test serialization (load and save) with a filelike object
        b = self._test_serialization_data()
        with BytesIOContext() as f:
            torch.save(b, f)
            f.seek(0)
            c = torch.load(f)
        self._test_serialization_assert(b, c)

    def test_serialization_gzip(self):
        # Test serialization with gzip file
        b = self._test_serialization_data()
        f1 = tempfile.NamedTemporaryFile(delete=False)
        f2 = tempfile.NamedTemporaryFile(delete=False)
        torch.save(b, f1)
        with open(f1.name, 'rb') as f_in, gzip.open(f2.name, 'wb') as f_out:
            shutil.copyfileobj(f_in, f_out)

        with gzip.open(f2.name, 'rb') as f:
            c = torch.load(f)
        self._test_serialization_assert(b, c)

    def test_serialization_offset(self):
        a = torch.randn(5, 5)
        i = 41
        for use_name in (False, True):
            # Passing filename to torch.save(...) will cause the file to be opened twice,
            # which is not supported on Windows
            if sys.platform == "win32" and use_name:
                continue
            with tempfile.NamedTemporaryFile() as f:
                handle = f if not use_name else f.name
                pickle.dump(i, f)
                torch.save(a, f)
                f.seek(0)
                j = pickle.load(f)
                b = torch.load(f)
            self.assertTrue(torch.equal(a, b))
            self.assertEqual(i, j)

    def test_serialization_offset_filelike(self):
        a = torch.randn(5, 5)
        i = 41
        with BytesIOContext() as f:
            pickle.dump(i, f)
            torch.save(a, f)
            f.seek(0)
            j = pickle.load(f)
            b = torch.load(f)
        self.assertTrue(torch.equal(a, b))
        self.assertEqual(i, j)

    def test_serialization_offset_gzip(self):
        a = torch.randn(5, 5)
        i = 41
        f1 = tempfile.NamedTemporaryFile(delete=False)
        f2 = tempfile.NamedTemporaryFile(delete=False)
        with open(f1.name, 'wb') as f:
            pickle.dump(i, f)
            torch.save(a, f)
        with open(f1.name, 'rb') as f_in, gzip.open(f2.name, 'wb') as f_out:
            shutil.copyfileobj(f_in, f_out)

        with gzip.open(f2.name, 'rb') as f:
            j = pickle.load(f)
            b = torch.load(f)
        self.assertTrue(torch.equal(a, b))
        self.assertEqual(i, j)

    def test_half_tensor(self):
        x = torch.randn(5, 5).float()
        y = torch.randn(5, 5).float()
        xh, yh = x.half(), y.half()

        self.assertEqual(x.half().float(), x, 1e-3)

        z = torch.Tensor(5, 5)
        self.assertEqual(z.copy_(xh), x, 1e-3)

        with tempfile.NamedTemporaryFile() as f:
            torch.save(xh, f)
            f.seek(0)
            xh2 = torch.load(f)
            self.assertEqual(xh.float(), xh2.float())

    def test_serialize_device(self):
        device_str = ['cpu', 'cpu:0', 'cuda', 'cuda:0']
        device_obj = [torch.device(d) for d in device_str]
        for device in device_obj:
            device_copied = copy.deepcopy(device)
            self.assertEqual(device, device_copied)

    @unittest.skipIf(not torch.cuda.is_available(), 'no CUDA')
    def test_half_tensor_cuda(self):
        x = torch.randn(5, 5).half()
        self.assertEqual(x.cuda(), x)

        xc = x.cuda()
        with tempfile.NamedTemporaryFile() as f:
            torch.save(xc, f)
            f.seek(0)
            xc2 = torch.load(f)
            self.assertIsInstance(xc2, type(xc))
            self.assertEqual(xc.float(), xc2.float())

    def _test_serialization_cuda(self, filecontext_lambda):
        device_count = torch.cuda.device_count()
        t0 = torch.cuda.FloatTensor(5).fill_(1)
        torch.cuda.set_device(device_count - 1)
        tn = torch.cuda.FloatTensor(3).fill_(2)
        torch.cuda.set_device(0)
        b = (t0, tn)
        with filecontext_lambda() as f:
            torch.save(b, f)
            f.seek(0)
            c = torch.load(f)
            self.assertEqual(b, c, 0)
            u0, un = c
            self.assertEqual(u0.get_device(), 0)
            self.assertEqual(un.get_device(), device_count - 1)

    @unittest.skipIf(not torch.cuda.is_available(), 'no CUDA')
    def test_serialization_cuda(self):
        self._test_serialization_cuda(tempfile.NamedTemporaryFile)

    @unittest.skipIf(not torch.cuda.is_available(), 'no CUDA')
    def test_serialization_cuda_filelike(self):
        self._test_serialization_cuda(BytesIOContext)

    def test_serialization_backwards_compat(self):
        a = [torch.arange(1 + i, 26 + i).view(5, 5).float() for i in range(2)]
        b = [a[i % 2] for i in range(4)]
        b += [a[0].storage()]
        b += [a[0].reshape(-1)[1:4].clone().storage()]
        path = download_file('https://download.pytorch.org/test_data/legacy_serialized.pt')
        c = torch.load(path)
        self.assertEqual(b, c, 0)
        self.assertTrue(isinstance(c[0], torch.FloatTensor))
        self.assertTrue(isinstance(c[1], torch.FloatTensor))
        self.assertTrue(isinstance(c[2], torch.FloatTensor))
        self.assertTrue(isinstance(c[3], torch.FloatTensor))
        self.assertTrue(isinstance(c[4], torch.FloatStorage))
        c[0].fill_(10)
        self.assertEqual(c[0], c[2], 0)
        self.assertEqual(c[4], torch.FloatStorage(25).fill_(10), 0)
        c[1].fill_(20)
        self.assertEqual(c[1], c[3], 0)

        # test some old tensor serialization mechanism
        class OldTensorBase(object):
            def __init__(self, new_tensor):
                self.new_tensor = new_tensor

            def __getstate__(self):
                return (self.new_tensor.storage(),
                        self.new_tensor.storage_offset(),
                        tuple(self.new_tensor.size()),
                        self.new_tensor.stride())

        class OldTensorV1(OldTensorBase):
            def __reduce__(self):
                return (torch.Tensor, (), self.__getstate__())

        class OldTensorV2(OldTensorBase):
            def __reduce__(self):
                return (_rebuild_tensor, self.__getstate__())

        x = torch.randn(30).as_strided([2, 3], [9, 3], 2)
        for old_cls in [OldTensorV1, OldTensorV2]:
            with tempfile.NamedTemporaryFile() as f:
                old_x = old_cls(x)
                torch.save(old_x, f)
                f.seek(0)
                load_x = torch.load(f)
                self.assertEqual(x.storage(), load_x.storage())
                self.assertEqual(x.storage_offset(), load_x.storage_offset())
                self.assertEqual(x.size(), load_x.size())
                self.assertEqual(x.stride(), load_x.stride())

    # unique_key is necessary because on Python 2.7, if a warning passed to
    # the warning module is the same, it is not raised again.
    def _test_serialization_container(self, unique_key, filecontext_lambda):
        tmpmodule_name = 'tmpmodule{}'.format(unique_key)

        def import_module(name, filename):
            if sys.version_info >= (3, 5):
                import importlib.util
                spec = importlib.util.spec_from_file_location(name, filename)
                module = importlib.util.module_from_spec(spec)
                spec.loader.exec_module(module)
            else:
                import imp
                module = imp.load_source(name, filename)
            sys.modules[module.__name__] = module
            return module

        with filecontext_lambda() as checkpoint:
            fname = get_file_path_2(os.path.dirname(__file__), 'data', 'network1.py')
            module = import_module(tmpmodule_name, fname)
            torch.save(module.Net(), checkpoint)

            # First check that the checkpoint can be loaded without warnings
            checkpoint.seek(0)
            with warnings.catch_warnings(record=True) as w:
                loaded = torch.load(checkpoint)
                self.assertTrue(isinstance(loaded, module.Net))
                if can_retrieve_source:
                    self.assertEquals(len(w), 0)

            # Replace the module with different source
            fname = get_file_path_2(os.path.dirname(__file__), 'data', 'network2.py')
            module = import_module(tmpmodule_name, fname)
            checkpoint.seek(0)
            with warnings.catch_warnings(record=True) as w:
                loaded = torch.load(checkpoint)
                self.assertTrue(isinstance(loaded, module.Net))
                if can_retrieve_source:
                    self.assertEquals(len(w), 1)
                    self.assertTrue(w[0].category, 'SourceChangeWarning')

    def test_serialization_container(self):
        self._test_serialization_container('file', tempfile.NamedTemporaryFile)

    def test_serialization_container_filelike(self):
        self._test_serialization_container('filelike', BytesIOContext)

    def test_serialization_map_location(self):
        test_file_path = download_file('https://download.pytorch.org/test_data/gpu_tensors.pt')

        def map_location(storage, loc):
            return storage

        def load_bytes():
            with open(test_file_path, 'rb') as f:
                return io.BytesIO(f.read())

        fileobject_lambdas = [lambda: test_file_path, load_bytes]
        cpu_map_locations = [
            map_location,
            {'cuda:0': 'cpu'},
            'cpu',
            torch.device('cpu'),
        ]
        gpu_0_map_locations = [
            {'cuda:0': 'cuda:0'},
            'cuda',
            'cuda:0',
            torch.device('cuda'),
            torch.device('cuda', 0)
        ]
        gpu_last_map_locations = [
            'cuda:{}'.format(torch.cuda.device_count() - 1),
        ]

        def check_map_locations(map_locations, tensor_class, intended_device):
            for fileobject_lambda in fileobject_lambdas:
                for map_location in map_locations:
                    tensor = torch.load(fileobject_lambda(), map_location=map_location)

                    self.assertEqual(tensor.device, intended_device)
                    self.assertIsInstance(tensor, tensor_class)
                    self.assertEqual(tensor, tensor_class([[1.0, 2.0], [3.0, 4.0]]))

        check_map_locations(cpu_map_locations, torch.FloatTensor, torch.device('cpu'))
        if torch.cuda.is_available():
            check_map_locations(gpu_0_map_locations, torch.cuda.FloatTensor, torch.device('cuda', 0))
            check_map_locations(
                gpu_last_map_locations,
                torch.cuda.FloatTensor,
                torch.device('cuda', torch.cuda.device_count() - 1)
            )

    @unittest.skipIf(torch.cuda.is_available(), "Testing torch.load on CPU-only machine")
    @unittest.skipIf(not PY3, "Test tensors were serialized using python 3")
    def test_load_nonexistent_device(self):
        # Setup: create a serialized file object with a 'cuda:0' restore location
        # The following was generated by saving a torch.randn(2, device='cuda') tensor.
        serialized = (b'\x80\x02\x8a\nl\xfc\x9cF\xf9 j\xa8P\x19.\x80\x02M\xe9'
                      b'\x03.\x80\x02}q\x00(X\x10\x00\x00\x00protocol_versionq'
                      b'\x01M\xe9\x03X\r\x00\x00\x00little_endianq\x02\x88X\n'
                      b'\x00\x00\x00type_sizesq\x03}q\x04(X\x05\x00\x00\x00shortq'
                      b'\x05K\x02X\x03\x00\x00\x00intq\x06K\x04X\x04\x00\x00\x00'
                      b'longq\x07K\x04uu.\x80\x02ctorch._utils\n_rebuild_tensor_v2'
                      b'\nq\x00((X\x07\x00\x00\x00storageq\x01ctorch\nFloatStorage'
                      b'\nq\x02X\x0e\x00\x00\x0094919395964320q\x03X\x06\x00\x00'
                      b'\x00cuda:0q\x04K\x02Ntq\x05QK\x00K\x02\x85q\x06K\x01\x85q'
                      b'\x07\x89Ntq\x08Rq\t.\x80\x02]q\x00X\x0e\x00\x00\x00'
                      b'94919395964320q\x01a.\x02\x00\x00\x00\x00\x00\x00\x00\xbb'
                      b'\x1f\x82\xbe\xea\x81\xd1>')

        buf = io.BytesIO(serialized)

        error_msg = r'Attempting to deserialize object on a CUDA device'
        with self.assertRaisesRegex(RuntimeError, error_msg):
            _ = torch.load(buf)

    def test_serialization_filelike_api_requirements(self):
        filemock = FilelikeMock(b'', has_readinto=False)
        tensor = torch.randn(3, 5)
        torch.save(tensor, filemock)
        expected_superset = {'write', 'flush'}
        self.assertTrue(expected_superset.issuperset(filemock.calls))

        # Reset between save and load
        filemock.seek(0)
        filemock.calls.clear()

        _ = torch.load(filemock)
        expected_superset = {'read', 'readline', 'seek', 'tell'}
        self.assertTrue(expected_superset.issuperset(filemock.calls))

    def _test_serialization_filelike(self, tensor, mock, desc):
        f = mock(b'')
        torch.save(tensor, f)
        f.seek(0)
        data = mock(f.read())

        msg = 'filelike serialization with {}'

        b = torch.load(data)
        self.assertTrue(torch.equal(tensor, b), msg.format(desc))

    def test_serialization_filelike_missing_attrs(self):
        # Test edge cases where filelike objects are missing attributes.
        # The Python io docs suggests that these attributes should really exist
        # and throw io.UnsupportedOperation, but that isn't always the case.
        mocks = [
            ('no readinto', lambda x: FilelikeMock(x)),
            ('has readinto', lambda x: FilelikeMock(x, has_readinto=True)),
            ('no fileno', lambda x: FilelikeMock(x, has_fileno=False)),
        ]

        to_serialize = torch.randn(3, 10)
        for desc, mock in mocks:
            self._test_serialization_filelike(to_serialize, mock, desc)

    def test_serialization_filelike_stress(self):
        a = torch.randn(11 * (2 ** 9) + 1, 5 * (2 ** 9))

        # This one should call python read multiple times
        self._test_serialization_filelike(a, lambda x: FilelikeMock(x, has_readinto=False),
                                          'read() stress test')
        self._test_serialization_filelike(a, lambda x: FilelikeMock(x, has_readinto=True),
                                          'readinto() stress test')

    def test_serialization_filelike_uses_readinto(self):
        # For maximum effiency, when reading a file-like object,
        # ensure the C API calls readinto instead of read.
        a = torch.randn(5, 4)

        f = io.BytesIO()
        torch.save(a, f)
        f.seek(0)
        data = FilelikeMock(f.read(), has_readinto=True)

        b = torch.load(data)
        self.assertTrue(data.was_called('readinto'))

    def test_serialization_storage_slice(self):
        # Generated using:
        #
        # t = torch.zeros(2);
        # s1 = t.storage()[:1]
        # s2 = t.storage()[1:]
        # torch.save((s1, s2), 'foo.ser')
        #
        # with PyTorch 0.3.1
        serialized = (b'\x80\x02\x8a\nl\xfc\x9cF\xf9 j\xa8P\x19.\x80\x02M\xe9\x03'
                      b'.\x80\x02}q\x00(X\n\x00\x00\x00type_sizesq\x01}q\x02(X\x03'
                      b'\x00\x00\x00intq\x03K\x04X\x05\x00\x00\x00shortq\x04K\x02X'
                      b'\x04\x00\x00\x00longq\x05K\x04uX\x10\x00\x00\x00protocol_versionq'
                      b'\x06M\xe9\x03X\r\x00\x00\x00little_endianq\x07\x88u.\x80\x02'
                      b'(X\x07\x00\x00\x00storageq\x00ctorch\nFloatStorage\nq\x01X\x0e'
                      b'\x00\x00\x0094279043900432q\x02X\x03\x00\x00\x00cpuq\x03K\x02'
                      b'X\x0e\x00\x00\x0094279029750368q\x04K\x00K\x01\x87q\x05tq\x06'
                      b'Q(h\x00h\x01X\x0e\x00\x00\x0094279043900432q\x07h\x03K\x02X'
                      b'\x0e\x00\x00\x0094279029750432q\x08K\x01K\x01\x87q\ttq\nQ'
                      b'\x86q\x0b.\x80\x02]q\x00X\x0e\x00\x00\x0094279043900432q'
                      b'\x01a.\x02\x00\x00\x00\x00\x00\x00\x00\x00\x00\x00\x00'
                      b'\x00\x00\x00\x00')

        buf = io.BytesIO(serialized)
        (s1, s2) = torch.load(buf)
        self.assertEqual(s1[0], 0)
        self.assertEqual(s2[0], 0)
        self.assertEqual(s1.data_ptr() + 4, s2.data_ptr())

    def test_load_error_msg(self):
        expected_err_msg = (".*You can only torch.load from a file that is seekable. " +
                            "Please pre-load the data into a buffer like io.BytesIO and " +
                            "try to load from it instead.")

        resource = FilelikeMock(data=b"data")
        delattr(resource, "tell")
        delattr(resource, "seek")
        self.assertRaisesRegex(AttributeError, expected_err_msg, lambda: torch.load(resource))

    def test_from_buffer(self):
        a = bytearray([1, 2, 3, 4])
        self.assertEqual(torch.ByteStorage.from_buffer(a).tolist(), [1, 2, 3, 4])
        shorts = torch.ShortStorage.from_buffer(a, 'big')
        self.assertEqual(shorts.size(), 2)
        self.assertEqual(shorts.tolist(), [258, 772])
        ints = torch.IntStorage.from_buffer(a, 'little')
        self.assertEqual(ints.size(), 1)
        self.assertEqual(ints[0], 67305985)
        f = bytearray([0x40, 0x10, 0x00, 0x00])
        floats = torch.FloatStorage.from_buffer(f, 'big')
        self.assertEqual(floats.size(), 1)
        self.assertEqual(floats[0], 2.25)

        f = bytearray([0x00, 0x01, 0x02, 0x03, 0x04, 0x05, 0x10, 0x40])
        bools = torch.BoolStorage.from_buffer(f, 'big')
        self.assertEqual(bools.size(), 8)
        self.assertEqual(bools.tolist(), [False, True, True, True, True, True, True, True])
        self.assertEqual(bools.type(), 'torch.BoolStorage')

        f = bytearray(b'\x80\x02\x8a\nl\xfc\x9cF\xf9 j\xa8P\x19.\x80\x02M\xe9')
        bools = torch.BoolStorage.from_buffer(f, 'big')
        self.assertEqual(bools.size(), 19)

        f = bytearray(b'\0x4A')
        bools = torch.BoolStorage.from_buffer(f, 'big')
        self.assertEqual(bools.size(), 4)
        self.assertEqual(bools.tolist(), [False, True, True, True])

    def test_storage_casts(self):
        storage = torch.IntStorage([-1, 0, 1, 2, 3, 4])
        self.assertEqual(storage.size(), 6)
        self.assertEqual(storage.tolist(), [-1, 0, 1, 2, 3, 4])
        self.assertEqual(storage.type(), 'torch.IntStorage')
        self.assertIs(storage.dtype, torch.int32)

        floatStorage = storage.float()
        self.assertEqual(floatStorage.size(), 6)
        self.assertEqual(floatStorage.tolist(), [-1, 0, 1, 2, 3, 4])
        self.assertEqual(floatStorage.type(), 'torch.FloatStorage')
        self.assertEqual(floatStorage.int().tolist(), [-1, 0, 1, 2, 3, 4])
        self.assertIs(floatStorage.dtype, torch.float32)

        halfStorage = storage.half()
        self.assertEqual(halfStorage.size(), 6)
        self.assertEqual(halfStorage.tolist(), [-1, 0, 1, 2, 3, 4])
        self.assertEqual(halfStorage.type(), 'torch.HalfStorage')
        self.assertEqual(halfStorage.int().tolist(), [-1, 0, 1, 2, 3, 4])
        self.assertIs(halfStorage.dtype, torch.float16)

        longStorage = storage.long()
        self.assertEqual(longStorage.size(), 6)
        self.assertEqual(longStorage.tolist(), [-1, 0, 1, 2, 3, 4])
        self.assertEqual(longStorage.type(), 'torch.LongStorage')
        self.assertEqual(longStorage.int().tolist(), [-1, 0, 1, 2, 3, 4])
        self.assertIs(longStorage.dtype, torch.int64)

        shortStorage = storage.short()
        self.assertEqual(shortStorage.size(), 6)
        self.assertEqual(shortStorage.tolist(), [-1, 0, 1, 2, 3, 4])
        self.assertEqual(shortStorage.type(), 'torch.ShortStorage')
        self.assertEqual(shortStorage.int().tolist(), [-1, 0, 1, 2, 3, 4])
        self.assertIs(shortStorage.dtype, torch.int16)

        doubleStorage = storage.double()
        self.assertEqual(doubleStorage.size(), 6)
        self.assertEqual(doubleStorage.tolist(), [-1.0, 0.0, 1.0, 2.0, 3.0, 4.0])
        self.assertEqual(doubleStorage.type(), 'torch.DoubleStorage')
        self.assertEqual(doubleStorage.int().tolist(), [-1, 0, 1, 2, 3, 4])
        self.assertIs(doubleStorage.dtype, torch.float64)

        charStorage = storage.char()
        self.assertEqual(charStorage.size(), 6)
        self.assertEqual(charStorage.tolist(), [-1.0, 0.0, 1.0, 2.0, 3.0, 4.0])
        self.assertEqual(charStorage.type(), 'torch.CharStorage')
        self.assertEqual(charStorage.int().tolist(), [-1, 0, 1, 2, 3, 4])
        self.assertIs(charStorage.dtype, torch.int8)

        byteStorage = storage.byte()
        self.assertEqual(byteStorage.size(), 6)
        self.assertEqual(byteStorage.tolist(), [255, 0, 1, 2, 3, 4])
        self.assertEqual(byteStorage.type(), 'torch.ByteStorage')
        self.assertEqual(byteStorage.int().tolist(), [255, 0, 1, 2, 3, 4])
        self.assertIs(byteStorage.dtype, torch.uint8)

        boolStorage = storage.bool()
        self.assertEqual(boolStorage.size(), 6)
        self.assertEqual(boolStorage.tolist(), [True, False, True, True, True, True])
        self.assertEqual(boolStorage.type(), 'torch.BoolStorage')
        self.assertEqual(boolStorage.int().tolist(), [1, 0, 1, 1, 1, 1])
        self.assertIs(boolStorage.dtype, torch.bool)

    def test_storage_device(self):
        devices = ['cpu'] if not torch.cuda.is_available() else ['cpu', 'cuda']
        for device in devices:
            x = torch.tensor([], device=device)
            self.assertEqual(x.dtype, x.storage().dtype)

    @unittest.skipIf(torch.cuda.device_count() < 2, 'less than 2 GPUs detected')
    def test_storage_multigpu(self):
        devices = ['cuda:0', 'cuda:1']
        for device in devices:
            x = torch.tensor([], device=device)
            self.assertEqual(x.dtype, x.storage().dtype)

    @unittest.skipIf(IS_WINDOWS, "TODO: need to fix this test case for Windows")
    def test_from_file(self):
        size = 10000
        with tempfile.NamedTemporaryFile() as f:
            s1 = torch.FloatStorage.from_file(f.name, True, size)
            t1 = torch.FloatTensor(s1).copy_(torch.randn(size))

            # check mapping
            s2 = torch.FloatStorage.from_file(f.name, True, size)
            t2 = torch.FloatTensor(s2)
            self.assertEqual(t1, t2, 0)

            # check changes to t1 from t2
            rnum = random.uniform(-1, 1)
            t1.fill_(rnum)
            self.assertEqual(t1, t2, 0)

            # check changes to t2 from t1
            rnum = random.uniform(-1, 1)
            t2.fill_(rnum)
            self.assertEqual(t1, t2, 0)

    def test_print(self):
        default_type = torch.Tensor().type()
        for t in torch._tensor_classes:
            if t == torch.HalfTensor:
                continue  # HalfTensor does not support fill
            if t.is_sparse:
                continue
            if t.is_cuda and not torch.cuda.is_available():
                continue
            obj = t(100, 100).fill_(1)
            obj.__repr__()
            str(obj)
        # test half tensor
        obj = torch.rand(100, 100, device='cpu').half()
        obj.__repr__()
        str(obj)
        for t in torch._storage_classes:
            if t.is_cuda and not torch.cuda.is_available():
                continue
            if t == torch.BoolStorage or t == torch.cuda.BoolStorage:
                obj = t(100).fill_(True)
            else:
                obj = t(100).fill_(1)
            obj.__repr__()
            str(obj)

        # test big integer
        x = torch.tensor(2341234123412341)
        self.assertEqual(x.__repr__(), str(x))
        self.assertExpectedInline(str(x), '''tensor(2341234123412341)''')

        # test scientific notation
        x = torch.tensor([1e28, 1e-28])
        self.assertEqual(x.__repr__(), str(x))
        self.assertExpectedInline(str(x), '''tensor([1.0000e+28, 1.0000e-28])''')

        # test scientific notation using set_printoptions
        x = torch.tensor([1e2, 1e-2])
        torch.set_printoptions(sci_mode=True)
        self.assertEqual(x.__repr__(), str(x))
        self.assertExpectedInline(str(x), '''tensor([1.0000e+02, 1.0000e-02])''')
        torch.set_printoptions(sci_mode=False)
        self.assertEqual(x.__repr__(), str(x))
        self.assertExpectedInline(str(x), '''tensor([  100.0000,     0.0100])''')
        torch.set_printoptions(sci_mode=None)  # reset to the default value

        # test no leading space if all elements positive
        x = torch.tensor([1, 2])
        self.assertEqual(x.__repr__(), str(x))
        self.assertExpectedInline(str(x), '''tensor([1, 2])''')

        # test for leading space if there are negative elements
        x = torch.tensor([1, -2])
        self.assertEqual(x.__repr__(), str(x))
        self.assertExpectedInline(str(x), '''tensor([ 1, -2])''')

        # test inf and nan
        x = torch.tensor([4, inf, 1.5, -inf, 0, nan, 1])
        self.assertEqual(x.__repr__(), str(x))
        self.assertExpectedInline(str(x), '''tensor([4.0000,    inf, 1.5000,   -inf, 0.0000,    nan, 1.0000])''')

        # test dtype
        torch.set_default_dtype(torch.float)
        x = torch.tensor([1e-324, 1e-323, 1e-322, 1e307, 1e308, 1e309], dtype=torch.float64)
        self.assertEqual(x.__repr__(), str(x))
        expected_str = '''\
tensor([ 0.0000e+00, 9.8813e-324, 9.8813e-323, 1.0000e+307, 1.0000e+308,
                inf], dtype=torch.float64)'''
        self.assertExpectedInline(str(x), expected_str)

        # test changing default dtype
        torch.set_default_dtype(torch.float64)
        self.assertEqual(x.__repr__(), str(x))
        expected_str = '''\
tensor([ 0.0000e+00, 9.8813e-324, 9.8813e-323, 1.0000e+307, 1.0000e+308,
                inf])'''
        self.assertExpectedInline(str(x), expected_str)

        # test summary
        x = torch.zeros(10000)
        self.assertEqual(x.__repr__(), str(x))
        self.assertExpectedInline(str(x), '''tensor([0., 0., 0.,  ..., 0., 0., 0.])''')

        # test internal summary function
        x = torch.rand(1, 20, 5, 30)
        summary = torch._tensor_str.get_summarized_data(x)
        self.assertEqual(summary.shape, (1, 6, 5, 6))
        first_and_last = [0, 1, 2, -3, -2, -1]
        self.assertEqual(summary, x[:, first_and_last][..., first_and_last])

        # test device
        if torch.cuda.is_available():
            x = torch.tensor([123], device='cuda:0')
            self.assertEqual(x.__repr__(), str(x))
            self.assertExpectedInline(str(x), '''tensor([123], device='cuda:0')''')

            # test changing default to cuda
            torch.set_default_tensor_type(torch.cuda.FloatTensor)
            self.assertEqual(x.__repr__(), str(x))
            self.assertExpectedInline(str(x), '''tensor([123])''')
        torch.set_default_tensor_type(default_type)

        # test integral floats and requires_grad
        x = torch.tensor([123.], requires_grad=True)
        self.assertEqual(x.__repr__(), str(x))
        self.assertExpectedInline(str(x), '''tensor([123.], requires_grad=True)''')

        # test non-contiguous print
        # sliced tensor should have > PRINT_OPTS.threshold elements
        x = torch.ones(100, 2, 2, 10)
        y = x.as_strided(size=(100, 2, 10), stride=(2 * 2 * 10, 2 * 10, 1))
        self.assertEqual(str(y), y.__repr__())
        expected_str = '''\
tensor([[[1., 1., 1.,  ..., 1., 1., 1.],
         [1., 1., 1.,  ..., 1., 1., 1.]],

        [[1., 1., 1.,  ..., 1., 1., 1.],
         [1., 1., 1.,  ..., 1., 1., 1.]],

        [[1., 1., 1.,  ..., 1., 1., 1.],
         [1., 1., 1.,  ..., 1., 1., 1.]],

        ...,

        [[1., 1., 1.,  ..., 1., 1., 1.],
         [1., 1., 1.,  ..., 1., 1., 1.]],

        [[1., 1., 1.,  ..., 1., 1., 1.],
         [1., 1., 1.,  ..., 1., 1., 1.]],

        [[1., 1., 1.,  ..., 1., 1., 1.],
         [1., 1., 1.,  ..., 1., 1., 1.]]])\
'''

        self.assertExpectedInline(str(y), expected_str)

        # test print 0-dim tensor: there's no 0-dim in Numpy, we match arrayprint style
        x = torch.tensor(0.00002)
        self.assertEqual(x.__repr__(), str(x))
        self.assertExpectedInline(str(x), '''tensor(2.0000e-05)''')

        # [Numpy] test print float in sci_mode when min < 0.0001.
        x = torch.tensor([0.00002])
        self.assertEqual(x.__repr__(), str(x))
        self.assertExpectedInline(str(x), '''tensor([2.0000e-05])''')

        # [Numpy] test print float in sci_mode when max > 1e8.
        # TODO: Pytorch uses fixed precision to print, while Numpy uses dragon4_scientific
        # to do automatic trimming and padding.
        x = torch.tensor([123456789.])
        self.assertEqual(x.__repr__(), str(x))
        self.assertExpectedInline(str(x), '''tensor([1.2346e+08])''')

        # [Numpy] test print float in sci_mode when max / min > 1000.
        x = torch.tensor([0.01, 11])
        self.assertEqual(x.__repr__(), str(x))
        self.assertExpectedInline(str(x), '''tensor([1.0000e-02, 1.1000e+01])''')

        # [Numpy] test print int max / min > 1000, no sci_mode
        x = torch.tensor([1, 1010])
        self.assertEqual(x.__repr__(), str(x))
        self.assertExpectedInline(str(x), '''tensor([   1, 1010])''')

        # [Numpy] test print int > 1e8, no sci_mode
        x = torch.tensor([1000000000])  # 1e9
        self.assertEqual(x.__repr__(), str(x))
        self.assertExpectedInline(str(x), '''tensor([1000000000])''')

        # [Numpy] test printing float in int_mode
        x = torch.tensor([1., 1000.])
        self.assertEqual(x.__repr__(), str(x))
        self.assertExpectedInline(str(x), '''tensor([   1., 1000.])''')

        # [Numpy] test printing float in int_mode in sci format when max / min > 1000.
        x = torch.tensor([1., 1010.])
        self.assertEqual(x.__repr__(), str(x))
        self.assertExpectedInline(str(x), '''tensor([1.0000e+00, 1.0100e+03])''')

    def test_sizeof(self):
        sizeof_empty = torch.randn(0).storage().__sizeof__()
        sizeof_10 = torch.randn(10).storage().__sizeof__()
        sizeof_100 = torch.randn(100).storage().__sizeof__()
        self.assertEqual((sizeof_100 - sizeof_empty) // (sizeof_10 - sizeof_empty), 10)
        self.assertEqual((sizeof_100 - sizeof_empty) % (sizeof_10 - sizeof_empty), 0)

        sizeof_empty = torch.randn(0).type(torch.ByteTensor).storage().__sizeof__()
        sizeof_10 = torch.randn(10).type(torch.ByteTensor).storage().__sizeof__()
        sizeof_100 = torch.randn(100).type(torch.ByteTensor).storage().__sizeof__()
        self.assertEqual((sizeof_100 - sizeof_empty) // (sizeof_10 - sizeof_empty), 10)
        self.assertEqual((sizeof_100 - sizeof_empty) % (sizeof_10 - sizeof_empty), 0)

    def test_unsqueeze(self):
        x = torch.randn(2, 3, 4)
        y = x.unsqueeze(1)
        self.assertEqual(y, x.view(2, 1, 3, 4))
        y = x.clone().unsqueeze_(2)
        self.assertEqual(y, x.view(2, 3, 1, 4))

        x = x[:, 1]
        self.assertFalse(x.is_contiguous())
        y = x.unsqueeze(1)
        self.assertEqual(y, x.contiguous().view(2, 1, 4))
        y = x.clone().unsqueeze_(2)
        self.assertEqual(y, x.contiguous().view(2, 4, 1))

    def test_iter(self):
        x = torch.randn(5, 5)
        for i, sub in enumerate(x):
            self.assertEqual(sub, x[i])

        x = torch.Tensor()
        self.assertEqual(list(x), [])

    def test_accreal_type(self):
        x = torch.ones(2, 3, 4)
        self.assertIsInstance(x.double().sum().item(), float)
        self.assertIsInstance(x.float().sum().item(), float)
        self.assertIsInstance(x.long().sum().item(), int)
        self.assertIsInstance(x.int().sum().item(), int)
        self.assertIsInstance(x.short().sum().item(), int)
        self.assertIsInstance(x.char().sum().item(), int)
        self.assertIsInstance(x.byte().sum().item(), int)

    def test_assertEqual(self):
        x = torch.FloatTensor([0])
        self.assertEqual(x, 0)
        xv = torch.autograd.Variable(x)
        self.assertEqual(xv, 0)
        self.assertEqual(x, xv)
        self.assertEqual(xv, x)

    def test_new(self):
        x = torch.autograd.Variable(torch.Tensor())
        y = torch.autograd.Variable(torch.randn(4, 4))
        z = torch.autograd.Variable(torch.IntTensor([1, 2, 3]))
        self.assertEqual(x.new().shape, [0])
        self.assertEqual(x.new(), x)
        self.assertEqual(x.new(1, 2).shape, [1, 2])
        self.assertEqual(x.new(torch.Size([3, 4])).shape, [3, 4])
        self.assertEqual(x.new([3, 4]).shape, [2])
        self.assertEqual(x.new([3, 4]).tolist(), [3, 4])
        self.assertEqual(x.new((3, 4)).tolist(), [3, 4])
        if TEST_NUMPY:
            self.assertEqual(x.new([np.int32(3), np.float64(4)]).tolist(), [3, 4])
            self.assertEqual(x.new(np.array((3, 4))).tolist(), [3, 4])
        self.assertEqual(x.new([z[2], z[0] + 3]).tolist(), [3, 4])
        self.assertEqual(x.new(size=(3, 4)).shape, [3, 4])
        self.assertEqual(x.new(()).shape, [0])
        self.assertEqual(x.new(y.storage()).data_ptr(), y.data_ptr())
        self.assertEqual(x.new(y).data_ptr(), y.data_ptr())
        self.assertIsNot(x.new(y), y)

        self.assertRaises(TypeError, lambda: x.new(z))
        # TypeError would be better
        self.assertRaises(RuntimeError, lambda: x.new(z.storage()))

    def test_empty_like(self):
        x = torch.autograd.Variable(torch.Tensor())
        y = torch.autograd.Variable(torch.randn(4, 4))
        z = torch.autograd.Variable(torch.IntTensor([1, 2, 3]))
        for a in (x, y, z):
            self.assertEqual(torch.empty_like(a).shape, a.shape)
            self.assertEqual(torch.empty_like(a).type(), a.type())

    def test_empty_strided(self):
        for device in torch.testing.get_all_device_types():
            for shape in [(2, 3, 4), (0, 2, 0)]:
                # some of these cases are pretty strange, just verifying that if as_strided
                # allows them then empty_strided can as well.
                for strides in [(12, 4, 1), (2, 4, 6), (0, 0, 0)]:
                    empty_strided = torch.empty_strided(shape, strides, device=device)
                    # as_strided checks the storage size is big enough to support such a strided tensor;
                    # instead of repeating this calculation, we just use empty_strided which does the same
                    # calculation when setting the storage size.
                    as_strided = torch.empty(empty_strided.storage().size(),
                                             device=device).as_strided(shape, strides)
                    self.assertEqual(empty_strided.shape, as_strided.shape)
                    self.assertEqual(empty_strided.stride(), as_strided.stride())

    @unittest.skipIf(not torch.cuda.is_available(), 'no CUDA')
    def test_pin_memory(self):
        x = torch.randn(3, 5)
        self.assertFalse(x.is_pinned())
        pinned = x.pin_memory()
        self.assertTrue(pinned.is_pinned())
        self.assertEqual(pinned, x)
        self.assertNotEqual(pinned.data_ptr(), x.data_ptr())

    @unittest.skipIf(not torch.cuda.is_available(), 'no CUDA')
    def test_pin_memory_from_constructor(self):

        def _get_like(t, **kwargs):
            return [
                torch.rand_like(t, **kwargs),
                torch.randn_like(t, **kwargs),
                torch.empty_like(t, **kwargs),
                torch.full_like(t, 4, **kwargs),
                torch.zeros_like(t, **kwargs),
                torch.ones_like(t, **kwargs),
            ]

        def _get_tensors(**kwargs):
            return [
                torch.tensor([10, 11], **kwargs),
                torch.randn(3, 5, **kwargs),
                torch.rand(3, **kwargs),
                # torch.randint(3, 5, **kwargs), // unsupported
                torch.zeros(3, **kwargs),
                torch.randperm(3, **kwargs),
                torch.empty(6, **kwargs),
                torch.ones(6, **kwargs),
                torch.eye(6, **kwargs),
                torch.arange(3, 5, **kwargs)]

        pinned_tensors = _get_tensors(pin_memory=True) + _get_like(torch.empty(5, dtype=torch.float64), pin_memory=True)
        for x in pinned_tensors:
            self.assertTrue(x.is_pinned())

        tensors = _get_tensors() + _get_like(torch.empty(5, dtype=torch.float64, pin_memory=True))
        for x in tensors:
            self.assertFalse(x.is_pinned())

    @unittest.skipIf(not TEST_NUMPY, "Numpy not found")
    def test_numpy_unresizable(self):
        x = np.zeros((2, 2))
        y = torch.from_numpy(x)
        with self.assertRaises(ValueError):
            x.resize((5, 5))

        z = torch.randn(5, 5)
        w = z.numpy()
        with self.assertRaises(RuntimeError):
            z.resize_(10, 10)
        with self.assertRaises(ValueError):
            w.resize((10, 10))

    @unittest.skipIf(not TEST_NUMPY, "Numpy not found")
    def test_to_numpy(self):
        def get_castable_tensor(shape, tp):
            dtype = tp.dtype
            if dtype.is_floating_point:
                dtype_info = torch.finfo(dtype)
                # can't directly use min and max, because for double, max - min
                # is greater than double range and sampling always gives inf.
                low = max(dtype_info.min, -1e10)
                high = min(dtype_info.max, 1e10)
                t = torch.empty(shape, dtype=torch.float64).uniform_(low, high)
            else:
                # can't directly use min and max, because for int64_t, max - min
                # is greater than int64_t range and triggers UB.
                dtype_info = torch.iinfo(dtype)
                low = max(dtype_info.min, int(-1e10))
                high = min(dtype_info.max, int(1e10))
                dtype_info = torch.iinfo(dtype)
                t = torch.empty(shape, dtype=torch.int64).random_(low, high)
            return t.to(dtype)

        types = [
            torch.ByteTensor,
            torch.CharTensor,
            torch.ShortTensor,
            torch.IntTensor,
            torch.HalfTensor,
            torch.FloatTensor,
            torch.DoubleTensor,
            torch.LongTensor,
        ]
        for tp in types:
            # 1D
            sz = 10
            x = get_castable_tensor(sz, tp)
            y = x.numpy()
            for i in range(sz):
                self.assertEqual(x[i], y[i])

            # 1D > 0 storage offset
            xm = get_castable_tensor(sz * 2, tp)
            x = xm.narrow(0, sz - 1, sz)
            self.assertTrue(x.storage_offset() > 0)
            y = x.numpy()
            for i in range(sz):
                self.assertEqual(x[i], y[i])

            def check2d(x, y):
                for i in range(sz1):
                    for j in range(sz2):
                        self.assertEqual(x[i][j], y[i][j])

            # empty
            x = torch.Tensor().type(tp)
            y = x.numpy()
            self.assertEqual(y.size, 0)

            # contiguous 2D
            sz1 = 3
            sz2 = 5
            x = get_castable_tensor((sz1, sz2), tp)
            y = x.numpy()
            check2d(x, y)
            self.assertTrue(y.flags['C_CONTIGUOUS'])

            # with storage offset
            xm = get_castable_tensor((sz1 * 2, sz2), tp)
            x = xm.narrow(0, sz1 - 1, sz1)
            y = x.numpy()
            self.assertTrue(x.storage_offset() > 0)
            check2d(x, y)
            self.assertTrue(y.flags['C_CONTIGUOUS'])

            # non-contiguous 2D
            x = get_castable_tensor((sz2, sz1), tp).t()
            y = x.numpy()
            check2d(x, y)
            self.assertFalse(y.flags['C_CONTIGUOUS'])

            # with storage offset
            xm = get_castable_tensor((sz2 * 2, sz1), tp)
            x = xm.narrow(0, sz2 - 1, sz2).t()
            y = x.numpy()
            self.assertTrue(x.storage_offset() > 0)
            check2d(x, y)

            # non-contiguous 2D with holes
            xm = get_castable_tensor((sz2 * 2, sz1 * 2), tp)
            x = xm.narrow(0, sz2 - 1, sz2).narrow(1, sz1 - 1, sz1).t()
            y = x.numpy()
            self.assertTrue(x.storage_offset() > 0)
            check2d(x, y)

            if tp != torch.HalfTensor:
                # check writeable
                x = get_castable_tensor((3, 4), tp)
                y = x.numpy()
                self.assertTrue(y.flags.writeable)
                y[0][1] = 3
                self.assertTrue(x[0][1] == 3)
                y = x.t().numpy()
                self.assertTrue(y.flags.writeable)
                y[0][1] = 3
                self.assertTrue(x[0][1] == 3)

    @unittest.skipIf(not TEST_NUMPY, "Numpy not found")
    def test_to_numpy_bool(self):
        x = torch.tensor([True, False], dtype=torch.bool)
        self.assertEqual(x.dtype, torch.bool)

        y = x.numpy()
        self.assertEqual(y.dtype, np.bool)
        for i in range(len(x)):
            self.assertEqual(x[i], y[i])

        x = torch.tensor([True], dtype=torch.bool)
        self.assertEqual(x.dtype, torch.bool)

        y = x.numpy()
        self.assertEqual(y.dtype, np.bool)
        self.assertEqual(x[0], y[0])

    def test_dlpack_conversion(self):
        x = torch.randn(1, 2, 3, 4).type('torch.FloatTensor')
        z = from_dlpack(to_dlpack(x))
        self.assertEqual(z, x)

    @unittest.skipIf(not torch.cuda.is_available(), "No CUDA")
    def test_dlpack_cuda(self):
        x = torch.randn(1, 2, 3, 4).cuda()
        z = from_dlpack(to_dlpack(x))
        self.assertEqual(z, x)

    @unittest.skipIf(not TEST_NUMPY, "Numpy not found")
    def test_from_numpy(self):
        dtypes = [
            np.double,
            np.float,
            np.float16,
            np.int64,
            np.int32,
            np.int16,
            np.int8,
            np.uint8,
            np.longlong,
            np.bool,
        ]
        for dtype in dtypes:
            array = np.array([1, 2, 3, 4], dtype=dtype)
            tensor_from_array = torch.from_numpy(array)
            # TODO: change to tensor equality check once HalfTensor
            # implements `==`
            for i in range(len(array)):
                self.assertEqual(tensor_from_array[i], array[i])

        # check storage offset
        x = np.linspace(1, 125, 125)
        x.shape = (5, 5, 5)
        x = x[1]
        expected = torch.arange(1, 126).view(5, 5, 5)[1]
        self.assertEqual(torch.from_numpy(x), expected)

        # check noncontiguous
        x = np.linspace(1, 25, 25)
        x.shape = (5, 5)
        expected = torch.arange(1, 26).view(5, 5).t()
        self.assertEqual(torch.from_numpy(x.T), expected)

        # check noncontiguous with holes
        x = np.linspace(1, 125, 125)
        x.shape = (5, 5, 5)
        x = x[:, 1]
        expected = torch.arange(1, 126).view(5, 5, 5)[:, 1]
        self.assertEqual(torch.from_numpy(x), expected)

        # check zero dimensional
        x = np.zeros((0, 2))
        self.assertEqual(torch.from_numpy(x).shape, (0, 2))
        x = np.zeros((2, 0))
        self.assertEqual(torch.from_numpy(x).shape, (2, 0))

        # check ill-sized strides raise exception
        x = np.array([3., 5., 8.])
        x.strides = (3,)
        self.assertRaises(ValueError, lambda: torch.from_numpy(x))

    @unittest.skipIf(not TEST_NUMPY, "Numpy not found")
    def test_ctor_with_numpy_array(self):
        correct_dtypes = [
            np.double,
            np.float,
            np.float16,
            np.int64,
            np.int32,
            np.int16,
            np.int8,
            np.uint8,
            np.bool,
        ]

        incorrect_byteorder = '>' if sys.byteorder == 'little' else '<'
        incorrect_dtypes = map(lambda t: incorrect_byteorder + t, ['d', 'f'])

        for dtype in correct_dtypes:
            array = np.array([1, 2, 3, 4], dtype=dtype)

            # Upcast
            tensor = torch.DoubleTensor(array)
            for i in range(len(array)):
                self.assertEqual(tensor[i], array[i])

            if torch.cuda.is_available():
                tensor = torch.cuda.DoubleTensor(array)
                for i in range(len(array)):
                    self.assertEqual(tensor[i], array[i])

            # Downcast (sometimes)
            tensor = torch.FloatTensor(array)
            for i in range(len(array)):
                self.assertEqual(tensor[i], array[i])

            tensor = torch.HalfTensor(array)
            for i in range(len(array)):
                self.assertEqual(tensor[i], array[i])

            if torch.cuda.is_available():
                tensor = torch.cuda.FloatTensor(array)
                for i in range(len(array)):
                    self.assertEqual(tensor[i], array[i])

                tensor = torch.cuda.HalfTensor(array)
                for i in range(len(array)):
                    self.assertEqual(tensor[i], array[i])

    @unittest.skipIf(not TEST_NUMPY, "Numpy not found")
    def test_ctor_with_numpy_scalar_ctor(self):
        dtypes = [
            np.double,
            np.float,
            np.float16,
            np.int64,
            np.int32,
            np.int16,
            np.uint8,
            np.bool,
        ]
        for dtype in dtypes:
            self.assertEqual(dtype(42), torch.tensor(dtype(42)).item())

    @unittest.skipIf(not TEST_NUMPY, "Numpy not found")
    def test_numpy_index(self):
        i = np.int32([0, 1, 2])
        x = torch.randn(5, 5)
        for idx in i:
            self.assertFalse(isinstance(idx, int))
            self.assertEqual(x[idx], x[int(idx)])

    @unittest.skipIf(not TEST_NUMPY, "Numpy not found")
    def test_numpy_array_interface(self):
        types = [
            torch.DoubleTensor,
            torch.FloatTensor,
            torch.HalfTensor,
            torch.LongTensor,
            torch.IntTensor,
            torch.ShortTensor,
            torch.ByteTensor,
        ]
        dtypes = [
            np.float64,
            np.float32,
            np.float16,
            np.int64,
            np.int32,
            np.int16,
            np.uint8,
        ]
        for tp, dtype in zip(types, dtypes):
            if np.dtype(dtype).kind == 'u':
                x = torch.Tensor([1, 2, 3, 4]).type(tp)
                array = np.array([1, 2, 3, 4], dtype=dtype)
            else:
                x = torch.Tensor([1, -2, 3, -4]).type(tp)
                array = np.array([1, -2, 3, -4], dtype=dtype)

            # Test __array__ w/o dtype argument
            asarray = np.asarray(x)
            self.assertIsInstance(asarray, np.ndarray)
            self.assertEqual(asarray.dtype, dtype)
            for i in range(len(x)):
                self.assertEqual(asarray[i], x[i])

            # Test __array_wrap__, same dtype
            abs_x = np.abs(x)
            abs_array = np.abs(array)
            self.assertIsInstance(abs_x, tp)
            for i in range(len(x)):
                self.assertEqual(abs_x[i], abs_array[i])

        # Test __array__ with dtype argument
        for dtype in dtypes:
            x = torch.IntTensor([1, -2, 3, -4])
            asarray = np.asarray(x, dtype=dtype)
            self.assertEqual(asarray.dtype, dtype)
            if np.dtype(dtype).kind == 'u':
                wrapped_x = np.array([1, -2, 3, -4], dtype=dtype)
                for i in range(len(x)):
                    self.assertEqual(asarray[i], wrapped_x[i])
            else:
                for i in range(len(x)):
                    self.assertEqual(asarray[i], x[i])

        # Test some math functions with float types
        float_types = [torch.DoubleTensor, torch.FloatTensor]
        float_dtypes = [np.float64, np.float32]
        for tp, dtype in zip(float_types, float_dtypes):
            x = torch.Tensor([1, 2, 3, 4]).type(tp)
            array = np.array([1, 2, 3, 4], dtype=dtype)
            for func in ['sin', 'sqrt', 'ceil']:
                ufunc = getattr(np, func)
                res_x = ufunc(x)
                res_array = ufunc(array)
                self.assertIsInstance(res_x, tp)
                for i in range(len(x)):
                    self.assertEqual(res_x[i], res_array[i])

        # Test functions with boolean return value
        for tp, dtype in zip(types, dtypes):
            x = torch.Tensor([1, 2, 3, 4]).type(tp)
            array = np.array([1, 2, 3, 4], dtype=dtype)
            geq2_x = np.greater_equal(x, 2)
            geq2_array = np.greater_equal(array, 2).astype('uint8')
            self.assertIsInstance(geq2_x, torch.ByteTensor)
            for i in range(len(x)):
                self.assertEqual(geq2_x[i], geq2_array[i])

    @unittest.skipIf(not TEST_NUMPY, "Numpy not found")
    def test_multiplication_numpy_scalar(self):
        for np_dtype in [np.float32, np.float64, np.int32, np.int64, np.int16, np.uint8]:
            for t_dtype in [torch.float, torch.double]:
                np_sc = np_dtype(2.0)
                t = torch.ones(2, requires_grad=True, dtype=t_dtype)
                r1 = t * np_sc
                self.assertIsInstance(r1, torch.Tensor)
                self.assertTrue(r1.dtype == t_dtype)
                self.assertTrue(r1.requires_grad)
                r2 = np_sc * t
                self.assertIsInstance(r2, torch.Tensor)
                self.assertTrue(r2.dtype == t_dtype)
                self.assertTrue(r2.requires_grad)

    def test_error_msg_type_translation(self):
        with self.assertRaisesRegex(
                RuntimeError,
                # message includes both Double and Long
                '(?=.*Double)(?=.*Long)'):

            # Calls model with a DoubleTensor input but LongTensor weights
            input = torch.autograd.Variable(torch.randn(1, 1, 1, 6).double())
            weight = torch.zeros(1, 1, 1, 3).long()
            model = torch.nn.Conv2d(1, 1, (1, 3), stride=1, padding=0, bias=False)
            model.weight.data = weight
            out = model(input)

    def test_tensor_from_sequence(self):
        class MockSequence(object):
            def __init__(self, lst):
                self.lst = lst

            def __len__(self):
                return len(self.lst)

            def __getitem__(self, item):
                raise TypeError

        class GoodMockSequence(MockSequence):
            def __getitem__(self, item):
                return self.lst[item]

        bad_mock_seq = MockSequence([1.0, 2.0, 3.0])
        good_mock_seq = GoodMockSequence([1.0, 2.0, 3.0])
        with self.assertRaisesRegex(ValueError, 'could not determine the shape'):
            torch.Tensor(bad_mock_seq)
        self.assertEqual(torch.Tensor([1.0, 2.0, 3.0]), torch.Tensor(good_mock_seq))

    def test_comparison_ops(self):
        x = torch.randn(5, 5)
        y = torch.randn(5, 5)

        eq = x == y
        for idx in iter_indices(x):
            self.assertEqual(x[idx] == y[idx], eq[idx] == 1)

        ne = x != y
        for idx in iter_indices(x):
            self.assertEqual(x[idx] != y[idx], ne[idx] == 1)

        lt = x < y
        for idx in iter_indices(x):
            self.assertEqual(x[idx] < y[idx], lt[idx] == 1)

        le = x <= y
        for idx in iter_indices(x):
            self.assertEqual(x[idx] <= y[idx], le[idx] == 1)

        gt = x > y
        for idx in iter_indices(x):
            self.assertEqual(x[idx] > y[idx], gt[idx] == 1)

        ge = x >= y
        for idx in iter_indices(x):
            self.assertEqual(x[idx] >= y[idx], ge[idx] == 1)

    def test_bitwise_ops(self):
        x = torch.randn(5, 5).gt(0)
        y = torch.randn(5, 5).gt(0)

        and_result = x & y
        for idx in iter_indices(x):
            if and_result[idx]:
                self.assertTrue(x[idx] and y[idx])
            else:
                self.assertFalse(x[idx] and y[idx])

        or_result = x | y
        for idx in iter_indices(x):
            if or_result[idx]:
                self.assertTrue(x[idx] or y[idx])
            else:
                self.assertFalse(x[idx] or y[idx])

        xor_result = x ^ y
        for idx in iter_indices(x):
            if xor_result[idx]:
                self.assertTrue(x[idx] ^ y[idx])
            else:
                self.assertFalse(x[idx] ^ y[idx])

        invert_result = ~x
        for idx in iter_indices(x):
            self.assertEqual(1 - x[idx], invert_result[idx])

        x_clone = x.clone()
        x_clone &= y
        self.assertEqual(x_clone, and_result)

        x_clone = x.clone()
        x_clone |= y
        self.assertEqual(x_clone, or_result)

        x_clone = x.clone()
        x_clone ^= y
        self.assertEqual(x_clone, xor_result)

    def test_invert(self):
        x = torch.ByteTensor([0, 1, 1])
        self.assertEqual((~x).tolist(), [1, 0, 0])

    def test_apply(self):
        x = torch.arange(1, 6)
        res = x.clone().apply_(lambda k: k + k)
        self.assertEqual(res, x * 2)
        self.assertRaises(TypeError, lambda: x.apply_(lambda k: "str"))

    def test_map(self):
        x = torch.autograd.Variable(torch.randn(3, 3))
        y = torch.autograd.Variable(torch.randn(3))
        res = x.clone()
        res.map_(y, lambda a, b: a + b)
        self.assertEqual(res, x + y)
        self.assertRaisesRegex(TypeError, "not callable", lambda: res.map_(y, "str"))

    def test_map2(self):
        x = torch.autograd.Variable(torch.randn(3, 3))
        y = torch.autograd.Variable(torch.randn(3))
        z = torch.autograd.Variable(torch.randn(1, 3))
        res = x.clone()
        res.map2_(y, z, lambda a, b, c: a + b * c)
        self.assertEqual(res, x + y * z)
        z.requires_grad = True
        self.assertRaisesRegex(
            RuntimeError, "requires grad",
            lambda: res.map2_(y, z, lambda a, b, c: a + b * c))

    def test_Size(self):
        x = torch.Size([1, 2, 3])
        self.assertIsInstance(x, tuple)
        self.assertEqual(x[0], 1)
        self.assertEqual(x[1], 2)
        self.assertEqual(x[2], 3)
        self.assertEqual(len(x), 3)
        self.assertRaises(TypeError, lambda: torch.Size(torch.ones(3)))

        self.assertIsInstance(x * 2, torch.Size)
        self.assertIsInstance(x[:-1], torch.Size)
        self.assertIsInstance(x + x, torch.Size)

    def test_Size_scalar(self):
        three = torch.tensor(3)
        two = torch.tensor(2)
        x = torch.Size([0, 1, two, three, 4])
        for i in range(1, 5):
            self.assertEqual(x[i], i)

    def test_Size_iter(self):
        for sizes in [iter([1, 2, 3, 4, 5]), range(1, 6)]:
            x = torch.Size(sizes)
            for i in range(0, 5):
                self.assertEqual(x[i], i + 1)

    def test_t_not_2d_error(self):
        self.assertRaises(RuntimeError, lambda: torch.randn(2, 3, 4).t())
        self.assertRaises(RuntimeError, lambda: torch.randn(2, 3, 4).t_())

    # unit test for special case transposed copy (see ATen/native/Copy.cpp for details)
    @unittest.skipIf(not TEST_NUMPY, "Numpy not found")
    def test_big_transpose(self):
        t = torch.rand(456, 789)
        t1 = t.t().contiguous()
        t2 = torch.from_numpy(t.numpy().transpose())
        self.assertEqual(t1, t2)

    def test_inplace_division(self):
        t = torch.rand(5, 5)
        id_before = id(t)
        t /= 2
        id_after = id(t)
        self.assertEqual(id_before, id_after)

    def test_simple_scalar_cast(self):
        ok = [torch.Tensor([1.5]), torch.zeros(1, 1, 1, 1)]
        ok_values = [1.5, 0]

        not_ok = map(torch.Tensor, [[], [1, 2], [[1, 2], [3, 4]]])

        for tensor, value in zip(ok, ok_values):
            self.assertEqual(int(tensor), int(value))
            self.assertEqual(float(tensor), float(value))
            if sys.version_info[0] < 3:
                self.assertEqual(long(tensor), long(value))

        for tensor in not_ok:
            self.assertRaises(ValueError, lambda: int(tensor))
            self.assertRaises(ValueError, lambda: float(tensor))
            if sys.version_info[0] < 3:
                self.assertRaises(ValueError, lambda: long(tensor))

    def test_offset_scalar_cast(self):
        x = torch.Tensor([1, 2, 3])
        y = x[2:]
        self.assertEqual(int(y), 3)

    # skip this test for now as it affects all tests
    @unittest.skipIf(True, "flush_denormal not supported")
    def test_set_flush_denormal(self):
        tiny_float = 1e-42
        tiny_double = 1e-320
        float_tensor = torch.FloatTensor([1.0, tiny_float])
        double_tensor = torch.DoubleTensor([1.0, tiny_float, tiny_double])

        self.assertEqual(float_tensor[0], 1.0, prec=0.0)
        self.assertEqual(float_tensor[1], tiny_float, prec=tiny_float / 16)
        self.assertEqual(double_tensor[0], 1.0, prec=0.0)
        self.assertEqual(double_tensor[1], tiny_float, prec=0.0)
        self.assertEqual(double_tensor[2], tiny_double, prec=0.0)

        torch.set_flush_denormal(True)
        self.assertEqual(float_tensor[0], 1.0, prec=0.0)
        self.assertEqual(float_tensor[1], 0.0, prec=0.0)  # tiny_float to zero
        self.assertEqual(double_tensor[0], 1.0, prec=0.0)
        # tiny_float is not converted to zero in double type
        self.assertEqual(double_tensor[1], tiny_float, prec=0.0)
        self.assertEqual(double_tensor[2], 0.0, prec=0.0)  # tiny_double to zero
        torch.set_flush_denormal(False)

    def test_unique(self):
        def run_test(device):
            x = torch.tensor([1, 2, 3, 2, 8, 5, 2, 3], device=device)
            expected_unique = torch.tensor([1, 2, 3, 5, 8], device=device)
            expected_inverse = torch.tensor([0, 1, 2, 1, 4, 3, 1, 2], device=device)
            expected_counts = torch.tensor([1, 3, 2, 1, 1], device=device)

            x_unique = torch.unique(x)
            self.assertEqual(
                expected_unique.tolist(), sorted(x_unique.tolist()))

            x_unique, x_inverse = x.unique(return_inverse=True)
            self.assertEqual(
                expected_unique.tolist(), sorted(x_unique.tolist()))
            self.assertEqual(expected_inverse.numel(), x_inverse.numel())

            x_unique = x.unique(sorted=True)
            self.assertEqual(expected_unique, x_unique)

            x_unique, _, x_counts = torch._unique2_temporary_will_remove_soon(x, sorted=True, return_counts=True)
            self.assertEqual(expected_counts, x_counts)

            x_unique, x_inverse = torch.unique(
                x, sorted=True, return_inverse=True)
            self.assertEqual(expected_unique, x_unique)
            self.assertEqual(expected_inverse, x_inverse)

            x_unique, x_inverse, x_counts = torch._unique2_temporary_will_remove_soon(
                x, sorted=True, return_inverse=True, return_counts=True)
            self.assertEqual(expected_unique, x_unique)
            self.assertEqual(expected_inverse, x_inverse)
            self.assertEqual(expected_counts, x_counts)

            # Tests per-element unique on a higher rank tensor.
            y = x.view(2, 2, 2)
            y_unique, y_inverse = y.unique(sorted=True, return_inverse=True)
            self.assertEqual(expected_unique, y_unique)
            self.assertEqual(expected_inverse.view(y.size()), y_inverse)

            y_unique, y_inverse, y_counts = torch._unique2_temporary_will_remove_soon(
                y, sorted=True, return_inverse=True, return_counts=True)
            self.assertEqual(expected_unique, y_unique)
            self.assertEqual(expected_inverse.view(y.size()), y_inverse)
            self.assertEqual(expected_counts, y_counts)

            # Tests unique on other types.
            int_unique, int_inverse, int_counts = torch._unique2_temporary_will_remove_soon(
                torch.tensor([2, 1, 2], dtype=torch.int, device=device),
                sorted=True,
                return_inverse=True,
                return_counts=True
            )
            self.assertEqual(torch.tensor([1, 2], dtype=torch.int, device=device), int_unique)
            self.assertEqual(torch.tensor([1, 0, 1], dtype=torch.long, device=device), int_inverse)
            self.assertEqual(torch.tensor([1, 2], dtype=torch.long, device=device), int_counts)

            double_unique, double_inverse, double_counts = torch._unique2_temporary_will_remove_soon(
                torch.tensor([2., 1.5, 2.1, 2.], dtype=torch.double, device=device),
                sorted=True,
                return_inverse=True,
                return_counts=True
            )
            self.assertEqual(torch.tensor([1.5, 2., 2.1], dtype=torch.double, device=device), double_unique)
            self.assertEqual(torch.tensor([1, 0, 2, 1], dtype=torch.long, device=device), double_inverse)
            self.assertEqual(torch.tensor([1, 2, 1], dtype=torch.long, device=device), double_counts)

            byte_unique, byte_inverse, byte_counts = torch._unique2_temporary_will_remove_soon(
                torch.tensor([133, 7, 7, 7, 42, 128], dtype=torch.uint8, device=device),
                sorted=True,
                return_inverse=True,
                return_counts=True
            )
            self.assertEqual(torch.tensor([7, 42, 128, 133], dtype=torch.uint8, device=device), byte_unique)
            self.assertEqual(torch.tensor([3, 0, 0, 0, 1, 2], dtype=torch.long, device=device), byte_inverse)
            self.assertEqual(torch.tensor([3, 1, 1, 1], dtype=torch.long, device=device), byte_counts)

            # test consecutive version
            z = torch.tensor([1, 2, 2, 2, 5, 5, 2, 2, 3], device=device)
            expected_z_unique = torch.tensor([1, 2, 5, 2, 3], device=device)
            expected_z_inverse = torch.tensor([0, 1, 1, 1, 2, 2, 3, 3, 4], device=device)
            expected_z_counts = torch.tensor([1, 3, 2, 2, 1], device=device)

            z_unique = torch.unique_consecutive(z)
            self.assertEqual(z_unique, expected_z_unique)

            z_unique, z_inverse = torch.unique_consecutive(z, return_inverse=True)
            self.assertEqual(z_unique, expected_z_unique)
            self.assertEqual(z_inverse, expected_z_inverse)

            z_unique, z_counts = torch.unique_consecutive(z, return_counts=True)
            self.assertEqual(z_unique, expected_z_unique)
            self.assertEqual(z_counts, expected_z_counts)

            z_unique, z_inverse, z_counts = torch.unique_consecutive(z, return_inverse=True, return_counts=True)
            self.assertEqual(z_unique, expected_z_unique)
            self.assertEqual(z_inverse, expected_z_inverse)
            self.assertEqual(z_counts, expected_z_counts)

        run_test(torch.device('cpu'))
        if torch.cuda.is_available():
            run_test(torch.device('cuda'))

    def test_unique_dim(self):
        self.assertFalse(hasattr(torch, 'unique_dim'))

        def run_test(dtype=torch.float, device=torch.device('cpu')):
            x = torch.tensor([[[1., 1.],
                               [0., 1.],
                               [2., 1.],
                               [0., 1.]],
                              [[1., 1.],
                               [0., 1.],
                               [2., 1.],
                               [0., 1.]]],
                             dtype=dtype,
                             device=device)
            expected_unique_dim0 = torch.tensor([[[1., 1.],
                                                  [0., 1.],
                                                  [2., 1.],
                                                  [0., 1.]]],
                                                dtype=dtype,
                                                device=device)
            expected_inverse_dim0 = torch.tensor([0, 0])
            expected_counts_dim0 = torch.tensor([2])
            expected_unique_dim1 = torch.tensor([[[0., 1.],
                                                  [1., 1.],
                                                  [2., 1.]],
                                                 [[0., 1.],
                                                  [1., 1.],
                                                  [2., 1.]]],
                                                dtype=dtype,
                                                device=device)
            expected_inverse_dim1 = torch.tensor([1, 0, 2, 0])
            expected_counts_dim1 = torch.tensor([2, 1, 1])
            expected_unique_dim2 = torch.tensor([[[1., 1.],
                                                  [0., 1.],
                                                  [2., 1.],
                                                  [0., 1.]],
                                                 [[1., 1.],
                                                  [0., 1.],
                                                  [2., 1.],
                                                  [0., 1.]]],
                                                dtype=dtype,
                                                device=device)
            expected_inverse_dim2 = torch.tensor([0, 1])
            expected_counts_dim2 = torch.tensor([1, 1])

            # dim0
            x_unique = torch.unique(x, dim=0)
            self.assertEqual(expected_unique_dim0, x_unique)

            x_unique, x_inverse = torch.unique(
                x,
                return_inverse=True,
                dim=0)
            self.assertEqual(expected_unique_dim0, x_unique)
            self.assertEqual(expected_inverse_dim0, x_inverse)

            x_unique, x_counts = torch.unique(
                x,
                return_inverse=False,
                return_counts=True,
                dim=0)
            self.assertEqual(expected_unique_dim0, x_unique)
            self.assertEqual(expected_counts_dim0, x_counts)

            x_unique, x_inverse, x_counts = torch.unique(
                x,
                return_inverse=True,
                return_counts=True,
                dim=0)
            self.assertEqual(expected_unique_dim0, x_unique)
            self.assertEqual(expected_inverse_dim0, x_inverse)
            self.assertEqual(expected_counts_dim0, x_counts)

            # dim1
            x_unique = torch.unique(x, dim=1)
            self.assertEqual(expected_unique_dim1, x_unique)

            x_unique, x_inverse = torch.unique(
                x,
                return_inverse=True,
                dim=1)
            self.assertEqual(expected_unique_dim1, x_unique)
            self.assertEqual(expected_inverse_dim1, x_inverse)

            x_unique, x_counts = torch.unique(
                x,
                return_inverse=False,
                return_counts=True,
                dim=1)
            self.assertEqual(expected_unique_dim1, x_unique)
            self.assertEqual(expected_counts_dim1, x_counts)

            x_unique, x_inverse, x_counts = torch.unique(
                x,
                return_inverse=True,
                return_counts=True,
                dim=1)
            self.assertEqual(expected_unique_dim1, x_unique)
            self.assertEqual(expected_inverse_dim1, x_inverse)
            self.assertEqual(expected_counts_dim1, x_counts)

            # dim2
            x_unique = torch.unique(x, dim=2)
            self.assertEqual(expected_unique_dim2, x_unique)

            x_unique, x_inverse = torch.unique(
                x,
                return_inverse=True,
                dim=2)
            self.assertEqual(expected_unique_dim2, x_unique)
            self.assertEqual(expected_inverse_dim2, x_inverse)

            x_unique, x_counts = torch.unique(
                x,
                return_inverse=False,
                return_counts=True,
                dim=2)
            self.assertEqual(expected_unique_dim2, x_unique)
            self.assertEqual(expected_counts_dim2, x_counts)

            x_unique, x_inverse, x_counts = torch.unique(
                x,
                return_inverse=True,
                return_counts=True,
                dim=2)
            self.assertEqual(expected_unique_dim2, x_unique)
            self.assertEqual(expected_inverse_dim2, x_inverse)
            self.assertEqual(expected_counts_dim2, x_counts)

            # test consecutive version
            y = torch.tensor(
                [[0, 1],
                 [0, 1],
                 [0, 1],
                 [1, 2],
                 [1, 2],
                 [3, 4],
                 [0, 1],
                 [0, 1],
                 [3, 4],
                 [1, 2]],
                dtype=dtype,
                device=device
            )
            expected_y_unique = torch.tensor(
                [[0, 1],
                 [1, 2],
                 [3, 4],
                 [0, 1],
                 [3, 4],
                 [1, 2]],
                dtype=dtype,
                device=device
            )
            expected_y_inverse = torch.tensor([0, 0, 0, 1, 1, 2, 3, 3, 4, 5], dtype=dtype, device=device)
            expected_y_counts = torch.tensor([3, 2, 1, 2, 1, 1], dtype=dtype, device=device)
            y_unique, y_inverse, y_counts = torch.unique_consecutive(y, return_inverse=True, return_counts=True, dim=0)
            self.assertEqual(expected_y_inverse, y_inverse)
            self.assertEqual(expected_y_counts, y_counts)

        run_test(torch.float)
        run_test(torch.double)
        run_test(torch.long)
        run_test(torch.uint8)
        if torch.cuda.is_available():
            run_test(torch.float, torch.device('cuda'))
            run_test(torch.double, torch.device('cuda'))
            run_test(torch.long, torch.device('cuda'))
            run_test(torch.uint8, torch.device('cuda'))

    def test_show_config(self):
        # We can't usefully test the output; just make sure this doesn't crash
        torch.__config__.show()

    @staticmethod
    def _test_bincount(self, device):
        # negative input throws
        with self.assertRaisesRegex(RuntimeError, '1-d non-negative integral'):
            torch.bincount(torch.tensor([1, -1], device=device))
        # n-d input, with n > 1 throws
        with self.assertRaisesRegex(RuntimeError, '1-d non-negative integral'):
            torch.bincount(torch.tensor([[1, 2], [3, 4]], device=device))
        # floating input type throws
        with self.assertRaisesRegex(RuntimeError, 'not implemented'):
            torch.bincount(torch.tensor([1., 0.3], device=device))
        # minlength < 0 throws
        with self.assertRaisesRegex(RuntimeError, 'minlength should be >= 0'):
            torch.bincount(torch.tensor([1, 3], device=device),
                           torch.tensor([.2, .2], device=device),
                           minlength=-1)
        # input and weights dim mismatch
        with self.assertRaisesRegex(RuntimeError, 'same length'):
            torch.bincount(torch.tensor([1, 0], device=device),
                           torch.tensor([1., 0.3, 0.5], device=device))
        # 1-d input with no elements and default minlength
        self.assertEqual(torch.bincount(torch.tensor([], device=device, dtype=torch.long)),
                         torch.zeros(0, dtype=torch.long, device=device))
        # 1-d input with no elements and specified minlength
        self.assertEqual(torch.bincount(torch.tensor([], device=device, dtype=torch.long), minlength=10),
                         torch.zeros(10, dtype=torch.long, device=device))

        # test tensor method without weights
        long_counts = torch.tensor(
            [0, 3, 2, 1, 3], dtype=torch.uint8, device=device).bincount()
        self.assertEqual(
            torch.tensor([1, 1, 1, 2], dtype=torch.int64, device=device),
            long_counts)
        # test minlength functionality
        int_counts = torch.bincount(
            torch.tensor([1, 1, 1, 1], device=device), minlength=5)
        self.assertEqual(
            torch.tensor([0, 4, 0, 0, 0], dtype=torch.int64, device=device),
            int_counts)
        # test weights
        byte_counts = torch.bincount(
            torch.tensor([0, 1, 1, 1, 4], device=device),
            torch.tensor([.1, .2, .3, .4, .5], device=device))
        self.assertEqual(
            torch.tensor([0.1, 0.9, 0, 0, 0.5], device=device), byte_counts)
        byte_counts = torch.bincount(
            torch.tensor([0, 1, 1, 1, 4], device=device),
            torch.tensor([1, 2, 3, 4, 5], dtype=torch.int8, device=device))
        self.assertEqual(
            torch.tensor([1, 9, 0, 0, 5], device=device), byte_counts)
        # test non-contiguous inputs and weights
        inputs = torch.tensor([[0, 0], [3, 1], [2, 1], [1, 1], [3, 4]], device=device)
        weights = torch.tensor([[.1, 1], [.2, 2], [.3, 3], [.4, 4], [.5, 5]], device=device)
        for i in [0, 1]:
            assert not inputs[:, i].is_contiguous(), "Inputs are supposed to be non-contiguous"
            assert not weights[:, i].is_contiguous(), "Weights are supposed to be non-contiguous"
        # inputs are non-contiguous but weights are contiguous
        self.assertEqual(inputs[:, 0].bincount(), torch.tensor([1, 1, 1, 2]))
        # inputs and weights are non-contiguous
        self.assertEqual(inputs[:, 1].bincount(weights[:, 1]), torch.tensor([1, 9, 0, 0, 5]))
        # weights are non-contiguous but inputs are contiguous
        self.assertEqual(inputs[:, 1].contiguous().bincount(weights[:, 1]),
                         torch.tensor([1, 9, 0, 0, 5]))

        # test bincount on non-contiguous slices
        all0s = torch.zeros((32, 2), dtype=torch.int64, device=device)
        self.assertEqual(all0s[:, 0].bincount(), torch.tensor([32]))

        all1s = torch.ones((32, 2), dtype=torch.int64, device=device)
        self.assertEqual(all1s[:, 0].bincount(), torch.tensor([0, 32]))

        # test large number of bins - global memory use
        big_exp = torch.zeros(10000000, device=device)
        big_exp[-1] = 50.0
        big_w = torch.tensor([.5] * 100, device=device)
        big_out = torch.tensor([9999999] * 100, device=device).bincount(big_w)
        self.assertEqual(big_exp, big_out)
        # test large input size
        big_exp = torch.zeros(2, device=device)
        big_exp[1] = 1000000
        big_out = torch.ones(1000000, dtype=torch.int8, device=device).bincount()
        self.assertEqual(big_exp, big_out)

    @slowTest
    def test_slow_test(self):
        # Just a smoketest to make sure our slowTest decorator works.
        pass

    def test_bincount_cpu(self):
        self._test_bincount(self, device='cpu')

    def test_is_nonzero(self):
        self.assertExpectedRaises(RuntimeError, lambda: torch.tensor([]).is_nonzero(), subname="empty")
        self.assertExpectedRaises(RuntimeError, lambda: torch.tensor([0, 0]).is_nonzero(), subname="multiple")
        self.assertFalse(torch.tensor(0).is_nonzero())
        self.assertTrue(torch.tensor(1).is_nonzero())
        self.assertFalse(torch.tensor([0]).is_nonzero())
        self.assertTrue(torch.tensor([1]).is_nonzero())
        self.assertFalse(torch.tensor([[0]]).is_nonzero())
        self.assertTrue(torch.tensor([[1]]).is_nonzero())

    def test_meshgrid(self):
        a = torch.tensor(1)
        b = torch.tensor([1, 2, 3])
        c = torch.tensor([1, 2])
        grid_a, grid_b, grid_c = torch.meshgrid([a, b, c])
        self.assertEqual(grid_a.shape, torch.Size([1, 3, 2]))
        self.assertEqual(grid_b.shape, torch.Size([1, 3, 2]))
        self.assertEqual(grid_c.shape, torch.Size([1, 3, 2]))
        grid_a2, grid_b2, grid_c2 = torch.meshgrid(a, b, c)
        self.assertEqual(grid_a2.shape, torch.Size([1, 3, 2]))
        self.assertEqual(grid_b2.shape, torch.Size([1, 3, 2]))
        self.assertEqual(grid_c2.shape, torch.Size([1, 3, 2]))
        expected_grid_a = torch.ones(1, 3, 2, dtype=torch.int64)
        expected_grid_b = torch.tensor([[[1, 1],
                                         [2, 2],
                                         [3, 3]]])
        expected_grid_c = torch.tensor([[[1, 2],
                                         [1, 2],
                                         [1, 2]]])
        self.assertTrue(grid_a.equal(expected_grid_a))
        self.assertTrue(grid_b.equal(expected_grid_b))
        self.assertTrue(grid_c.equal(expected_grid_c))
        self.assertTrue(grid_a2.equal(expected_grid_a))
        self.assertTrue(grid_b2.equal(expected_grid_b))
        self.assertTrue(grid_c2.equal(expected_grid_c))

    # NB: we must not be built with CUDA; if we are built with CUDA but no CUDA
    # is available, we get a different error.
    @unittest.skipIf(torch.backends.cuda.is_built() or IS_SANDCASTLE, "CUDA is built, can't test CUDA not built error")
    def test_cuda_not_built(self):
        msg = "Torch not compiled with CUDA enabled"
        self.assertRaisesRegex(AssertionError, msg, lambda: torch.cuda.current_device())
        self.assertRaisesRegex(AssertionError, msg, lambda: torch.tensor([1], device="cuda"))
        self.assertRaisesRegex(AssertionError, msg, lambda: torch.tensor([1]).cuda())
        self.assertRaisesRegex(AssertionError, msg, lambda: torch.cuda.FloatTensor())
        self.assertRaisesRegex(AssertionError, msg, lambda: torch.tensor([1]).to(device="cuda"))

    def test_cast_binary_op(self):
        # Scalar
        a = torch.tensor(2)
        b = torch.tensor(3)
        a_copy = a.clone()
        b_copy = b.clone()

        self.assertEqual(torch.tensor(6), a.float() * b)

        self.assertEqual(a.type(), a_copy.type())
        self.assertEqual(a.data.type(), a_copy.data.type())
        self.assertEqual(b.type(), b_copy.type())
        self.assertEqual(b.data.type(), b_copy.type())

    def test_cartesian_prod(self):
        a = torch.tensor([1])
        b = torch.tensor([1, 2, 3])
        c = torch.tensor([1, 2])
        prod = torch.cartesian_prod(a, b, c)
        expected = torch.tensor(list(product([a], b, c)))
        self.assertEqual(expected, prod)

        # test 0 size input
        d = torch.empty(0, dtype=b.dtype)
        prod = torch.cartesian_prod(a, b, c, d)
        expected = torch.empty(0, 4, dtype=b.dtype)
        self.assertEqual(expected, prod)

        # test single input
        prod = torch.cartesian_prod(b)
        self.assertEqual(b, prod)

    def test_combinations(self):
        a = torch.tensor([1, 2, 3])

        c = torch.combinations(a, r=1)
        expected = torch.tensor(list(combinations(a, r=1)))
        self.assertEqual(c, expected)

        c = torch.combinations(a, r=1, with_replacement=True)
        expected = torch.tensor(list(combinations_with_replacement(a, r=1)))
        self.assertEqual(c, expected)

        c = torch.combinations(a)
        expected = torch.tensor(list(combinations(a, r=2)))
        self.assertEqual(c, expected)

        c = torch.combinations(a, with_replacement=True)
        expected = torch.tensor(list(combinations_with_replacement(a, r=2)))
        self.assertEqual(c, expected)

        c = torch.combinations(a, r=3)
        expected = torch.tensor(list(combinations(a, r=3)))
        self.assertEqual(c, expected)

        c = torch.combinations(a, r=4)
        expected = torch.empty(0, 4, dtype=a.dtype)
        self.assertEqual(c, expected)

        c = torch.combinations(a, r=5)
        expected = torch.empty(0, 5, dtype=a.dtype)
        self.assertEqual(c, expected)

        # test empty imput
        a = torch.empty(0)
        c1 = torch.combinations(a)
        c2 = torch.combinations(a, with_replacement=True)
        expected = torch.empty(0, 2, dtype=a.dtype)
        self.assertEqual(c1, expected)
        self.assertEqual(c2, expected)

    def test_has_internal_overlap(self):
        OVERLAP_NO = 0
        OVERLAP_YES = 1
        OVERLAP_TOO_HARD = 2

        # Check for contiguous tensors
        a = torch.randn(3, 3)
        self.assertEqual(torch._debug_has_internal_overlap(a), OVERLAP_NO)

        # Checks for zero strides
        b = torch.randn(1, 3)
        b_expanded = b.expand(4, 3)
        self.assertEqual(torch._debug_has_internal_overlap(b_expanded), OVERLAP_YES)

    @staticmethod
    def unary_check_mem_overlap(self, inplace_op, value=-0.5, device='cpu'):
        tensor = torch.tensor(value, device=device).expand(3, 3)
        with self.assertRaisesRegex(RuntimeError, 'single memory location'):
            inplace_op(tensor)

    @staticmethod
    def binary_check_mem_overlap(self, inplace_op, value=-0.5, device='cpu'):
        if isinstance(inplace_op, str):
            inplace_op = getattr(torch.Tensor, inplace_op)
        tensor = torch.tensor(value, device=device).expand(3, 3)
        other = torch.rand_like(tensor)
        with self.assertRaisesRegex(RuntimeError, 'single memory location'):
            inplace_op(tensor, other)

    @staticmethod
    def _test_inplace_unary_mem_overlap(self, device='cpu'):
        TestTorch.unary_check_mem_overlap(self, lambda t: t.acos_(), device=device)
        TestTorch.unary_check_mem_overlap(self, lambda t: t.asin_(), device=device)
        TestTorch.unary_check_mem_overlap(self, lambda t: t.atan_(), device=device)
        TestTorch.unary_check_mem_overlap(self, lambda t: t.ceil_(), device=device)
        TestTorch.unary_check_mem_overlap(self, lambda t: t.cos_(), device=device)
        TestTorch.unary_check_mem_overlap(self, lambda t: t.erf_(), device=device)
        TestTorch.unary_check_mem_overlap(self, lambda t: t.erfc_(), device=device)
        TestTorch.unary_check_mem_overlap(self, lambda t: t.exp_(), device=device)
        TestTorch.unary_check_mem_overlap(self, lambda t: t.expm1_(), device=device)
        TestTorch.unary_check_mem_overlap(self, lambda t: t.floor_(), device=device)
        TestTorch.unary_check_mem_overlap(self, lambda t: t.log_(), device=device)
        TestTorch.unary_check_mem_overlap(self, lambda t: t.log10_(), device=device)
        TestTorch.unary_check_mem_overlap(self, lambda t: t.log1p_(), device=device)
        TestTorch.unary_check_mem_overlap(self, lambda t: t.log2_(), device=device)
        TestTorch.unary_check_mem_overlap(self, lambda t: t.round_(), device=device)
        TestTorch.unary_check_mem_overlap(self, lambda t: t.rsqrt_(), device=device)
        TestTorch.unary_check_mem_overlap(self, lambda t: t.sin_(), device=device)
        TestTorch.unary_check_mem_overlap(self, lambda t: t.sqrt_(), device=device)
        TestTorch.unary_check_mem_overlap(self, lambda t: t.tan_(), device=device)
        TestTorch.unary_check_mem_overlap(self, lambda t: t.tanh_(), device=device)
        TestTorch.unary_check_mem_overlap(self, lambda t: t.trunc_(), device=device)

    @staticmethod
    def _test_inplace_binary_mem_overlap(self, device='cpu'):
        binary_ops = ['add_', 'mul_', 'div_', 'sub_']
        for op in binary_ops:
            TestTorch.binary_check_mem_overlap(self, op, device=device)

    def test_inplace_unary_mem_overlap(self):
        return self._test_inplace_unary_mem_overlap(self)

    def test_inplace_binary_mem_overlap(self):
        return self._test_inplace_binary_mem_overlap(self)

    @unittest.expectedFailure
    def test_abs_unary_mem_overlap(self):
        self.unary_check_mem_overlap(lambda t: t.abs_())

    @unittest.expectedFailure
    def test_sinh_unary_mem_overlap(self):
        self.unary_check_mem_overlap(lambda t: t.sinh_())

    @unittest.expectedFailure
    def test_cosh_unary_mem_overlap(self):
        self.unary_check_mem_overlap(lambda t: t.cosh_())

    @unittest.skipIf(torch.cuda.device_count() < 2, 'only one GPU detected')
    def test_reverse_binary_ops_multiple_device(self):
        self.assertEqual(2 + torch.tensor(3), 2 + torch.tensor(3).to("cuda:1"))    # __radd__
        self.assertEqual(2 - torch.tensor(3), 2 - torch.tensor(3).to("cuda:1"))    # __rsub__
        self.assertEqual(2 * torch.tensor(3), 2 * torch.tensor(3).to("cuda:1"))    # __rmul__
        self.assertEqual(2 / torch.tensor(3), 2 / torch.tensor(3).to("cuda:1"))    # __rtruediv__
        self.assertEqual(2 // torch.tensor(3), 2 // torch.tensor(3).to("cuda:1"))  # __rfloordiv__

        with self.assertRaisesRegex(RuntimeError, "expected both inputs to be on same device"):
            torch.tensor(2).to("cuda:1") + torch.tensor(3).to("cuda:0")
        with self.assertRaisesRegex(RuntimeError, "expected both inputs to be on same device"):
            torch.tensor(2).to("cuda:1") - torch.tensor(3).to("cuda:0")
        with self.assertRaisesRegex(RuntimeError, "expected both inputs to be on same device"):
            torch.tensor(2).to("cuda:1") * torch.tensor(3).to("cuda:0")
        with self.assertRaisesRegex(RuntimeError, "expected both inputs to be on same device"):
            torch.tensor(2).to("cuda:1") / torch.tensor(3).to("cuda:0")
        with self.assertRaisesRegex(RuntimeError, "expected both inputs to be on same device"):
            torch.tensor(2).to("cuda:1") // torch.tensor(3).to("cuda:0")

    def test_allow_tensor_metadata_change(self):
        def do_test(t):
            with self.assertRaisesRegex(
                    RuntimeError,
                    "set_sizes_contiguous is not allowed on Tensor created from .data or .detach()"):
                t.resize_((2, 1))
            with self.assertRaisesRegex(
                    RuntimeError,
                    "set_storage is not allowed on Tensor created from .data or .detach()"):
                t.set_()
            with self.assertRaisesRegex(
                    RuntimeError,
                    "set_storage_offset is not allowed on Tensor created from .data or .detach()"):
                t.set_(t.storage(), 0, t.size(), list(t.stride()))

        do_test(torch.tensor([[1, 2]]).data)
        do_test(torch.tensor([[1, 2]]).detach())

    def test_c10_layer_norm(self):
        # test that we can call c10 ops and they return a reasonable result
        X = torch.rand(5, 5, dtype=torch.float)
        epsilon = 1e-4

        expected_norm = torch.nn.functional.layer_norm(X, X.size()[1:], eps=epsilon)
        actual_norm, actual_mean, actual_stdev = \
            torch.ops._caffe2.LayerNorm(torch.tensor(X), 1, epsilon)
        torch.testing.assert_allclose(expected_norm, actual_norm)

# Functions to test negative dimension wrapping
METHOD = 1
INPLACE_METHOD = 2
FUNCTIONAL = 4
DIM_ARG = None


def make_neg_dim_test(name, tensor_arg, arg_constr, types, extra_dim=0):
    def neg_dim_test(self):
        if isinstance(tensor_arg, list):
            assert METHOD not in types and INPLACE_METHOD not in types
            x = [torch.randn(arg) for arg in tensor_arg]
            ndim = len(tensor_arg[-1])
        else:
            x = torch.randn(*tensor_arg)
            ndim = len(tensor_arg)
        ndim += extra_dim

        n_dim_to_test = sum(map(lambda e: e is DIM_ARG, arg_constr()))

        for dims_val in combinations(range(ndim), n_dim_to_test):
            arg = arg_constr()
            arg_neg = copy.deepcopy(arg)
            idx = 0
            for i, v in enumerate(arg):
                if v is DIM_ARG:
                    arg[i] = dims_val[idx]
                    arg_neg[i] = dims_val[idx] - ndim
                    idx += 1

            if METHOD in types:
                a = getattr(x, name)(*arg)
                b = getattr(x, name)(*arg_neg)
                self.assertEqual(a, b)

            if INPLACE_METHOD in types:
                a = x.clone()
                getattr(a, name + '_')(*arg)
                b = x.clone()
                getattr(b, name + '_')(*arg_neg)
                self.assertEqual(a, b)

            if FUNCTIONAL in types:
                a = getattr(torch, name)(x, *arg)
                b = getattr(torch, name)(x, *arg_neg)
                self.assertEqual(a, b)

    return neg_dim_test


def idx_tensor(size, max_val):
    return torch.LongTensor(*size).random_(0, max_val - 1)


def add_neg_dim_tests():
    neg_dim_tests = [
        ('narrow', (10, 20, 30), lambda: [DIM_ARG, 0, 5], [METHOD]),
        ('transpose', (10, 20, 30), lambda: [DIM_ARG, DIM_ARG], [METHOD, INPLACE_METHOD, FUNCTIONAL]),
        ('size', (10, 20, 30), lambda: [DIM_ARG], [METHOD]),
        ('cat', [(2, 3, 4), (2, 3, 4)], lambda: [DIM_ARG], [FUNCTIONAL]),
        ('chunk', (10, 20, 30), lambda: [5, DIM_ARG], [METHOD, FUNCTIONAL]),
        ('gather', (10, 20), lambda: [DIM_ARG, idx_tensor((10, 20), 10)], [METHOD, FUNCTIONAL]),
        ('index_select', (10, 10), lambda: [DIM_ARG, idx_tensor((10,), 10)], [METHOD, FUNCTIONAL]),
        ('split', (10, 20), lambda: [5, DIM_ARG], [METHOD, FUNCTIONAL]),
        ('squeeze', (10, 1, 20, 1), lambda: [DIM_ARG], [METHOD, INPLACE_METHOD, FUNCTIONAL]),
        ('unbind', (2, 3, 4), lambda: [DIM_ARG], [FUNCTIONAL]),
        ('unsqueeze', (10, 20), lambda: [DIM_ARG], [METHOD, INPLACE_METHOD, FUNCTIONAL], 1),
        ('cumprod', (10, 20), lambda: [DIM_ARG], [METHOD, FUNCTIONAL]),
        ('cumsum', (10, 20), lambda: [DIM_ARG], [METHOD, FUNCTIONAL]),
        ('mean', (10, 20), lambda: [DIM_ARG], [METHOD, FUNCTIONAL]),
        ('median', (10, 20), lambda: [DIM_ARG], [METHOD, FUNCTIONAL]),
        ('mode', (10, 20), lambda: [DIM_ARG], [METHOD, FUNCTIONAL]),
        ('norm', (10, 20), lambda: [2, DIM_ARG], [METHOD, FUNCTIONAL]),
        ('prod', (10, 20), lambda: [DIM_ARG], [METHOD, FUNCTIONAL]),
        ('std', (10, 20), lambda: [DIM_ARG], [METHOD, FUNCTIONAL]),
        ('sum', (10, 20), lambda: [DIM_ARG], [METHOD, FUNCTIONAL]),
        ('var', (10, 20), lambda: [DIM_ARG], [METHOD, FUNCTIONAL]),
        ('kthvalue', (10, 20), lambda: [3, DIM_ARG], [METHOD, FUNCTIONAL]),
        ('max', (10, 20), lambda: [DIM_ARG], [METHOD, FUNCTIONAL]),
        ('min', (10, 20), lambda: [DIM_ARG], [METHOD, FUNCTIONAL]),
        ('sort', (10, 20), lambda: [DIM_ARG], [METHOD, FUNCTIONAL]),
        ('topk', (10, 20), lambda: [5, DIM_ARG], [METHOD, FUNCTIONAL]),
        ('renorm', (10, 20), lambda: [2, DIM_ARG, 1], [METHOD, INPLACE_METHOD, FUNCTIONAL]),
        ('index_add', (10, 10), lambda: [DIM_ARG, idx_tensor((10,), 10), torch.randn(10, 10)], [INPLACE_METHOD]),
        ('index_copy', (10, 10), lambda: [DIM_ARG, idx_tensor((10,), 10), torch.randn(10, 10)], [INPLACE_METHOD]),
        ('index_fill', (10, 10), lambda: [DIM_ARG, idx_tensor((10,), 10), 12], [INPLACE_METHOD]),
        ('scatter', (10, 10), lambda: [DIM_ARG, idx_tensor((10, 10), 10), torch.randn(10, 10)], [INPLACE_METHOD]),
        ('select', (10, 20), lambda: [DIM_ARG, 3], [METHOD]),
        ('unfold', (10, 20), lambda: [DIM_ARG, 5, 2], [METHOD]),
    ]

    for decl in neg_dim_tests:
        if len(decl) == 4:
            name, tensor_arg, arg_constr, types = decl
            extra_dim = 0
        elif len(decl) == 5:
            name, tensor_arg, arg_constr, types, extra_dim = decl

        test_name = 'test_' + name + '_neg_dim'

        assert not hasattr(_TestTorchMixin, test_name), "Duplicated test name: " + test_name
        setattr(_TestTorchMixin, test_name, make_neg_dim_test(name, tensor_arg, arg_constr, types, extra_dim))

add_neg_dim_tests()


class TestTorch(TestCase, _TestTorchMixin):
    pass

if __name__ == '__main__':
    run_tests()<|MERGE_RESOLUTION|>--- conflicted
+++ resolved
@@ -2684,8 +2684,6 @@
         # qr[0] = 8 # float asignment
         # self.assertEqual(qr.item(), 8)
 
-<<<<<<< HEAD
-=======
     def test_qtensor_quant_dequant(self):
         r = np.random.rand(3, 2) * 2 - 4
         r = torch.from_numpy(r).float()
@@ -2696,7 +2694,6 @@
         print(r.numpy())
         print(rqr.numpy())
         self.assertTrue(np.allclose(r.numpy(), rqr.numpy(), atol=2 / scale))
->>>>>>> 2d0d1532
 
     def test_qtensor_creation(self):
         scale = 0.5
@@ -2704,21 +2701,12 @@
         val = 100
         numel = 10
         q = torch.empty_affine_quantized(numel, dtype=torch.qint8, scale=scale, zero_point=zero_point)
-<<<<<<< HEAD
-        for i in range(numel):
-            # wait for th_fill
-            q[i] = val
-        r = q.dequantize()
-        for i in range(numel):
-            self.assertEqual(r[i], (val - zero_point) * scale)
-=======
         # for i in range(numel):
         #     # wait for th_fill
         #     q[i] = val
         # r = q.dequantize()
         # for i in range(numel):
         #     self.assertEqual(r[i], (val - zero_point) * scale)
->>>>>>> 2d0d1532
 
     @unittest.skipIf(torch.cuda.device_count() < 2, 'fewer than 2 GPUs detected')
     def test_device_guard(self):
