import sys
import io
import os
import math
import random
import copy
import shutil
import torch
import torch.cuda
import torch.backends.cuda
import tempfile
import unittest
import warnings
import pickle
import gzip
import types
import textwrap
import re
from torch._utils_internal import get_file_path_2
from torch.utils.dlpack import from_dlpack, to_dlpack
from torch._utils import _rebuild_tensor
from torch._six import inf, nan, string_classes, istuple
from itertools import product, combinations, combinations_with_replacement
from functools import reduce
from torch import multiprocessing as mp
from common_methods_invocations import tri_tests_args, run_additional_tri_tests, \
    _compare_trilu_indices
from common_utils import TestCase, iter_indices, TEST_NUMPY, TEST_SCIPY, TEST_MKL, \
    TEST_LIBROSA, run_tests, download_file, skipIfNoLapack, suppress_warnings, \
    IS_WINDOWS, PY3, NO_MULTIPROCESSING_SPAWN, skipIfRocm, do_test_dtypes, do_test_empty_full, \
    IS_SANDCASTLE, load_tests, brute_pdist, brute_cdist, slowTest
from multiprocessing.reduction import ForkingPickler

# load_tests from common_utils is used to automatically filter tests for
# sharding on sandcastle. This line silences flake warnings
load_tests = load_tests

if TEST_NUMPY:
    import numpy as np

if TEST_SCIPY:
    from scipy import signal

if TEST_LIBROSA:
    import librosa

SIZE = 100

can_retrieve_source = True
with warnings.catch_warnings(record=True) as warns:
    with tempfile.NamedTemporaryFile() as checkpoint:
        x = torch.save(torch.nn.Module(), checkpoint)
        for warn in warns:
            if "Couldn't retrieve source code" in warn.message.args[0]:
                can_retrieve_source = False
                break


class FilelikeMock(object):
    def __init__(self, data, has_fileno=True, has_readinto=False):
        if has_readinto:
            self.readinto = self.readinto_opt
        if has_fileno:
            # Python 2's StringIO.StringIO has no fileno attribute.
            # This is used to test that.
            self.fileno = self.fileno_opt

        self.calls = set()
        self.bytesio = io.BytesIO(data)

        def trace(fn, name):
            def result(*args, **kwargs):
                self.calls.add(name)
                return fn(*args, **kwargs)
            return result

        for attr in ['read', 'readline', 'seek', 'tell', 'write', 'flush']:
            traced_fn = trace(getattr(self.bytesio, attr), attr)
            setattr(self, attr, traced_fn)

    def fileno_opt(self):
        raise io.UnsupportedOperation('Not a real file')

    def readinto_opt(self, view):
        self.calls.add('readinto')
        return self.bytesio.readinto(view)

    def was_called(self, name):
        return name in self.calls


class BytesIOContext(io.BytesIO):
    def __enter__(self):
        return self

    def __exit__(self, *args):
        pass


# This is intentionally prefixed by an underscore. Otherwise pytest will try to
# run its methods as test cases.
class _TestTorchMixin(object):
    def _make_tensors(self, shape, val_range=(-100, 100), use_floating=True, use_integral=True):
        float_types = [torch.double,
                       torch.float]
        int_types = [torch.int64,
                     torch.int32,
                     torch.int16]

        def make_contiguous(shape, dtype):
            if dtype in float_types:
                val = torch.randn(shape, dtype=dtype)
                val = val * ((val_range[1] - val_range[0]) / (math.pi * 2.0))
                val = val + ((val_range[1] - val_range[0]) / 2.0)
                val = torch.clamp(val, min=val_range[0], max=val_range[1])
                return val
            result = torch.zeros(shape, dtype=dtype)
            result.apply_(lambda x: random.randint(val_range[0], val_range[1]))
            return result

        def make_non_contiguous(shape, dtype):
            contig = make_contiguous(shape, dtype)
            non_contig = torch.empty(shape + (2, 2), dtype=dtype)[..., 0]
            non_contig = non_contig.select(-1, -1)
            non_contig.copy_(contig)
            self.assertFalse(non_contig.is_contiguous())
            return non_contig

        def make_contiguous_slice(size, dtype):
            contig = make_contiguous((1, size), dtype)
            non_contig = contig[:1, 1:size - 1]
            self.assertTrue(non_contig.is_contiguous())
            return contig

        types = []
        if use_floating:
            types += float_types
        if use_integral:
            types += int_types
        tensors = {"cont": [], "noncont": [], "slice": []}
        for dtype in types:
            tensors["cont"].append(make_contiguous(shape, dtype))
            tensors["noncont"].append(make_non_contiguous(shape, dtype))
            tensors["slice"].append(make_contiguous_slice(sum(list(shape)), dtype))

        return tensors

    def test_dir(self):
        dir(torch)

    def test_doc(self):
        checked_types = (types.MethodType, types.FunctionType,
                         types.BuiltinFunctionType, types.BuiltinMethodType)

        def test_namespace(ns, *skips):
            if isinstance(ns, object):
                ns_name = ns.__class__.__name__
            else:
                ns_name = ns.__name__
            skip_regexes = []
            for r in skips:
                if isinstance(r, string_classes):
                    skip_regexes.append(re.compile('^{}$'.format(re.escape(r))))
                else:
                    skip_regexes.append(r)
            for name in dir(ns):
                if name.startswith('_'):
                    continue
                var = getattr(ns, name)
                if not isinstance(var, checked_types):
                    continue
                doc = var.__doc__
                has_doc = doc is not None and len(doc.strip()) > 0
                full_name = ns_name + '.' + name
                if any(r.match(name) for r in skip_regexes):
                    self.assertFalse(has_doc,
                                     'New docs have been added for {}, please remove '
                                     'it from the skipped list in TestTorch.test_doc'.format(full_name))
                else:
                    self.assertTrue(has_doc, '{} is missing documentation'.format(full_name))

        # FIXME: fix all the skipped ones below!
        test_namespace(torch.randn(1),
                       'as_strided',
                       'as_strided_',
                       re.compile('^clamp_(min|max)_?$'),
                       'coalesce',
                       'is_coalesced',
                       'is_distributed',
                       'is_complex',
                       'is_nonzero',
                       'is_same_size',
                       'isclose',
                       'lgamma',
                       'lgamma_',
                       'log_softmax',
                       'map2_',
                       'new',
                       'polygamma',
                       'polygamma_',
                       'record_stream',
                       'reinforce',
                       'relu',
                       'relu_',
                       'prelu',
                       'resize',
                       'resize_as',
                       'smm',
                       'softmax',
                       'split_with_sizes',
                       'sspaddmm',
                       'to_dense',
                       'sparse_resize_',
                       'sparse_resize_and_clear_',
                       )
        test_namespace(torch.nn)
        test_namespace(torch.nn.functional, 'assert_int_or_pair', 'bilinear', 'feature_alpha_dropout')
        # TODO: add torch.* tests when we have proper namespacing on ATen functions
        # test_namespace(torch)

    def test_dot(self):
        types = {
            'torch.DoubleTensor': 1e-8,
            'torch.FloatTensor': 1e-4,
        }
        for tname, _prec in types.items():
            v1 = torch.randn(100).type(tname)
            v2 = torch.randn(100).type(tname)
            res1 = torch.dot(v1, v2)
            res2 = 0
            for i, j in zip(v1, v2):
                res2 += i * j
            self.assertEqual(res1, res2)
            out = torch.randn(()).type(tname)
            torch.dot(v1, v2, out=out)
            self.assertEqual(res1, out)

        # Test 0-strided
        for tname, _prec in types.items():
            v1 = torch.randn(1).type(tname).expand(100)
            v2 = torch.randn(100).type(tname)
            res1 = torch.dot(v1, v2)
            res2 = 0
            for i, j in zip(v1, v2):
                res2 += i * j
            self.assertEqual(res1, res2)
            out = torch.randn(()).type(tname)
            torch.dot(v1, v2, out=out)
            self.assertEqual(res1, out)

    def test_ger(self):
        types = {
            'torch.DoubleTensor': 1e-8,
            'torch.FloatTensor': 1e-4,
        }
        for tname, _prec in types.items():
            v1 = torch.randn(100).type(tname)
            v2 = torch.randn(100).type(tname)
            res1 = torch.ger(v1, v2)
            res2 = torch.zeros(100, 100).type(tname)
            for i in range(100):
                for j in range(100):
                    res2[i, j] = v1[i] * v2[j]
            self.assertEqual(res1, res2)

        # Test 0-strided
        for tname, _prec in types.items():
            v1 = torch.randn(1).type(tname).expand(100)
            v2 = torch.randn(100).type(tname)
            res1 = torch.ger(v1, v2)
            res2 = torch.zeros(100, 100).type(tname)
            for i in range(100):
                for j in range(100):
                    res2[i, j] = v1[i] * v2[j]
            self.assertEqual(res1, res2)

    def test_addr(self):
        types = {
            'torch.DoubleTensor': 1e-8,
            'torch.FloatTensor': 1e-4,
        }

        def run_test(m, v1, v2, m_transform=lambda x: x):
            m = m_transform(m.clone())
            ref = m.clone()
            torch.addr(m, v1, v2, out=m)
            for i in range(m.size(0)):
                for j in range(m.size(1)):
                    ref[i, j] += v1[i] * v2[j]
            self.assertEqual(m, ref)

        for tname, _prec in types.items():
            for h, w in [(100, 110), (1, 20), (200, 2)]:
                m = torch.randn(h, w).type(tname)
                v1 = torch.randn(h).type(tname)
                v2 = torch.randn(w).type(tname)
                run_test(m, v1, v2)
                # test transpose
                run_test(m, v2, v1, lambda x: x.transpose(0, 1))
                # test 0 strided
                v1 = torch.randn(1).type(tname).expand(h)
                run_test(m, v1, v2)
                run_test(m, v2, v1, lambda x: x.transpose(0, 1))

    def test_addmv(self):
        types = {
            'torch.DoubleTensor': 1e-8,
            'torch.FloatTensor': 1e-4,
        }
        for tname, _prec in types.items():
            t = torch.randn(10).type(tname)
            m = torch.randn(10, 100).type(tname)
            v = torch.randn(100).type(tname)
            res1 = torch.addmv(t, m, v)
            res2 = torch.zeros(10).type(tname)
            res2 += t
            for i in range(10):
                for j in range(100):
                    res2[i] += m[i, j] * v[j]
            self.assertEqual(res1, res2)

        # Test 0-strided
        for tname, _prec in types.items():
            t = torch.randn(1).type(tname).expand(10)
            m = torch.randn(10, 1).type(tname).expand(10, 100)
            v = torch.randn(100).type(tname)
            res1 = torch.addmv(t, m, v)
            res2 = torch.zeros(10).type(tname)
            res2 += t
            for i in range(10):
                for j in range(100):
                    res2[i] += m[i, j] * v[j]
            self.assertEqual(res1, res2)

    def test_addmm(self):
        types = {
            'torch.DoubleTensor': 1e-8,
            'torch.FloatTensor': 1e-4,
        }
        for tname, _prec in types.items():
            M = torch.randn(10, 25).type(tname)
            m1 = torch.randn(10, 50).type(tname)
            m2 = torch.randn(50, 25).type(tname)
            res1 = torch.addmm(M, m1, m2)
            res2 = torch.zeros(10, 25).type(tname)
            res2 += M
            for i in range(10):
                for j in range(25):
                    for k in range(50):
                        res2[i, j] += m1[i, k] * m2[k, j]
            self.assertEqual(res1, res2)

        # Test 0-strided
        for tname, _prec in types.items():
            M = torch.randn(10, 1).type(tname).expand(10, 25)
            m1 = torch.randn(10, 1).type(tname).expand(10, 50)
            m2 = torch.randn(50, 25).type(tname)
            res1 = torch.addmm(M, m1, m2)
            res2 = torch.zeros(10, 25).type(tname)
            res2 += M
            for i in range(10):
                for j in range(25):
                    for k in range(50):
                        res2[i, j] += m1[i, k] * m2[k, j]
            self.assertEqual(res1, res2)

    def test_logical_any(self):
        for device in torch.testing.get_all_device_types():
            x = torch.zeros([2, 3, 400], dtype=torch.uint8, device=device)

            self.assertEqual(
                torch.tensor(0, dtype=torch.uint8, device=device),
                x.any())

            self.assertEqual(
                torch.zeros([1, 3, 400], dtype=torch.uint8, device=device),
                x.any(0, keepdim=True))

            self.assertEqual(
                torch.zeros([2, 1, 400], dtype=torch.uint8, device=device),
                x.any(1, keepdim=True))

            self.assertEqual(
                torch.zeros([2, 3, 1], dtype=torch.uint8, device=device),
                x.any(2, keepdim=True))

            # set the last element to 0
            x[-1][-1][-1] = 1

            self.assertEqual(
                torch.tensor(1, dtype=torch.uint8, device=device),
                x.any())

            y = torch.zeros([1, 3, 400], dtype=torch.uint8, device=device)
            y[-1][-1][-1] = 1
            self.assertEqual(y, x.any(0, keepdim=True))

            y = torch.zeros([2, 1, 400], dtype=torch.uint8, device=device)
            y[-1][-1][-1] = 1
            self.assertEqual(y, x.any(1, keepdim=True))

            y = torch.zeros([2, 3, 1], dtype=torch.uint8, device=device)
            y[-1][-1][-1] = 1
            self.assertEqual(y, x.any(2, keepdim=True))

    def test_logical_all(self):
        for device in torch.testing.get_all_device_types():
            x = torch.ones([2, 3, 400], dtype=torch.uint8, device=device)

            self.assertEqual(
                torch.tensor(1, dtype=torch.uint8, device=device),
                x.all())

            self.assertEqual(
                torch.ones([1, 3, 400], dtype=torch.uint8, device=device),
                x.all(0, keepdim=True))

            self.assertEqual(
                torch.ones([2, 1, 400], dtype=torch.uint8, device=device),
                x.all(1, keepdim=True))

            self.assertEqual(
                torch.ones([2, 3, 1], dtype=torch.uint8, device=device),
                x.all(2, keepdim=True))

            # set the last element to 0
            x[-1][-1][-1] = 0

            self.assertEqual(
                torch.tensor(0, dtype=torch.uint8, device=device),
                x.all())

            y = torch.ones([1, 3, 400], dtype=torch.uint8, device=device)
            y[-1][-1][-1] = 0
            self.assertEqual(y, x.all(0, keepdim=True))

            y = torch.ones([2, 1, 400], dtype=torch.uint8, device=device)
            y[-1][-1][-1] = 0
            self.assertEqual(y, x.all(1, keepdim=True))

            y = torch.ones([2, 3, 1], dtype=torch.uint8, device=device)
            y[-1][-1][-1] = 0
            self.assertEqual(y, x.all(2, keepdim=True))

    def test_allclose(self):
        x = torch.tensor([1.0, 2.0, 3.0])
        y = torch.tensor([1.01, 2.01, 3.01])
        self.assertTrue(torch.allclose(x, y, rtol=0, atol=0.02))
        self.assertTrue(torch.allclose(x, y, rtol=0.01, atol=0.0))
        self.assertFalse(torch.allclose(x, y))
        self.assertTrue(torch.allclose(torch.tensor([0.0]), torch.tensor([1e-8])))
        x = torch.tensor([2.0, 3.0, nan])
        y = torch.tensor([2.01, 3.01, nan])
        self.assertFalse(torch.allclose(x, y, rtol=1e-2))
        self.assertTrue(torch.allclose(x, y, rtol=1e-2, equal_nan=True))
        self.assertFalse(torch.allclose(x, y, rtol=1e-3, equal_nan=True))
        inf_t = torch.tensor([inf])
        self.assertTrue(torch.allclose(inf_t, inf_t))
        self.assertTrue(torch.allclose(-inf_t, -inf_t))
        self.assertFalse(torch.allclose(inf_t, -inf_t))
        self.assertFalse(torch.allclose(inf_t, torch.tensor([1e20])))
        self.assertFalse(torch.allclose(-inf_t, torch.tensor([-1e20])))

    def test_linear_algebra_scalar_raises(self):
        m = torch.randn(5, 5)
        v = torch.randn(5)
        s = torch.tensor(7)
        self.assertRaises(RuntimeError, lambda: torch.mv(m, s))
        self.assertRaises(RuntimeError, lambda: torch.addmv(v, m, s))
        self.assertRaises(RuntimeError, lambda: torch.ger(v, s))
        self.assertRaises(RuntimeError, lambda: torch.ger(s, v))
        self.assertRaises(RuntimeError, lambda: torch.addr(m, v, s))
        self.assertRaises(RuntimeError, lambda: torch.addr(m, s, v))

    def _test_math(self, torchfn, mathfn, input=None, test_expand=False):
        if input is None:
            input = []
            input.append(list(range(-5, 5)))
            input.append([0 for x in range(-5, 5)])
            input.append([x + 1e-6 for x in range(-5, 5)])
            # Some vectorized implementations don't support large ranges
            input.append([x + 1e10 for x in range(-5, 5)])
            input.append([x - 1e10 for x in range(-5, 5)])
            input.append(torch.randn(10).tolist())
            input.append((torch.randn(10) + 1e6).tolist())
            input.append([math.pi * (x / 2) for x in range(-5, 5)])

        def compare_reference(input, dtype):
            input = torch.tensor(input, dtype=dtype)
            res1 = torchfn(input.clone())
            res2 = input.clone().apply_(mathfn)
            torch.testing.assert_allclose(res1, res2)

        # compare against the reference math function
        compare_reference(input, torch.double)
        compare_reference(input, torch.float)

        def check_non_contiguous(shape, dtype):
            contig = torch.randn(shape, dtype=dtype)
            non_contig = torch.empty(shape + (2,), dtype=dtype)[..., 0]
            non_contig.copy_(contig)
            self.assertFalse(non_contig.is_contiguous())
            self.assertEqual(torchfn(contig), torchfn(non_contig), 'non-contiguous')

        # compare application against contiguous vs. non-contiguous
        check_non_contiguous((5, 7), torch.double)
        check_non_contiguous((1024,), torch.double)
        check_non_contiguous((5, 7), torch.float)
        check_non_contiguous((1024,), torch.float)

        def check_non_contiguous_index(dtype):
            contig = torch.randn((2, 2, 1, 2), dtype=dtype)
            non_contig = contig[:, 1, ...]
            contig = non_contig.clone()
            self.assertFalse(non_contig.is_contiguous())
            self.assertEqual(torchfn(contig), torchfn(non_contig), 'non-contiguous index')

        check_non_contiguous_index(torch.float)
        check_non_contiguous_index(torch.double)

        def check_non_contiguous_expand(shape, dtype):
            contig = torch.randn(shape, dtype=dtype)
            non_contig = contig.clone().expand(3, -1, -1)
            self.assertFalse(non_contig.is_contiguous())
            contig = torchfn(contig)
            non_contig = torchfn(non_contig)
            for i in range(3):
                self.assertEqual(contig, non_contig[i], 'non-contiguous expand[' + str(i) + ']')

        # Expand is not defined for in-place operations
        if test_expand:
            # The size 1 case is special as it leads to 0 stride and needs to persists
            check_non_contiguous_expand((1, 3), torch.double)
            check_non_contiguous_expand((1, 7), torch.double)
            check_non_contiguous_expand((5, 7), torch.float)

        # If size(dim) == 1, stride(dim) is not defined.
        # The code needs to be able to handle this
        def check_contiguous_size1(dtype):
            contig = torch.randn((5, 100), dtype=dtype)
            contig = contig[:1, :50]
            contig2 = torch.empty(contig.size(), dtype=dtype)
            contig2.copy_(contig)
            self.assertTrue(contig.is_contiguous())
            self.assertTrue(contig2.is_contiguous())
            self.assertEqual(torchfn(contig), torchfn(contig2), 'contiguous size1')

        check_contiguous_size1(torch.double)
        check_contiguous_size1(torch.float)

        def check_contiguous_size1_largedim(dtype):
            contig = torch.randn((5, 2, 3, 1, 4, 5, 3, 2, 1, 2, 3, 4), dtype=dtype)
            contig = contig[:1, :, :, :, :, :, :, :, :, :, :, :]
            contig2 = torch.empty(contig.size(), dtype=dtype)
            contig2.copy_(contig)
            self.assertTrue(contig.is_contiguous())
            self.assertTrue(contig2.is_contiguous())
            self.assertEqual(torchfn(contig), torchfn(contig2), 'contiguous size1')

        check_contiguous_size1_largedim(torch.double)
        check_contiguous_size1_largedim(torch.float)

        def check_large(dtype):
            input = torch.randn(1024, 512, dtype=dtype)
            actual = torchfn(input)
            expected = torch.stack([torchfn(slice) for slice in input])
            self.assertEqual(actual, expected, 'large')

        # compare large tensor vs. repeated small applications to expose
        # possible parallelism bugs.
        check_large(torch.double)
        check_large(torch.float)

    def __test_math_by_name(self, function_name, mathfn, selffn):
        mathfn = getattr(math, mathfn)
        if selffn:
            def torchfn(x):
                return getattr(x, function_name)()
        else:
            torchfn = getattr(torch, function_name)
        self._test_math(torchfn, mathfn, test_expand=(not selffn))

    def _test_math_by_name(self, function_name, test_self=True):
        if test_self:
            self.__test_math_by_name(function_name + "_", function_name, True)
        self.__test_math_by_name(function_name, function_name, False)

    def test_sin(self):
        self._test_math_by_name('sin')

    def test_sinh(self):
        def sinh(x):
            try:
                return math.sinh(x)
            except OverflowError:
                return inf if x > 0 else -inf
        self._test_math(torch.sinh, sinh)

    def test_lgamma(self):
        def lgamma(x):
            if x <= 0 and x == int(x):
                return inf
            return math.lgamma(x)
        self._test_math(torch.lgamma, lgamma)

    @unittest.skipIf(not TEST_SCIPY, "Scipy not found")
    def test_mvlgamma(self):
        from scipy.special import multigammaln
        for d in range(1, 5):
            input = torch.empty(10).uniform_(d, 10)
            res_torch = torch.mvlgamma(input, d)
            res_scipy = multigammaln(input.numpy(), d)
            self.assertEqual(res_torch.numpy(), res_scipy)

    def test_mvlgamma_argcheck(self):
        def run_test(d):
            input = torch.linspace((d - 2) / 2, 10, 10)
            torch.mvlgamma(input, d)

        with self.assertRaisesRegex(RuntimeError, "Condition for computing multivariate log-gamma not met"):
            run_test(3)

    def _digamma_input(self, test_poles=True):
        input = []
        input.append((torch.randn(10).abs() + 1e-4).tolist())
        input.append((torch.randn(10).abs() + 1e6).tolist())
        zeros = torch.linspace(-9.5, -0.5, 10)
        input.append(zeros.tolist())
        input.append((zeros - 0.49).tolist())
        input.append((zeros + 0.49).tolist())
        input.append((zeros + (torch.rand(10) * 0.99) - 0.5).tolist())

        if test_poles:
            input.append([-0.999999994, -1.999999994, -2.0000000111,
                          -100.99999994, -1931.99999994, 0.000000111,
                          -0.000000111, 0, -2, -329])
        return input

    @unittest.skipIf(not TEST_SCIPY, "Scipy not found")
    def test_digamma(self):
        from scipy.special import digamma

        # scipy 1.1.0 changed when it returns +/-inf vs. NaN
        def torch_digamma_without_inf(inp):
            res = torch.digamma(inp)
            res[(res == -inf) | (res == inf)] = nan
            return res

        def scipy_digamma_without_inf(inp):
            res = digamma(inp)
            if np.isscalar(res):
                return res if np.isfinite(res) else nan
            res[np.isinf(res)] = nan
            return res

        self._test_math(torch_digamma_without_inf, scipy_digamma_without_inf, self._digamma_input())

    @unittest.skipIf(not TEST_SCIPY, "Scipy not found")
    def test_polygamma(self):
        from scipy.special import polygamma
        for n in [0, 1]:
            self._test_math(lambda x: torch.polygamma(n, x),
                            lambda x: polygamma(n, x).item(),
                            self._digamma_input(test_poles=False))

    def test_asin(self):
        self._test_math(torch.asin, lambda x: math.asin(x) if abs(x) <= 1 else nan)

    def test_cos(self):
        self._test_math_by_name('cos')

    def test_cosh(self):
        def cosh(x):
            try:
                return math.cosh(x)
            except OverflowError:
                # Return inf on overflow.
                # See http://en.cppreference.com/w/cpp/numeric/math/cosh
                return inf
        self._test_math(torch.cosh, cosh)

    def test_acos(self):
        self._test_math(torch.acos, lambda x: math.acos(x) if abs(x) <= 1 else nan)

    def test_tan(self):
        self._test_math_by_name('tan')

    def test_tanh(self):
        self._test_math_by_name('tanh')

    def test_atan(self):
        self._test_math_by_name('atan')

    def test_log(self):
        def log(x):
            if x == 0:
                return -inf
            elif x < 0:
                return nan
            return math.log(x)
        self._test_math(torch.log, log)

    def test_log10(self):
        def log10(x):
            if x == 0:
                return -inf
            elif x < 0:
                return nan
            return math.log10(x)
        self._test_math(torch.log10, log10)

    def test_log1p(self):
        def log1p(x):
            if x == -1:
                return -inf
            elif x < -1:
                return nan
            return math.log1p(x)
        self._test_math(torch.log1p, log1p)

    def test_log2(self):
        def log2(x):
            if x == 0:
                return -inf
            elif x < 0:
                return nan
            try:
                return math.log2(x)
            except AttributeError:
                return math.log(x, 2)
        self._test_math(torch.log2, log2)

    def test_sqrt(self):
        self._test_math(torch.sqrt, lambda x: math.sqrt(x) if x >= 0 else nan)

    def test_erf(self):
        self._test_math_by_name('erf')

    def test_erfc(self):
        self._test_math_by_name('erfc')

    def test_erfinv(self):
        def checkType(tensor):
            inputValues = torch.randn(4, 4, out=tensor()).clamp(-2., 2.)
            self.assertEqual(tensor(inputValues).erf().erfinv(), tensor(inputValues))
            # test inf
            self.assertTrue(torch.equal(tensor([-1, 1]).erfinv(), tensor([-inf, inf])))
            # test nan
            self.assertEqual(tensor([-2, 2]).erfinv(), tensor([nan, nan]))

        checkType(torch.FloatTensor)
        checkType(torch.DoubleTensor)

    def test_exp(self):
        def exp(x):
            try:
                return math.exp(x)
            except OverflowError:
                return inf
        self._test_math(torch.exp, exp)

    @slowTest
    def test_exp_slow(self):
        # Test for https://github.com/pytorch/pytorch/issues/17271
        # This is pretty slow on my Macbook but it only takes a few
        # seconds on a beefy Xeon server
        a = torch.exp(torch.ones(2 ** 31, dtype=torch.float32))
        b = torch.exp(torch.ones(1, dtype=torch.float32))
        self.assertEqual(a, b.expand(2 ** 31))

    def test_expm1(self):
        def expm1(x):
            try:
                return math.expm1(x)
            except OverflowError:
                return inf
        self._test_math(torch.expm1, expm1)

    def test_floor(self):
        self._test_math_by_name('floor')

    def test_ceil(self):
        self._test_math_by_name('ceil')

    @unittest.skipIf(not torch.cuda.is_available(), 'no CUDA')
    def test_ceil_out_cpu_cuda(self):
        a = torch.randn(1)
        b = torch.randn(1, device="cuda")
        self.assertRaises(RuntimeError, lambda: torch.ceil(a, out=b))

    def test_rsqrt(self):
        def rsqrt(x):
            if x == 0:
                return inf
            elif x < 0:
                return nan
            return 1.0 / math.sqrt(x)

        self._test_math(torch.rsqrt, rsqrt)

    def test_sigmoid(self):
        # TODO: why not simulate math.sigmoid like with rsqrt?
        inputValues = [-1000, -1, 0, 0.5, 1, 2, 1000]
        expectedOutput = [0.0000, 0.2689, 0.5, 0.6225, 0.7311, 0.8808, 1.000]
        precision_4dps = 0.0002

        def checkType(tensor):
            self.assertEqual(tensor(inputValues).sigmoid(), tensor(expectedOutput), precision_4dps)

        checkType(torch.FloatTensor)
        checkType(torch.DoubleTensor)

    def test_frac(self):
        self._test_math(torch.frac, lambda x: math.fmod(x, 1))

    def test_trunc(self):
        self._test_math(torch.trunc, lambda x: x - math.fmod(x, 1))

    def test_round(self):
        self._test_math(torch.round, round)

    def test_has_storage(self):
        self.assertIsNotNone(torch.Tensor().storage())
        self.assertIsNotNone(torch.Tensor(0).storage())
        self.assertIsNotNone(torch.Tensor([]).storage())
        self.assertIsNotNone(torch.Tensor().clone().storage())
        self.assertIsNotNone(torch.Tensor([0, 0, 0]).nonzero().storage())
        self.assertIsNotNone(torch.Tensor().new().storage())

    @unittest.skipIf(not TEST_NUMPY, "Numpy not found")
    def test_has_storage_numpy(self):
        for dtype in [np.float32, np.float64, np.int64,
                      np.int32, np.int16, np.uint8]:
            arr = np.array([1], dtype=dtype)
            self.assertIsNotNone(torch.FloatTensor(arr).storage())
            self.assertIsNotNone(torch.DoubleTensor(arr).storage())
            self.assertIsNotNone(torch.IntTensor(arr).storage())
            self.assertIsNotNone(torch.LongTensor(arr).storage())
            self.assertIsNotNone(torch.ByteTensor(arr).storage())
            if torch.cuda.is_available():
                self.assertIsNotNone(torch.cuda.FloatTensor(arr).storage())
                self.assertIsNotNone(torch.cuda.DoubleTensor(arr).storage())
                self.assertIsNotNone(torch.cuda.IntTensor(arr).storage())
                self.assertIsNotNone(torch.cuda.LongTensor(arr).storage())
                self.assertIsNotNone(torch.cuda.ByteTensor(arr).storage())

    def _testSelection(self, torchfn, mathfn):
        # contiguous
        m1 = torch.randn(100, 100)
        res1 = torchfn(m1)
        res2 = m1[0, 0]
        for i, j in iter_indices(m1):
            res2 = mathfn(res2, m1[i, j])
        self.assertEqual(res1, res2)

        # non-contiguous
        m1 = torch.randn(10, 10, 10)
        m2 = m1[:, 4]
        res1 = torchfn(m2)
        res2 = m2[0, 0]
        for i, j in iter_indices(m2):
            res2 = mathfn(res2, m2[i][j])
        self.assertEqual(res1, res2)

        # with indices
        m1 = torch.randn(100, 100)
        res1val, res1ind = torchfn(m1, 1, False)
        res2val = m1[:, 0:1].clone().squeeze()
        res2ind = res1ind.clone().fill_(0)
        for i, j in iter_indices(m1):
            if mathfn(res2val[i], m1[i, j]) != res2val[i]:
                res2val[i] = m1[i, j]
                res2ind[i] = j

        maxerr = 0
        for i in range(res1val.size(0)):
            maxerr = max(maxerr, abs(res1val[i] - res2val[i]))
            self.assertEqual(res1ind[i], res2ind[i])
        self.assertLessEqual(abs(maxerr), 1e-5)

        # NaNs
        for index in (0, 4, 99):
            m1 = torch.randn(100)
            m1[index] = nan
            res1val, res1ind = torch.max(m1, 0)
            self.assertTrue(math.isnan(res1val))
            self.assertEqual(res1ind, index)
            res1val = torchfn(m1)
            self.assertTrue(math.isnan(res1val))

    def test_max(self):
        self._testSelection(torch.max, max)

    @staticmethod
    def _test_max_with_inf(self, dtypes=(torch.float, torch.double), device='cpu'):
        for dtype in dtypes:
            a = torch.tensor([[-inf, -inf, inf, 3], [inf, inf, -inf, -1]], dtype=dtype, device=device)
            self.assertTrue(torch.all(torch.max(a, dim=1)[0] == inf).item())
            self.assertTrue(torch.max(a).item() == inf)

    def test_max_with_inf(self):
        self._test_max_with_inf(self)

    def test_min(self):
        self._testSelection(torch.min, min)

    @staticmethod
    def _test_min_with_inf(self, dtypes=(torch.float, torch.double), device='cpu'):
        for dtype in dtypes:
            a = torch.tensor([[-inf, -inf, inf, 3], [inf, inf, -inf, -1]], dtype=dtype, device=device)
            self.assertTrue(torch.all(torch.min(a, dim=1)[0] == (-inf)).item())
            self.assertTrue(torch.min(a).item() == -inf)

    def test_min_with_inf(self):
        self._test_min_with_inf(self)

    @staticmethod
    def _test_norm(self, device):
        # full reduction
        x = torch.randn(25, device=device)
        xn = x.cpu().numpy()
        for p in [0, 1, 2, 3, 4, inf, -inf]:
            res = x.norm(p).item()
            expected = np.linalg.norm(xn, p)
            self.assertEqual(res, expected, "full reduction failed for {}-norm".format(p))

        # one dimension
        x = torch.randn(25, 25, device=device)
        xn = x.cpu().numpy()
        for p in [0, 1, 2, 3, 4, inf, -inf]:
            res = x.norm(p, 1).cpu().numpy()
            expected = np.linalg.norm(xn, p, 1)
            self.assertEqual(res.shape, expected.shape)
            self.assertTrue(np.allclose(res, expected), "dim reduction failed for {}-norm".format(p))

        # matrix norm
        for p in ['fro', 'nuc']:
            res = x.norm(p).cpu().numpy()
            expected = np.linalg.norm(xn, p)
            self.assertEqual(res.shape, expected.shape)
            self.assertTrue(np.allclose(res, expected), "dim reduction failed for {}-norm".format(p))

        # larger tensor sanity check
        self.assertEqual(2 * torch.norm(torch.ones(10000)), torch.norm(torch.ones(40000)))

    @unittest.skipIf(not TEST_NUMPY, "Numpy not found")
    @skipIfNoLapack
    def test_norm(self):
        self._test_norm(self, device='cpu')

    @staticmethod
    def _test_dist(self, device):
        def run_test(x, y):
            for p in [0, 1, 2, 3, 4, inf, -inf]:
                dist_xy = torch.dist(x, y, p)
                dist_xy_norm = torch.norm(x - y, p)
                self.assertEqual(dist_xy, dist_xy_norm)

        run_test(torch.randn(5, device=device), torch.randn(5, device=device))

        x = torch.zeros(3, device=device)
        y = torch.zeros(3, device=device)
        y[1] = 1.
        run_test(x, y)

    def test_dist(self):
        self._test_dist(self, device='cpu')

    def test_dim_reduction_uint8_overflow(self):
        example = [[-1, 2, 1], [5, 3, 6]]
        x = torch.tensor(example, dtype=torch.uint8)
        self.assertEqual(x.sum(dtype=torch.uint8).item(), 16)
        self.assertEqual(x.sum(0, dtype=torch.uint8), torch.FloatTensor([4, 5, 7]))
        self.assertEqual(x.sum(1, dtype=torch.uint8), torch.FloatTensor([2, 14]))
        y = torch.tensor(example, dtype=torch.uint8)
        torch.sum(x, 0, out=y)
        self.assertEqual(x.sum(0, dtype=torch.uint8), y)

    @staticmethod
    def _test_dim_reduction(self, cast):
        example = [[-1, 2, 1], [5, 3, 6]]

        types = [torch.double,
                 torch.float,
                 torch.int64,
                 torch.int32,
                 torch.int16]

        # This won't test for 256bit instructions, since we usually
        # only work on 1 cacheline (1024bit) at a time and these
        # examples aren't big enough to trigger that.
        for dtype in types:
            x = cast(torch.tensor(example, dtype=dtype))
            self.assertEqual(x.sum().item(), 16)
            self.assertEqual(x.sum(0), torch.FloatTensor([4, 5, 7]))
            self.assertEqual(x.sum(1), torch.FloatTensor([2, 14]))
            y = cast(torch.tensor(example, dtype=dtype))
            torch.sum(x, 0, out=y)
            self.assertEqual(x.sum(0), y)

        # Mean not supported for Int types
        for dtype in types[:2]:
            x = cast(torch.tensor(example, dtype=dtype))
            self.assertEqual(x.mean().item(), 16.0 / 6)
            self.assertEqual(x.mean(0), torch.FloatTensor([2.0, 2.5, 7.0 / 2]))
            self.assertEqual(x.mean(1), torch.FloatTensor([2.0 / 3, 14.0 / 3]))
            self.assertEqual(x.mean(), x.mean((0, 1)))

        for dtype in types:
            x = cast(torch.tensor(example, dtype=dtype))
            self.assertEqual(x.prod().item(), -180)
            self.assertEqual(x.prod(0), torch.FloatTensor([-5, 6, 6]))
            self.assertEqual(x.prod(1), torch.FloatTensor([-2, 90]))

        for dtype in types:
            x = cast(torch.tensor(example, dtype=dtype))
            self.assertEqual(x.max().item(), 6)
            self.assertEqual(x.max(0), (torch.FloatTensor([5, 3, 6]), torch.FloatTensor([1, 1, 1])))
            self.assertEqual(x.max(1), (torch.FloatTensor([2, 6]), torch.FloatTensor([1, 2])))

        for dtype in types:
            x = cast(torch.tensor(example, dtype=dtype))
            self.assertEqual(x.min().item(), -1)
            self.assertEqual(x.min(0), (torch.FloatTensor([-1, 2, 1]), torch.FloatTensor([0, 0, 0])))
            self.assertEqual(x.min(1), (torch.FloatTensor([-1, 3]), torch.FloatTensor([0, 1])))

        for dtype in types:
            x = cast(torch.tensor(example, dtype=dtype))
            self.assertEqual(x.argmax().item(), 5)
            self.assertEqual(x.argmax(dim=None).item(), 5)
            self.assertEqual(x.argmax(dim=0), torch.FloatTensor([1, 1, 1]))
            self.assertEqual(x.argmax(dim=1), torch.FloatTensor([1, 2]))
            self.assertEqual(x.argmax(dim=0, keepdim=True), torch.FloatTensor([[1, 1, 1]]))
            # test that non-contiguous tensors work
            self.assertEqual(x[:, :2].argmax().item(), 2)

        for dtype in types:
            x = cast(torch.tensor(example, dtype=dtype))
            self.assertEqual(x.argmin().item(), 0)
            self.assertEqual(x.argmin(dim=None).item(), 0)
            self.assertEqual(x.argmin(dim=0), torch.FloatTensor([0, 0, 0]))
            self.assertEqual(x.argmin(dim=1), torch.FloatTensor([0, 1]))
            self.assertEqual(x.argmin(dim=1, keepdim=True), torch.FloatTensor([[0], [1]]))
            # test that non-contiguous tensors work
            self.assertEqual(x[:, :2].argmin().item(), 0)

        dim_red_fns = [
            "mean", "median", "mode", "norm", "prod",
            "std", "sum", "var", "max", "min"]

        def normfn_attr(t, dim, keepdim=False, out=None):
            attr = torch.norm
            return attr(t, 2, dim, keepdim, out=out)

        for fn_name in dim_red_fns:
            fn_attr = getattr(torch, fn_name) if fn_name != "norm" else normfn_attr

            def fn(x, dim, keepdim=False, out=None):
                ans = fn_attr(x, dim, keepdim=keepdim, out=out)
                return ans if not istuple(ans) else ans[0]

            def fn_tuple(x, dim, keepdim=False, out=None):
                return fn_attr(x, dim, keepdim=keepdim, out=out)

            def test_multidim(x, dim):
                self.assertEqual(fn(x, dim).unsqueeze(dim), fn(x, dim, keepdim=True))
                self.assertEqual(x.ndimension() - 1, fn(x, dim).ndimension())
                self.assertEqual(x.ndimension(), fn(x, dim, keepdim=True).ndimension())

            # general case
            x = cast(torch.randn(3, 4, 5))
            dim = random.randint(0, 2)
            test_multidim(x, dim)

            # check 1-d behavior
            x = cast(torch.randn(1))
            dim = 0
            self.assertEqual(fn(x, dim).shape, ())
            self.assertEqual(fn(x, dim, keepdim=True).shape, (1,))

            # check reducing of a singleton dimension
            dims = [3, 4, 5]
            singleton_dim = random.randint(0, 2)
            dims[singleton_dim] = 1
            x = cast(torch.randn(dims))
            test_multidim(x, singleton_dim)

            # check reducing with output kwargs
            if fn_name in ['median', 'mode', 'max', 'min']:
                y = cast(torch.randn(5, 3))
                values = cast(torch.randn(5, 3))
                indices = cast(torch.zeros(5, 3).long() - 1)
                fn_tuple(y, 1, keepdim=False, out=(values[:, 1], indices[:, 1]))
                values_expected, indices_expected = fn_tuple(y, 1, keepdim=False)
                self.assertEqual(values[:, 1], values_expected,
                                 '{} values with out= kwarg'.format(fn_name))
                self.assertEqual(indices[:, 1], indices_expected,
                                 '{} indices with out= kwarg'.format(fn_name))
                continue

            x = cast(torch.randn(5, 3))
            y = cast(torch.randn(5, 3))
            fn(y, 1, keepdim=False, out=x[:, 1])
            expected = fn(y, 1, keepdim=False)
            self.assertEqual(x[:, 1], expected, '{} with out= kwarg'.format(fn_name))

    def test_dim_reduction(self):
        self._test_dim_reduction(self, lambda t: t)

    def test_reduction_empty(self):
        fns_to_test = [
            # name, function, identity
            ('max', torch.max, None),
            ('kthvalue', lambda *args, **kwargs: torch.kthvalue(*args, k=1, **kwargs), None),
            ('argmax', torch.argmax, None),
            ('min', torch.min, None),
            ('argmin', torch.argmin, None),
            ('mode', torch.mode, None),
            ('median', torch.median, None),

            ('prod', torch.prod, 1),
            ('sum', torch.sum, 0),
            ('norm', torch.norm, 0),
            ('mean', torch.mean, nan),
            ('var', torch.var, nan),
            ('std', torch.std, nan),
            ('logsumexp', torch.logsumexp, -inf),
        ]

        shape = (2, 0, 4)
        for device in torch.testing.get_all_device_types():
            x = torch.randn(shape, device=device)

            for item in fns_to_test:
                name, fn, identity = item
                if identity is None:
                    ident_err = 'does not have an identity'
                    self.assertRaisesRegex(RuntimeError, ident_err, lambda: fn(x, dim=2))
                    self.assertRaisesRegex(RuntimeError, ident_err, lambda: fn(x, dim=2, keepdim=True))
                    self.assertRaisesRegex(RuntimeError, ident_err, lambda: fn(x, dim=1))
                    self.assertRaisesRegex(RuntimeError, ident_err, lambda: fn(x, dim=1, keepdim=True))
                else:
                    self.assertEqual(torch.empty((2, 0), device=device), fn(x, dim=2))
                    self.assertEqual(torch.empty((2, 0, 1), device=device), fn(x, dim=2, keepdim=True))
                    # assertEqual doesn't work with inf, -inf, nan and two tensors.
                    check = (torch.testing.assert_allclose if math.isnan(identity) or math.isinf(identity) else
                             self.assertEqual)
                    check(torch.full((2, 4), identity, device=device), fn(x, dim=1))
                    check(torch.full((2, 1, 4), identity, device=device), fn(x, dim=1, keepdim=True))
                    try:
                        check(torch.full((), identity, device=device), fn(x))
                    except TypeError as err:
                        # ignore if there is no allreduce.
                        self.assertTrue('required positional arguments: "dim"' in str(err))

            # any
            xb = x.to(torch.uint8)
            yb = x.to(torch.uint8)
            self.assertEqual((2, 0), xb.any(2).shape)
            self.assertEqual((2, 0, 1), xb.any(2, keepdim=True).shape)
            self.assertEqual(torch.zeros((2, 4), device=device), xb.any(1))
            self.assertEqual(torch.zeros((2, 1, 4), device=device), xb.any(1, keepdim=True))
            self.assertEqual(torch.zeros((), device=device), xb.any())

            # all
            self.assertEqual((2, 0), xb.all(2).shape)
            self.assertEqual((2, 0, 1), xb.all(2, keepdim=True).shape)
            self.assertEqual(torch.ones((2, 4), device=device), xb.all(1))
            self.assertEqual(torch.ones((2, 1, 4), device=device), xb.all(1, keepdim=True))
            self.assertEqual(torch.ones((), device=device), xb.all())

    def test_pairwise_distance_empty(self):
        for device in torch.testing.get_all_device_types():
            shape = (2, 0)
            x = torch.randn(shape, device=device)
            y = torch.randn(shape, device=device)

            self.assertEqual(torch.zeros(2, device=device), torch.pairwise_distance(x, y))
            self.assertEqual(torch.zeros((2, 1), device=device), torch.pairwise_distance(x, y, keepdim=True))

            shape = (0, 2)
            x = torch.randn(shape, device=device)
            y = torch.randn(shape, device=device)
            self.assertEqual(torch.zeros(0, device=device), torch.pairwise_distance(x, y))
            self.assertEqual(torch.zeros((0, 1), device=device), torch.pairwise_distance(x, y, keepdim=True))

    def test_pdist_empty(self):
        for device in torch.testing.get_all_device_types():
            shape = (0, 2)
            x = torch.randn(shape, device=device)
            self.assertEqual(torch.empty(0, device=device), torch.pdist(x))

            shape = (1, 2)
            x = torch.randn(shape, device=device)
            self.assertEqual(torch.empty(0, device=device), torch.pdist(x))

            shape = (3, 0)
            x = torch.randn(shape, device=device)
            self.assertEqual(torch.zeros(3, device=device), torch.pdist(x))

    def test_pdist_norm(self):
        def test_pdist_single(shape, device, p, dtype, trans):
            x = torch.randn(shape, dtype=dtype, device=device)
            if trans:
                x.transpose_(-2, -1)
            actual = torch.pdist(x, p=p)
            expected = brute_pdist(x, p=p)
            self.assertEqual(expected.shape, actual.shape)
            self.assertTrue(torch.allclose(expected, actual))

        for device in torch.testing.get_all_device_types():
            for shape in [(4, 5), (3, 2), (2, 1)]:
                for p in [0, 1, 2, 3, 1.5, 2.5, float('inf')]:
                    for trans in [False, True]:
                        for dtype in [torch.float32, torch.float64]:
                            test_pdist_single(shape, device, p, dtype, trans)

            # do a simplified comparison with big inputs, see:
            # https://github.com/pytorch/pytorch/issues/15511
            for dtype in [torch.float32, torch.float64]:
                test_pdist_single((1000, 2), device, 2, dtype, False)

    def test_cdist_empty(self):
        for device in torch.testing.get_all_device_types():
            x = torch.randn((0, 5), device=device)
            y = torch.randn((4, 5), device=device)
            self.assertEqual(torch.empty(0, 4, device=device), torch.cdist(x, y))

            x = torch.randn((2, 5), device=device)
            y = torch.randn((0, 5), device=device)
            self.assertEqual(torch.empty(2, 0, device=device), torch.cdist(x, y))

            x = torch.randn((2, 0), device=device)
            y = torch.randn((3, 0), device=device)
            self.assertEqual(torch.zeros(2, 3, device=device), torch.cdist(x, y))

            x = torch.randn((2, 0), device=device)
            y = torch.randn((0, 0), device=device)
            self.assertEqual(torch.empty(2, 0, device=device), torch.cdist(x, y))

    def test_cdist_norm(self):
        for device in torch.testing.get_all_device_types():
            for r1 in [3, 4, 5, 6]:
                for m in [2, 3, 4, 10]:
                    for r2 in [4, 6, 7, 8]:
                        for p in [0, 1, 2, 3, 1.5, 2.5, float('inf')]:
                            x = torch.randn(r1, m, device=device)
                            y = torch.randn(r2, m, device=device)
                            actual = torch.cdist(x, y, p=p)
                            expected = brute_cdist(x, y, p=p)
                            self.assertTrue(torch.allclose(expected, actual))

    def test_cdist_large(self):
        for device in torch.testing.get_all_device_types():
            x = torch.randn(1000, 10, device=device)
            y = torch.randn(1000, 10, device=device)
            actual = torch.cdist(x, y, p=2)
            expected = brute_cdist(x, y, p=2)
            self.assertTrue(torch.allclose(expected, actual))

    def test_cdist_non_contiguous(self):
        for device in torch.testing.get_all_device_types():
            x = torch.randn(5, 7, device=device).t()
            y = torch.randn(5, 3, device=device).t()
            actual = torch.cdist(x, y, p=2)
            expected = brute_cdist(x, y, p=2)
            self.assertFalse(x.is_contiguous())
            self.assertFalse(y.is_contiguous())
            self.assertTrue(torch.allclose(expected, actual))

            x = torch.randn(7, 5, device=device)
            y = torch.randn(5, 3, device=device).t()
            actual = torch.cdist(x, y, p=2)
            expected = brute_cdist(x, y, p=2)
            self.assertTrue(x.is_contiguous())
            self.assertFalse(y.is_contiguous())
            self.assertTrue(torch.allclose(expected, actual))

            x = torch.randn(5, 7, device=device).t()
            y = torch.randn(3, 5, device=device)
            actual = torch.cdist(x, y, p=2)
            expected = brute_cdist(x, y, p=2)
            self.assertFalse(x.is_contiguous())
            self.assertTrue(y.is_contiguous())
            self.assertTrue(torch.allclose(expected, actual))

    @unittest.skipIf(not TEST_SCIPY, "Scipy not found")
    def test_logsumexp(self):
        from scipy.special import logsumexp
        a = torch.randn(5, 4)
        a[0, 0] = inf
        a[1, :] = -inf
        actual = a.logsumexp(1)
        expected = logsumexp(a.numpy(), 1)
        self.assertEqual(expected.shape, actual.shape)
        self.assertTrue(np.allclose(expected, actual.numpy()))
        # check that out is actually inplace
        b = torch.zeros(5, 2)
        c = b[:, 0]
        torch.logsumexp(a, 1, out=c)
        self.assertTrue(np.allclose(expected, b[:, 0].numpy()))

    @unittest.skipIf(not TEST_NUMPY, "Numpy not found")
    def test_cpu_parallel(self):
        # To use parallel branches we'll need to compare on tensors
        # that are relatively large. Even if this is run on a single
        # core machine these tests will still give you signal on
        # the correctness

        def _run_test(size):
            for dim in range(len(size) + 1):
                nv = np.round(np.random.rand(*size))  # 0s and 1s
                tv = torch.from_numpy(nv)
                # Parallelisim is only used if numel is
                # larger than grainsize defined in Parallel.h
                self.assertTrue(tv.numel() > 32768)
                if dim == len(size):
                    nvs = nv.sum()
                    tvs = tv.sum()
                else:
                    nvs = nv.sum(dim)
                    tvs = tv.sum(dim)
                diff = np.abs(nvs - tvs.numpy()).sum()
                self.assertEqual(diff, 0)

        _run_test([2, 3, 3, 3, 3, 2, 2, 3, 2, 3, 2, 3, 3])
        _run_test([4, 4, 4, 4, 4, 4, 4, 4, 4, 4])
        _run_test([1, 32 * 8 * 32 * 8])
        _run_test([1, 32770])

    def _testCSelection(self, torchfn, mathfn):
        # Two tensors
        size = (100, 100)
        a = torch.rand(*size)
        b = torch.rand(*size)
        c = torchfn(a, b)
        expected_c = torch.zeros(*size)
        expected_c.map2_(a, b, lambda _, a, b: mathfn(a, b))
        self.assertEqual(expected_c, c, 0)

    def test_max_elementwise(self):
        self._testCSelection(torch.max, max)

    def test_min_elementwise(self):
        self._testCSelection(torch.min, min)

    @staticmethod
    def _test_lerp(self, cast):
        start_end_shapes = [(), (5,), (5, 5), (5, 5, 5)]
        for shapes in product(start_end_shapes, start_end_shapes):
            start = cast(torch.randn(shapes[0]))
            end = cast(torch.randn(shapes[1]))

            # Tensor weights
            for weight in [cast(torch.randn(shapes[0])), random.random()]:
                actual = torch.lerp(start, end, weight)
                actual_method = start.lerp(end, weight)
                self.assertEqual(actual, actual_method)
                actual_out = cast(torch.Tensor())
                torch.lerp(start, end, weight, out=actual_out)
                self.assertEqual(actual, actual_out)
                expected = start + weight * (end - start)
                self.assertEqual(expected, actual)

    def test_lerp(self):
        self._test_lerp(self, lambda t: t)

    def test_all_any(self):
        def test(size):
            x = torch.ones(*size).byte()
            self.assertTrue(x.all())
            self.assertTrue(x.any())

            x[3] = 0
            self.assertFalse(x.all())
            self.assertTrue(x.any())

            x.zero_()
            self.assertFalse(x.all())
            self.assertFalse(x.any())

            x.fill_(2)
            self.assertTrue(x.all())
            self.assertTrue(x.any())

        test((10,))
        test((5, 5))

    def test_all_any_empty(self):
        x = torch.ByteTensor()
        self.assertTrue(x.all())
        self.assertFalse(x.any())

    def test_all_any_with_dim(self):
        def test(x):
            r1 = x.prod(dim=0, keepdim=False).byte()
            r2 = x.all(dim=0, keepdim=False)
            self.assertEqual(r1.shape, r2.shape)
            self.assertTrue((r1 == r2).all())

            r3 = x.sum(dim=1, keepdim=True).clamp(0, 1).byte()
            r4 = x.any(dim=1, keepdim=True)
            self.assertEqual(r3.shape, r4.shape)
            self.assertTrue((r3 == r4).all())

        test(torch.ByteTensor([[0, 0, 0],
                               [0, 0, 1],
                               [0, 1, 1],
                               [1, 1, 1]]))

    @unittest.skipIf(not torch.cuda.is_available(), 'no CUDA')
    def test_all_any_empty_cuda(self):
        x = torch.cuda.ByteTensor()
        self.assertTrue(x.all())
        self.assertFalse(x.any())

    def test_mv(self):
        m1 = torch.randn(100, 100)
        v1 = torch.randn(100)

        res1 = torch.mv(m1, v1)
        res2 = res1.clone().zero_()
        for i, j in iter_indices(m1):
            res2[i] += m1[i][j] * v1[j]

        self.assertEqual(res1, res2)

    def test_add(self):
        # [res] torch.add([res,] tensor1, tensor2)
        m1 = torch.randn(100, 100)
        v1 = torch.randn(100)

        # contiguous
        res1 = torch.add(m1[4], v1)
        res2 = res1.clone().zero_()
        for i in range(m1.size(1)):
            res2[i] = m1[4, i] + v1[i]
        self.assertEqual(res1, res2)

        m1 = torch.randn(100, 100)
        v1 = torch.randn(100)

        # non-contiguous
        res1 = torch.add(m1[:, 4], v1)
        res2 = res1.clone().zero_()
        for i in range(m1.size(0)):
            res2[i] = m1[i, 4] + v1[i]
        self.assertEqual(res1, res2)

        # [res] torch.add([res,] tensor, value)
        m1 = torch.randn(10, 10)

        # contiguous
        res1 = m1.clone()
        res1[3].add_(2)
        res2 = m1.clone()
        for i in range(m1.size(1)):
            res2[3, i] = res2[3, i] + 2
        self.assertEqual(res1, res2)

        # non-contiguous
        m1 = torch.randn(10, 10)
        res1 = m1.clone()
        res1[:, 3].add_(2)
        res2 = m1.clone()
        for i in range(m1.size(0)):
            res2[i, 3] = res2[i, 3] + 2
        self.assertEqual(res1, res2)

        # inter-type
        m1 = torch.randn(10, 10)
        self.assertEqual(m1 + 3, m1 + torch.tensor(3))
        self.assertEqual(3 + m1, torch.tensor(3) + m1)
        one = torch.tensor(1, dtype=torch.uint8)
        self.assertEqual(torch.add(one, 1), 2)
        self.assertEqual(torch.add(one, 1).dtype, torch.uint8)

        # contiguous + non-contiguous
        m1 = torch.randn(10, 10)
        m2 = torch.randn(10, 10).t()
        res = m1 + m2
        self.assertTrue(res.is_contiguous())
        self.assertEqual(res, m1 + m2.contiguous())

        # 1d + empty
        m1 = torch.tensor([1.0], dtype=torch.float)
        m2 = torch.tensor([], dtype=torch.float)
        self.assertEqual(m1 + m2, [])

        # [res] torch.add([res,] tensor1, value, tensor2)

    def test_csub(self):
        # with a tensor
        a = torch.randn(100, 90)
        b = a.clone().normal_()

        res_add = torch.add(a, -1, b)
        res_csub = a.clone()
        res_csub.sub_(b)
        self.assertEqual(res_add, res_csub)

        # with a scalar
        a = torch.randn(100, 100)

        scalar = 123.5
        res_add = torch.add(a, -scalar)
        res_csub = a.clone()
        res_csub.sub_(scalar)
        self.assertEqual(res_add, res_csub)

    @staticmethod
    def _test_neg(self, cast):
        float_types = [torch.DoubleTensor, torch.FloatTensor, torch.LongTensor]
        int_types = [torch.IntTensor, torch.ShortTensor, torch.ByteTensor,
                     torch.CharTensor]

        for t in float_types + int_types:
            if t in float_types:
                a = cast(torch.randn(100, 90).type(t))
            else:
                a = cast(torch.randint(-128, 128, (100, 90), dtype=t.dtype))
            zeros = cast(torch.Tensor().type(t)).resize_as_(a).zero_()

            if t == torch.ByteTensor:
                res_add = torch.add(zeros, a, alpha=255)
            else:
                res_add = torch.add(zeros, a, alpha=-1)
            res_neg = a.clone()
            res_neg.neg_()
            self.assertEqual(res_neg, res_add)

            # test out of place as well
            res_neg_out_place = a.clone().neg()
            self.assertEqual(res_neg_out_place, res_add)

            # test via __neg__ operator
            res_neg_op = -a.clone()
            self.assertEqual(res_neg_op, res_add)

    def test_neg(self):
        self._test_neg(self, lambda t: t)

    def test_threshold(self):
        for dtype in torch.testing.get_all_math_dtypes('cpu'):
            if dtype != torch.uint8 and dtype != torch.float16:
                # 100 is wide enough to use AVX2 instructions for all types
                x = torch.randn(100).sign().to(dtype=dtype)
                y = torch.threshold(x, 0, 0)
                self.assertTrue(y.le(0).any())

    def test_reciprocal(self):
        a = torch.randn(100, 89)
        res_div = 1 / a
        res_reciprocal = a.clone()
        res_reciprocal.reciprocal_()
        self.assertEqual(res_reciprocal, res_div)

    def test_mul(self):
        m1 = torch.randn(10, 10)
        res1 = m1.clone()
        res1[:, 3].mul_(2)
        res2 = m1.clone()
        for i in range(res1.size(0)):
            res2[i, 3] = res2[i, 3] * 2
        self.assertEqual(res1, res2)

    def test_div(self):
        m1 = torch.randn(10, 10)
        res1 = m1.clone()
        res1[:, 3].div_(2)
        res2 = m1.clone()
        for i in range(m1.size(0)):
            res2[i, 3] = res2[i, 3] / 2
        self.assertEqual(res1, res2)

    def test_floordiv(self):
        for dtype in torch.testing.get_all_math_dtypes('cpu'):
            if dtype is torch.float16:
                continue
            x = torch.randn(100).mul(10).to(dtype)
            y = x // 3
            self.assertEqual(y.dtype, x.dtype)
            z = torch.tensor([math.trunc(v.item() / 3.) for v in x], dtype=y.dtype)
            self.assertEqual(y, z)

    def test_rdiv(self):
        for dtype in torch.testing.get_all_math_dtypes('cpu'):
            if dtype is torch.float16:
                continue
            x = torch.rand(100).add(1).mul(4).to(dtype)
            y = 30 / x
            if dtype.is_floating_point:
                z = torch.tensor([30 / v.item() for v in x], dtype=dtype)
            else:
                z = torch.tensor([math.trunc(30. / v.item()) for v in x], dtype=dtype)
            self.assertEqual(y, z)

    def test_fmod(self):
        m1 = torch.Tensor(10, 10).uniform_(-10., 10.)
        res1 = m1.clone()
        q = 2.1
        res1[:, 3].fmod_(q)
        res2 = m1.clone()
        for i in range(m1.size(1)):
            res2[i, 3] = math.fmod(res2[i, 3], q)
        self.assertEqual(res1, res2)

    def test_remainder(self):
        # Check the Floating point case, both tensor and scalar overloads
        for use_item in [True, False]:
            m1 = torch.Tensor(10, 10).uniform_(-10., 10.)
            res1 = m1.clone()
            res2 = m1.clone()
            qs = torch.arange(-5.1, 4.1)
            # Check the case where the divisor is a simple float
            for col_idx, q in enumerate(qs):
                # Reference
                for i in range(m1.size(0)):
                    res2[i, col_idx] = res2[i, col_idx] % q
                # To test
                res1[:, col_idx].remainder_(q if not use_item else q.item())
            self.assertEqual(res1, res2)
            # Check the case where the divisor is a tensor
            res1 = m1.clone()
            res1.remainder_(qs.unsqueeze(0).expand_as(res1))
            self.assertEqual(res1, res2)

        # Check the LongTensor case, both tensor and scalar overloads
        for use_item in [True, False]:
            long_m1 = torch.LongTensor(10, 10).random_(-10, 10)
            long_res1 = long_m1.clone()
            long_res2 = long_m1.clone()
            long_qs = torch.arange(-5, 5)
            long_qs[5] = 5  # Can't handle the divisor=0 case
            for col_idx, long_q in enumerate(long_qs):
                # Reference
                for i in range(long_m1.size(0)):
                    long_res2[i, col_idx] = long_res2[i, col_idx] % long_q
                # To test
                long_res1[:, col_idx].remainder_(long_q if not use_item else long_q.item())
            self.assertEqual(long_res1, long_res2)
            # Divisor is a tensor case
            long_res1 = long_m1.clone()
            long_res1.remainder_(long_qs.unsqueeze(0).expand_as(long_res1))

    @staticmethod
    def _test_remainder_overflow(self, dtype, device):
        # Check Integer Overflows
        x = torch.tensor(23500, dtype=dtype, device=device)
        q = 392486996410368
        self.assertEqual(x % q, x)
        self.assertEqual(-x % q, q - x)
        self.assertEqual(x % -q, x - q)
        self.assertEqual(-x % -q, -x)

    def test_remainder_overflow(self):
        self._test_remainder_overflow(self, dtype=torch.int64, device='cpu')

    def test_mm(self):
        def _test_mm(n, m, p, dtype, genf):
            # helper function
            def matrixmultiply(mat1, mat2):
                n = mat1.size(0)
                m = mat1.size(1)
                p = mat2.size(1)
                res = torch.zeros(n, p, dtype=dtype)
                for i, j in iter_indices(res):
                    res[i, j] = sum(mat1[i, k] * mat2[k, j] for k in range(m))
                return res

            # contiguous case
            mat1 = genf(n, m)
            mat2 = genf(m, p)
            res = torch.mm(mat1, mat2)

            res2 = matrixmultiply(mat1, mat2)
            self.assertEqual(res, res2)

            # non contiguous case 1
            mat1 = genf(n, m)
            mat2 = genf(p, m).t()
            res = torch.mm(mat1, mat2)

            res2 = matrixmultiply(mat1, mat2)
            self.assertEqual(res, res2)

            # non contiguous case 2
            mat1 = genf(m, n).t()
            mat2 = genf(m, p)
            res = torch.mm(mat1, mat2)

            res2 = matrixmultiply(mat1, mat2)
            self.assertEqual(res, res2)

            # non contiguous case 3
            mat1 = genf(m, n).t()
            mat2 = genf(p, m).t()
            res = torch.mm(mat1, mat2)

            res2 = matrixmultiply(mat1, mat2)
            self.assertEqual(res, res2)

            # test with zero stride
            mat1 = genf(n, m)
            mat2 = genf(m, 1).expand(m, p)
            res = torch.mm(mat1, mat2)

            res2 = matrixmultiply(mat1, mat2)
            self.assertEqual(res, res2)

            # explicitly exercise the _out variant in torch.mm().
            # contiguous case
            mat1 = genf(n, m)
            mat2 = genf(m, p)
            res = genf(n, p)
            torch.mm(mat1, mat2, out=res)

            res2 = matrixmultiply(mat1, mat2)
            self.assertEqual(res, res2)

            # explicitly exercise the _out variant in torch.mm().
            # non contiguous case 3
            mat1 = genf(m, n).t()
            mat2 = genf(p, m).t()
            res = genf(n, p)
            torch.mm(mat1, mat2, out=res)

            res2 = matrixmultiply(mat1, mat2)
            self.assertEqual(res, res2)

        for (n, m, p) in [(20, 10, 5), (15, 5, 10), (5, 18, 10)]:
            _test_mm(n, m, p, torch.float32, lambda x, y: torch.randn(x, y, dtype=torch.float32))
            _test_mm(n, m, p, torch.float64, lambda x, y: torch.randn(x, y, dtype=torch.float64))
            _test_mm(n, m, p, torch.int32, lambda x, y: torch.randint(0, 100, (x, y), dtype=torch.int32))
            _test_mm(n, m, p, torch.int64, lambda x, y: torch.randint(0, 100, (x, y), dtype=torch.int64))

    @staticmethod
    def _test_lu(self, cast):
        from common_utils import random_fullrank_matrix_distinct_singular_value as fullrank

        def run_test(matrix_size, batches, cast):
            a = cast(fullrank(matrix_size, *batches))
            a_LU_info, pivots_info, info_ = a.lu(get_infos=True)
            self.assertEqual(a_LU_info.size(), torch.Size(batches + (matrix_size, matrix_size)))
            self.assertEqual(pivots_info.size(), torch.Size(batches + (matrix_size,)))
            self.assertEqual(info_.size(), torch.Size(batches))
            self.assertEqual(info_.abs().sum(), 0)
            a_LU, pivots = a.lu()
            self.assertEqual(a_LU, a_LU_info)
            self.assertEqual(pivots_info, pivots)
            if a.is_cuda:
                a_LU_info_nopiv, nopiv, info_nopiv = a.lu(pivot=False, get_infos=True)
                self.assertEqual(nopiv, cast(torch.zeros(a.shape[:-1], dtype=torch.int32)))
                self.assertEqual(info_, info_nopiv)
            P, L, U = torch.lu_unpack(a_LU, pivots)
            self.assertEqual(P.matmul(L.matmul(U)), a)

        for ms, batch in product([3, 5, 7], [(), (2,), (3,), (3, 5)]):
            run_test(ms, batch, cast)

        # Info should be positive for rank deficient matrices
        a = cast(torch.ones(5, 3, 3))
        if not (a.is_cuda and any(x in torch.version.cuda for x in ['8.0', '9.2'])):
            self.assertGreater(a.lu(get_infos=True)[2][0], 0)

        # Error checking, no pivoting variant on CPU
        with self.assertRaisesRegex(RuntimeError,
                                    'lu without pivoting is not implemented on the CPU'):
            torch.lu(torch.empty(1, 2, 2), pivot=False)

    @skipIfNoLapack
    @skipIfRocm
    def test_lu(self):
        self._test_lu(self, lambda t: t)

    @staticmethod
    def _test_btrisolve(self, cast):
        a = torch.FloatTensor((((1.3722, -0.9020),
                                (1.8849, 1.9169)),
                               ((0.7187, -1.1695),
                                (-0.0139, 1.3572)),
                               ((-1.6181, 0.7148),
                                (1.3728, 0.1319))))
        b = torch.FloatTensor(((4.02, 6.19),
                               (-1.56, 4.00),
                               (9.81, -4.09)))
        a, b = cast(a), cast(b)
        LU_data, pivots, info = a.lu(get_infos=True)
        self.assertEqual(info.abs().sum(), 0)
        x = torch.btrisolve(b, LU_data, pivots)
        b_ = torch.bmm(a, x.unsqueeze(2)).squeeze()
        self.assertEqual(b_, b)

    @skipIfNoLapack
    def test_btrisolve(self):
        self._test_btrisolve(self, lambda t: t)

    @staticmethod
    def _test_lu_unpack(self, cast):
        def run_test(shape, cast):
            a = cast(torch.randn(*shape))
            a_lu, p = torch.lu(a)
            p_ref, l_ref, u_ref = torch.lu_unpack(a_lu, p)
            self.assertEqual(p_ref.matmul(l_ref.matmul(u_ref)), a)

        run_test((3, 3), cast)
        run_test((5, 3, 3), cast)
        run_test((7, 3, 5, 5), cast)
        run_test((7, 5, 3, 3, 3), cast)

    @skipIfNoLapack
    def test_lu_unpack(self):
        self._test_lu_unpack(self, lambda t: t)

    def test_bmm(self):
        num_batches = 10
        M, N, O = 23, 8, 12
        b1 = torch.randn(num_batches, M, N)
        b2 = torch.randn(num_batches, N, O)
        res = torch.bmm(b1, b2)
        for i in range(num_batches):
            r = torch.mm(b1[i], b2[i])
            self.assertEqual(r, res[i])
        if torch.cuda.is_available():
            # check that mixed arguments are rejected
            self.assertRaises(RuntimeError, lambda: torch.bmm(b1, b2.cuda()))
            self.assertRaises(RuntimeError, lambda: torch.bmm(b1.cuda(), b2))

    def test_addbmm(self):
        # num_batches = 10
        # M, N, O = 12, 8, 5
        num_batches = 2
        M, N, O = 2, 3, 4
        b1 = torch.randn(num_batches, M, N)
        b2 = torch.randn(num_batches, N, O)
        res = torch.bmm(b1, b2)
        res2 = torch.Tensor().resize_as_(res[0]).zero_()

        res2.addbmm_(b1, b2)
        self.assertEqual(res2, res.sum(0, False))

        res2.addbmm_(1, b1, b2)
        self.assertEqual(res2, res.sum(0, False) * 2)

        res2.addbmm_(1., .5, b1, b2)
        self.assertEqual(res2, res.sum(0, False) * 2.5)

        res3 = torch.addbmm(1, res2, 0, b1, b2)
        self.assertEqual(res3, res2)

        res4 = torch.addbmm(1, res2, .5, b1, b2)
        self.assertEqual(res4, res.sum(0, False) * 3)

        res5 = torch.addbmm(0, res2, 1, b1, b2)
        self.assertEqual(res5, res.sum(0, False))

        res6 = torch.addbmm(.1, res2, .5, b1, b2)
        self.assertEqual(res6, res2 * .1 + (res.sum(0) * .5))

    def test_baddbmm(self):
        num_batches = 10
        M, N, O = 12, 8, 5
        b1 = torch.randn(num_batches, M, N)
        b2 = torch.randn(num_batches, N, O)
        res = torch.bmm(b1, b2)
        res2 = torch.Tensor().resize_as_(res).zero_()

        res2.baddbmm_(b1, b2)
        self.assertEqual(res2, res)

        res2.baddbmm_(1, b1, b2)
        self.assertEqual(res2, res * 2)

        res2.baddbmm_(1, .5, b1, b2)
        self.assertEqual(res2, res * 2.5)

        res3 = torch.baddbmm(1, res2, 0, b1, b2)
        self.assertEqual(res3, res2)

        res4 = torch.baddbmm(1, res2, .5, b1, b2)
        self.assertEqual(res4, res * 3)

        res5 = torch.baddbmm(0, res2, 1, b1, b2)
        self.assertEqual(res5, res)

        res6 = torch.baddbmm(.1, res2, .5, b1, b2)
        self.assertEqual(res6, res2 * .1 + res * .5)

    @staticmethod
    def _test_clamp(self, device='cpu'):
        m1 = torch.rand(100, device=device).mul(5).add(-2.5)  # uniform in [-2.5, 2.5]
        # just in case we're extremely lucky.
        min_val = -1
        max_val = 1
        m1[1] = min_val
        m1[2] = max_val

        res1 = m1.clone()
        res1.clamp_(min_val, max_val)
        res2 = m1.clone()
        for i in iter_indices(res2):
            res2[i] = max(min_val, min(max_val, res2[i]))
        self.assertEqual(res1, res2)

        out = m1.clone()
        torch.clamp(m1, min=min_val, max=max_val, out=out)
        self.assertEqual(out, res1)

        res1 = torch.clamp(m1, min=min_val)
        res2 = m1.clone()
        for i in iter_indices(res2):
            res2[i] = max(min_val, res2[i])
        self.assertEqual(res1, res2)

        torch.clamp(m1, min=min_val, out=out)
        self.assertEqual(out, res1)

        res1 = torch.clamp(m1, max=max_val)
        res2 = m1.clone()
        for i in iter_indices(res2):
            res2[i] = min(max_val, res2[i])
        self.assertEqual(res1, res2)

        torch.clamp(m1, max=max_val, out=out)
        self.assertEqual(out, res1)

        # if the tensor contains nan case
        test_tens = torch.tensor([nan], device=device)

        res1 = test_tens.clone()
        res1.clamp_(min_val, max_val)
        res2 = test_tens.clone()
        for i in iter_indices(res2):
            res2[i] = max(min(res2[i], max_val), min_val)
        self.assertEqual(torch.isnan(res1), torch.isnan(res2))

        out = test_tens.clone()
        torch.clamp(test_tens, min=min_val, max=max_val, out=out)
        self.assertEqual(torch.isnan(out), torch.isnan(res1))

        res1 = torch.clamp(test_tens, min=min_val)
        res2 = test_tens.clone()
        for i in iter_indices(res2):
            res2[i] = max(res2[i], min_val)
        self.assertEqual(torch.isnan(res1), torch.isnan(res2))

        torch.clamp(test_tens, min=min_val, out=out)
        self.assertEqual(torch.isnan(out), torch.isnan(res1))

        res1 = torch.clamp(test_tens, max=max_val)
        res2 = test_tens.clone()
        for i in iter_indices(res2):
            res2[i] = min(res2[i], max_val)
        self.assertEqual(torch.isnan(res1), torch.isnan(res2))

        torch.clamp(test_tens, max=max_val, out=out)
        self.assertEqual(torch.isnan(out), torch.isnan(res1))

        error_msg = 'At least one of \'min\' or \'max\' must not be None'
        with self.assertRaisesRegex(RuntimeError, error_msg):
            m1.clamp()
        with self.assertRaisesRegex(RuntimeError, error_msg):
            m1.clamp_()

    def test_clamp(self):
        self._test_clamp(self)

    def test_pow(self):
        # [res] torch.pow([res,] x)

        # pow has dedicated implementation for different exponents
        for exponent in [-2, -1, -0.5, 0.5, 1, 2, 3, 4]:
            # base - tensor, exponent - number
            # contiguous
            m1 = torch.rand(100, 100) + 0.5
            res1 = torch.pow(m1[4], exponent)
            res2 = res1.clone().zero_()
            for i in range(res2.size(0)):
                res2[i] = math.pow(m1[4][i], exponent)
            self.assertEqual(res1, res2)

            # non-contiguous
            m1 = torch.rand(100, 100) + 0.5
            res1 = torch.pow(m1[:, 4], exponent)
            res2 = res1.clone().zero_()
            for i in range(res2.size(0)):
                res2[i] = math.pow(m1[i, 4], exponent)
            self.assertEqual(res1, res2)

        # base - number, exponent - tensor
        # contiguous
        m1 = torch.randn(100, 100)
        res1 = torch.pow(3, m1[4])
        res2 = res1.clone().zero_()
        for i in range(res2.size(0)):
            res2[i] = math.pow(3, m1[4, i])
        self.assertEqual(res1, res2)

        # non-contiguous
        m1 = torch.randn(100, 100)
        res1 = torch.pow(3, m1[:, 4])
        res2 = res1.clone().zero_()
        for i in range(res2.size(0)):
            res2[i] = math.pow(3, m1[i][4])
        self.assertEqual(res1, res2)

    @staticmethod
    def _test_rpow(self, cast):
        m = cast(torch.randn(10, 10))
        self.assertEqual(torch.pow(2, m), 2**m)

        # test with scalar
        m = cast(torch.randn(1).squeeze())
        assert m.dim() == 0, "m is intentionally a scalar"
        self.assertEqual(torch.pow(2, m), 2**m)

    def test_rpow(self):
        self._test_rpow(self, lambda x: x)

    @staticmethod
    def _test_int_pow(self, cast):
        if not TEST_NUMPY:
            return

        def check_against_np(tensor, exp):
            tensor_np = tensor.cpu().numpy()
            exp_np = exp if isinstance(exp, int) else exp.cpu().numpy()
            expected = torch.LongTensor(tensor_np ** exp_np).type_as(tensor)
            self.assertEqual(torch.pow(tensor, exp), expected)
            self.assertEqual(tensor.pow(exp), torch.pow(tensor, exp))

        typecasts = [
            lambda x: x.long(),
            lambda x: x.short(),
            lambda x: x.byte(),
        ]

        if not IS_WINDOWS:
            typecasts.append(lambda x: x.int())

        shape = (11, 5)
        tensor = cast(torch.LongTensor(shape).random_(-10, 10))
        exps = [0, 1, 2, 5, cast(torch.LongTensor(shape).random_(0, 20))]

        for typecast in typecasts:
            for exp in exps:
                t = typecast(tensor)
                e = exp if isinstance(exp, int) else typecast(exp)
                check_against_np(t, e)

    def test_int_pow(self):
        self._test_int_pow(self, lambda x: x)

    def _test_cop(self, torchfn, mathfn):
        def reference_implementation(res2):
            for i, j in iter_indices(sm1):
                idx1d = i * sm1.size(0) + j
                res2[i, j] = mathfn(sm1[i, j], sm2[idx1d])
            return res2

        # contiguous
        m1 = torch.randn(10, 10, 10)
        m2 = torch.randn(10, 10 * 10)
        sm1 = m1[4]
        sm2 = m2[4]

        res1 = torchfn(sm1, sm2.view(10, 10))
        res2 = reference_implementation(res1.clone())
        self.assertEqual(res1, res2)

        # non-contiguous
        m1 = torch.randn(10, 10, 10)
        m2 = torch.randn(10 * 10, 10 * 10)
        sm1 = m1[:, 4]
        sm2 = m2[:, 4]
        # view as sm1.size()
        sm2.set_(sm2.storage(), sm2.storage_offset(), sm1.size(), (sm2.stride()[0] * 10, sm2.stride()[0]))
        res1 = torchfn(sm1, sm2)
        # reference_implementation assumes 1-d sm2
        sm2.set_(sm2.storage(), sm2.storage_offset(), m2[:, 4].size(), m2[:, 4].stride())
        res2 = reference_implementation(res1.clone())
        self.assertEqual(res1, res2)

    def test_cdiv(self):
        self._test_cop(torch.div, lambda x, y: x / y)

    def test_cfmod(self):
        self._test_cop(torch.fmod, math.fmod)

    def test_cremainder(self):
        self._test_cop(torch.remainder, lambda x, y: x % y)

    def test_cmul(self):
        self._test_cop(torch.mul, lambda x, y: x * y)

    def test_cpow(self):
        self._test_cop(torch.pow, lambda x, y: nan if x < 0 else math.pow(x, y))

    @unittest.skipIf(not TEST_NUMPY, 'Numpy not found')
    def test_einsum(self):
        # test cases taken from https://gist.github.com/rockt/15ee013889d65342088e9260a377dc8f
        x = torch.randn(5)
        y = torch.randn(7)
        A = torch.randn(3, 5)
        B = torch.randn(2, 5)
        C = torch.randn(2, 3, 5)
        D = torch.randn(2, 5, 7)
        E = torch.randn(7, 9)
        F = torch.randn(2, 3, 5, 7)
        G = torch.randn(7, 11, 13)
        H = torch.randn(4, 4)
        I = torch.randn(3, 4, 4)
        l = torch.randn(5, 10)
        r = torch.randn(5, 20)
        w = torch.randn(30, 10, 20)
        test_list = [
            # -- Vector
            ("i->", x),                 # sum
            ("i,i->", x, x),            # dot
            ("i,i->i", x, x),           # vector element-wise mul
            ("i,j->ij", x, y),          # outer
            # -- Matrix
            ("ij->ji", A),              # transpose
            ("ij->j", A),               # row sum
            ("ij->i", A),               # col sum
            ("ij,ij->ij", A, A),        # matrix element-wise mul
            ("ij,j->i", A, x),          # matrix vector multiplication
            ("ij,kj->ik", A, B),        # matmul
            ("ij,ab->ijab", A, E),      # matrix outer product
            # -- Tensor
            ("aij,ajk->aik", C, D),     # batch matmul
            ("ijk,jk->i", C, A),        # tensor matrix contraction
            ("aij,jk->aik", D, E),      # tensor matrix contraction
            ("abcd,dfg->abcfg", F, G),  # tensor tensor contraction
            ("ijk,jk->ik", C, A),       # tensor matrix contraction with double indices
            ("ijk,jk->ij", C, A),       # tensor matrix contraction with double indices
            ("ijk,ik->j", C, B),        # non contiguous
            ("ijk,ik->jk", C, B),       # non contiguous with double indices
            # -- Diagonal
            ("ii", H),                 # trace
            ("ii->i", H),              # diagonal
            # -- Ellipsis
            ("i...->...", H),
            ("ki,...k->i...", A.t(), B),
            ("k...,jk", A.t(), B),
            ("...ii->...i", I),       # batch diagonal
            # -- Other
            ("bn,anm,bm->ba", l, w, r),  # as torch.bilinear
            ("... ii->...i  ", I),       # batch diagonal with spaces
        ]
        for test in test_list:
            actual = torch.einsum(test[0], test[1:])
            expected = np.einsum(test[0], *[t.numpy() for t in test[1:]])
            self.assertEqual(expected.shape, actual.shape, test[0])
            self.assertTrue(np.allclose(expected, actual.numpy()), test[0])
            # test vararg
            actual2 = torch.einsum(test[0], *test[1:])
            self.assertEqual(expected.shape, actual2.shape, test[0])
            self.assertTrue(np.allclose(expected, actual2.numpy()), test[0])

            def do_einsum(*args):
                return torch.einsum(test[0], args)
            # FIXME: following test cases fail gradcheck
            if test[0] not in {"i,i->", "i,i->i", "ij,ij->ij"}:
                gradcheck_inps = tuple(t.detach().requires_grad_() for t in test[1:])
                self.assertTrue(torch.autograd.gradcheck(do_einsum, gradcheck_inps))
            self.assertTrue(A._version == 0)  # check that we do not use inplace ops

    def test_sum_all(self):
        def check_sum_all(tensor):
            pylist = tensor.reshape(-1).tolist()
            self.assertEqual(tensor.sum(), sum(pylist))

        check_sum_all(torch.tensor([1, 2, 3, 4, 5]))
        check_sum_all(torch.randn(200000))
        check_sum_all(torch.randn(2000, 2)[:, 0])

    def _assert_matches_numpy(self, t, n):
        self.assertEqual(n.shape, t.shape)
        if t.dtype == torch.float:
            self.assertTrue(np.allclose(n, t.numpy(), rtol=1e-03, atol=1e-05,
                            equal_nan=True))
        else:
            self.assertTrue(np.allclose(n, t.numpy(), equal_nan=True))

    def _test_dim_ops(self, pytorch_op, numpy_op,
                      use_floating=True, use_integral=True):
        def do_one(tensors_dict, dim):
            for category, tensors in tensors_dict.items():
                if category == "slice":
                    dim = 0
                for tensor in tensors:
                    # we have no control over NumPy warnings...
                    with warnings.catch_warnings():
                        warnings.simplefilter("ignore")
                        expected = numpy_op(tensor.numpy(), dim)
                    actual = pytorch_op(tensor, dim)
                    self._assert_matches_numpy(actual, expected)
                    if torch.cuda.is_available():
                        self._assert_matches_numpy(pytorch_op(tensor.cuda(),
                                                              dim).cpu(),
                                                   expected)
        do_one(self._make_tensors((5, 400000), use_floating=use_floating,
               use_integral=use_integral), 1)
        do_one(self._make_tensors((3, 5, 7), use_floating=use_floating,
               use_integral=use_integral), 0)
        do_one(self._make_tensors((3, 5, 7), use_floating=use_floating,
               use_integral=use_integral), 1)
        do_one(self._make_tensors((3, 5, 7), use_floating=use_floating,
               use_integral=use_integral), 2)
        do_one(self._make_tensors((100000, ), use_floating=use_floating,
               use_integral=use_integral), -1)
        do_one(self._make_tensors((50, 50, 50), use_floating=use_floating,
               use_integral=use_integral), 0)
        do_one(self._make_tensors((50, 50, 50), use_floating=use_floating,
               use_integral=use_integral), 1)
        do_one(self._make_tensors((50, 50, 50), use_floating=use_floating,
               use_integral=use_integral), 2)
        do_one(self._make_tensors((50, 50, 50), use_floating=use_floating,
               use_integral=use_integral), (1, 2))
        do_one(self._make_tensors((50, 50, 50), use_floating=use_floating,
               use_integral=use_integral), (1, -1))
        do_one(self._make_tensors((50, 50, 50), use_floating=use_floating,
               use_integral=use_integral), (0, 2))
        do_one(self._make_tensors((50, 50, 50), use_floating=use_floating,
               use_integral=use_integral), (0, 2, 1))

    @unittest.skipIf(not TEST_NUMPY, 'Numpy not found')
    def test_sum_dim(self):
        self._test_dim_ops(
            lambda t, d: t.sum(d),
            lambda n, d: n.sum(d))

    @unittest.skipIf(not TEST_NUMPY, 'Numpy not found')
    def test_mean_dim(self):
        self._test_dim_ops(
            lambda t, d: t.mean(d),
            lambda n, d: n.mean(d),
            use_integral=False)

    @unittest.skipIf(not TEST_NUMPY, 'Numpy not found')
    def test_std_dim(self):
        for unbiased in [False, True]:
            self._test_dim_ops(
                lambda t, d: t.std(d, unbiased=unbiased),
                lambda n, d: n.std(d, ddof=1 if unbiased else 0),
                use_integral=False)

    @unittest.skipIf(not TEST_NUMPY, 'Numpy not found')
    def test_var_dim(self):
        for unbiased in [False, True]:
            self._test_dim_ops(
                lambda t, d: t.var(d, unbiased=unbiased),
                lambda n, d: n.var(d, ddof=1 if unbiased else 0),
                use_integral=False)

    @unittest.skipIf(not TEST_NUMPY, 'Numpy not found')
    @unittest.skipIf(not TEST_SCIPY, 'Scipy not found')
    def test_logsumexp_dim(self):
        from scipy.special import logsumexp
        self._test_dim_ops(
            lambda t, d: t.logsumexp(d),
            lambda n, d: logsumexp(n, d),
            use_integral=False)

    def test_sum_out(self):
        x = torch.rand(100, 100)
        res1 = torch.sum(x, 1)
        res2 = torch.Tensor()
        torch.sum(x, 1, out=res2)
        self.assertEqual(res1, res2)
        x = torch.rand(100, 100, 100)
        res1 = x.sum(2).sum(1)
        res2 = torch.Tensor()
        torch.sum(x, (2, 1), out=res2)
        self.assertEqual(res1, res2)

    # TODO: these tests only check if it's possible to pass a return value
    # it'd be good to expand them
    def test_prod(self):
        x = torch.rand(100, 100)
        res1 = torch.prod(x, 1)
        res2 = torch.Tensor()
        torch.prod(x, 1, out=res2)
        self.assertEqual(res1, res2)

    def test_cumsum(self):
        x = torch.rand(100, 100)
        res1 = torch.cumsum(x, 1)
        res2 = torch.Tensor()
        torch.cumsum(x, 1, out=res2)
        self.assertEqual(res1, res2)

    def test_cumprod(self):
        x = torch.rand(100, 100)
        res1 = torch.cumprod(x, 1)
        res2 = torch.Tensor()
        torch.cumprod(x, 1, out=res2)
        self.assertEqual(res1, res2)

    def _test_reduce_integer_upcast(self, fn, has_out=True):
        shape = (3, 4, 5)
        reduced_shape = fn(torch.ones(shape)).shape

        def _test_out(dtype, other_dtype):
            out = torch.ones(reduced_shape, dtype=dtype)
            result = fn(x, out=out)
            self.assertIs(out.dtype, result.dtype)
            self.assertEqual(fn(x.type(dtype)), result)
            result = fn(x, out=out, dtype=dtype)
            self.assertIs(out.dtype, result.dtype)
            self.assertEqual(fn(x.type(dtype)), result)
            # 'out' is favored over dtype, check error
            self.assertRaises(RuntimeError, lambda: fn(x, out=out, dtype=other_dtype))

        for dtype in [dtype for dtype in torch.testing.get_all_math_dtypes('cpu') if dtype != torch.float16]:
            x = torch.ones(shape, dtype=dtype)
            expected_dtype = dtype if dtype.is_floating_point else torch.int64
            self.assertIs(expected_dtype, fn(x).dtype)
            self.assertEqual(fn(x.type(expected_dtype)), fn(x))

            if dtype.is_floating_point:
                other_dtype = torch.float32 if dtype == torch.float64 else torch.float64
            else:
                other_dtype = torch.int32 if dtype != torch.int32 else torch.int16
            self.assertIs(other_dtype, fn(x, dtype=other_dtype).dtype)
            self.assertEqual(fn(x.type(other_dtype)), fn(x, dtype=other_dtype))

            # test mixed int/float
            mixed_dtype = torch.int32 if dtype.is_floating_point else torch.float32
            self.assertIs(mixed_dtype, fn(x, dtype=mixed_dtype).dtype)
            self.assertEqual(fn(x.type(mixed_dtype)), fn(x, dtype=mixed_dtype))

            if has_out:
                _test_out(dtype, other_dtype)
                _test_out(dtype, mixed_dtype)

    def test_sum_integer_upcast(self):
        self._test_reduce_integer_upcast(lambda x, **kwargs: torch.sum(x, **kwargs), False)
        self._test_reduce_integer_upcast(lambda x, **kwargs: torch.sum(x, 0, **kwargs))

    def test_prod_integer_upcast(self):
        self._test_reduce_integer_upcast(lambda x, **kwargs: torch.prod(x, **kwargs), False)
        self._test_reduce_integer_upcast(lambda x, **kwargs: torch.prod(x, 0, **kwargs))

    def test_cumsum_integer_upcast(self):
        self._test_reduce_integer_upcast(lambda x, **kwargs: torch.cumsum(x, 0, **kwargs))

    def test_cumprod_integer_upcast(self):
        self._test_reduce_integer_upcast(lambda x, **kwargs: torch.cumprod(x, 0, **kwargs))

    def test_cross(self):
        x = torch.rand(100, 3, 100)
        y = torch.rand(100, 3, 100)
        res1 = torch.cross(x, y)
        res2 = torch.Tensor()
        torch.cross(x, y, out=res2)
        self.assertEqual(res1, res2)

    def test_cross_with_and_without_dim(self):
        x = torch.rand(100, 3)
        y = torch.rand(100, 3)
        res1 = torch.cross(x, y, dim=1)
        res2 = torch.cross(x, y, dim=-1)
        res3 = torch.cross(x, y)
        self.assertEqual(res1, res2)
        self.assertEqual(res1, res3)

    def test_cross_validation(self):
        self.assertRaisesRegex(
            RuntimeError, "inconsistent tensors dimensions",
            lambda: torch.cross(torch.rand(100, 3), torch.rand(100, 3, 10)))
        self.assertRaisesRegex(
            RuntimeError, "inconsistent tensors sizes",
            lambda: torch.cross(torch.rand(5, 3), torch.rand(3, 5)))
        self.assertRaisesRegex(
            RuntimeError, "no dimension of size 3 in input",
            lambda: torch.cross(torch.rand(5, 4), torch.rand(5, 4)))
        self.assertRaisesRegex(
            RuntimeError, "dimension 0 does not have size 3",
            lambda: torch.cross(torch.rand(5, 4, 3), torch.rand(5, 4, 3), dim=0))
        self.assertRaisesRegex(
            RuntimeError, "dimension -1 does not have size 3",
            lambda: torch.cross(torch.rand(5, 3, 4), torch.rand(5, 3, 4), dim=-1))
        self.assertRaisesRegex(
            IndexError, "Dimension out of range",
            lambda: torch.cross(torch.rand(5, 3, 4), torch.rand(5, 3, 4), dim=-5))

    def test_zeros(self):
        res1 = torch.zeros(100, 100)
        res2 = torch.Tensor()
        torch.zeros(100, 100, out=res2)
        self.assertEqual(res1, res2)

        boolTensor = torch.zeros(2, 2, dtype=torch.bool)
        expected = torch.tensor([[False, False], [False, False]], dtype=torch.bool)
        self.assertEqual(boolTensor, expected)

        halfTensor = torch.zeros(1, 1, dtype=torch.half)
        expected = torch.tensor([[0.]], dtype=torch.float16)
        self.assertEqual(halfTensor, expected)

    def test_zeros_like(self):
        expected = torch.zeros(100, 100)

        res1 = torch.zeros_like(expected)
        self.assertEqual(res1, expected)

    @unittest.skipIf(not torch.cuda.is_available(), 'no CUDA')
    def test_zeros_like_cuda(self):
        expected = torch.zeros(100, 100).cuda()

        res1 = torch.zeros_like(expected)
        self.assertEqual(res1, expected)

    @unittest.skipIf(torch.cuda.device_count() < 2, 'only one GPU detected')
    def test_zeros_like_multiple_device(self):
        expected = torch.zeros(100, 100).cuda()
        x = torch.cuda.FloatTensor(100, 100, device=1)
        output = torch.zeros_like(x)
        self.assertEqual(output, expected)

    def test_zeros_out(self):
        shape = (3, 4)
        out = torch.zeros(shape)
        torch.zeros(shape, out=out)

        # change the dtype, layout, device
        self.assertRaises(RuntimeError, lambda: torch.zeros(shape, dtype=torch.int64, out=out))
        self.assertRaises(RuntimeError, lambda: torch.zeros(shape, layout=torch.sparse_coo, out=out))
        if torch.cuda.is_available():
            self.assertRaises(RuntimeError, lambda: torch.zeros(shape, device='cuda', out=out))

        # leave them the same
        self.assertEqual(torch.zeros(shape), torch.zeros(shape, dtype=out.dtype, out=out))
        self.assertEqual(torch.zeros(shape), torch.zeros(shape, layout=torch.strided, out=out))
        self.assertEqual(torch.zeros(shape), torch.zeros(shape, device='cpu', out=out))

    @staticmethod
    def _test_histc(self, device):
        # negative nbins throws
        with self.assertRaisesRegex(RuntimeError, 'bins must be > 0'):
            torch.histc(torch.tensor([1], dtype=torch.float, device=device), bins=-1)

        # without nbins
        actual = torch.histc(
            torch.tensor([2, 5], dtype=torch.float, device=device))
        expected = torch.zeros(100, dtype=torch.float, device=device)
        expected.data[0] = 1
        expected.data[99] = 1
        self.assertEqual(expected, actual)
        # tensor with the same element
        actual = torch.histc(torch.ones(5, dtype=torch.float, device=device), bins=5)
        self.assertEqual(
            torch.tensor([0, 0, 5, 0, 0], dtype=torch.float, device=device),
            actual)
        # no element falls between [min, max]
        actual = torch.histc(
            torch.ones(5, dtype=torch.float, device=device), bins=5, min=2, max=3)
        self.assertEqual(
            torch.tensor([0, 0, 0, 0, 0], dtype=torch.float, device=device),
            actual)
        # element falls below min + integral bin size and
        actual = torch.histc(
            torch.tensor([2, 4, 2, 2, 5, 4], dtype=torch.float, device=device),
            bins=5, min=1, max=5)
        self.assertEqual(
            torch.tensor([0, 3, 0, 2, 1], dtype=torch.float, device=device),
            actual)
        # non-integral bin size
        actual = torch.histc(
            torch.tensor([1, 2, 1], dtype=torch.float, device=device),
            bins=4, min=0, max=3)
        self.assertEqual(
            torch.tensor([0, 2, 1, 0], dtype=torch.float, device=device),
            actual)
        # double input
        actual = torch.histc(
            torch.tensor([1, 2, 1], dtype=torch.double, device=device),
            bins=4, min=0, max=3)
        self.assertEqual(
            torch.tensor([0, 2, 1, 0], dtype=torch.double, device=device),
            actual)
        # mixed input
        actual = torch.histc(
            torch.tensor([1., 2, 1], dtype=torch.float, device=device),
            bins=4, min=0, max=3)
        self.assertEqual(
            torch.tensor([0, 2, 1, 0], dtype=torch.float, device=device),
            actual)

        # test against numpy.histogram()
        def test_against_np(tensor, bins=100, min=0, max=0):
            if min == 0 and max == 0:
                min = tensor.min().item()
                max = tensor.max().item()
            nparr = tensor.cpu().numpy()
            actual = torch.histc(tensor, bins=bins, min=min, max=max)
            expected = torch.from_numpy(np.histogram(nparr, bins=bins, range=(min, max))[0])
            self.assertEqual(actual.cpu(), expected)

        if TEST_NUMPY:
            test_against_np(torch.tensor([1., 2, 1], device=device))
            test_against_np(torch.randn(5000, device=device))

            # Test bins arg
            test_against_np(torch.randn(301, device=device), bins=10)

            # Test truncated range
            test_against_np(torch.randn(201, device=device), min=0.1, max=1)

            noncontig = torch.randn(100, 3, device=device)[:, 2]
            test_against_np(noncontig)

            multidim = torch.randn(3, 5, 7, 2, device=device)
            test_against_np(multidim)

            expanded = torch.randn(1, 5, 1, 2, device=device).expand(3, 5, 7, 2)
            test_against_np(expanded)

    def test_histc_cpu(self):
        self._test_histc(self, 'cpu')

    def test_ones(self):
        res1 = torch.ones(100, 100)
        res2 = torch.Tensor()
        torch.ones(100, 100, out=res2)
        self.assertEqual(res1, res2)

        # test boolean tensor
        res1 = torch.ones(1, 2, dtype=torch.bool)
        expected = torch.tensor([[True, True]], dtype=torch.bool)
        self.assertEqual(res1, expected)

    def test_ones_like(self):
        expected = torch.ones(100, 100)

        res1 = torch.ones_like(expected)
        self.assertEqual(res1, expected)

        # test boolean tensor
        expected = torch.tensor([True, True], dtype=torch.bool)
        res1 = torch.ones_like(expected)
        self.assertEqual(res1, expected)

    @unittest.skipIf(not torch.cuda.is_available(), 'no CUDA')
    def test_ones_like_cuda(self):
        expected = torch.ones(100, 100).cuda()

        res1 = torch.ones_like(expected)
        self.assertEqual(res1, expected)

    @unittest.skipIf(torch.cuda.device_count() < 2, 'only one GPU detected')
    def test_ones_like_multiple_device(self):
        expected = torch.ones(100, 100).cuda()
        x = torch.cuda.FloatTensor(100, 100, device=1)
        output = torch.ones_like(x)
        self.assertEqual(output, expected)

    def test_dtypes(self):
        all_dtypes = torch.testing.get_all_dtypes()
        do_test_dtypes(self, all_dtypes, torch.strided, torch.device('cpu'))
        if torch.cuda.is_available():
            do_test_dtypes(self, all_dtypes, torch.strided, torch.device('cuda:0'))

    def test_copy_dtypes(self):
        all_dtypes = torch.testing.get_all_dtypes()
        for dtype in all_dtypes:
            copied_dtype = copy.deepcopy(dtype)
            self.assertIs(dtype, copied_dtype)

    def test_device(self):
        cpu = torch.device('cpu')
        self.assertEqual('cpu', str(cpu))
        self.assertEqual('cpu', cpu.type)
        self.assertEqual(None, cpu.index)

        cpu0 = torch.device('cpu:0')
        self.assertEqual('cpu:0', str(cpu0))
        self.assertEqual('cpu', cpu0.type)
        self.assertEqual(0, cpu0.index)

        cpu0 = torch.device('cpu', 0)
        self.assertEqual('cpu:0', str(cpu0))
        self.assertEqual('cpu', cpu0.type)
        self.assertEqual(0, cpu0.index)

        cuda = torch.device('cuda')
        self.assertEqual('cuda', str(cuda))
        self.assertEqual('cuda', cuda.type)
        self.assertEqual(None, cuda.index)

        cuda1 = torch.device('cuda:1')
        self.assertEqual('cuda:1', str(cuda1))
        self.assertEqual('cuda', cuda1.type)
        self.assertEqual(1, cuda1.index)

        cuda1 = torch.device('cuda', 1)
        self.assertEqual('cuda:1', str(cuda1))
        self.assertEqual('cuda', cuda1.type)
        self.assertEqual(1, cuda1.index)

        self.assertRaises(RuntimeError, lambda: torch.device('cpu:-1'))
        self.assertRaises(RuntimeError, lambda: torch.device('cpu:1'))
        self.assertRaises(RuntimeError, lambda: torch.device('cpu', -1))
        self.assertRaises(RuntimeError, lambda: torch.device('cpu', 1))
        self.assertRaises(RuntimeError, lambda: torch.device('cuda:-1'))
        self.assertRaises(RuntimeError, lambda: torch.device('cuda', -1))
        self.assertRaises(RuntimeError, lambda: torch.device(-1))

        self.assertRaises(RuntimeError, lambda: torch.device('other'))
        self.assertRaises(RuntimeError, lambda: torch.device('other:0'))

        device_set = {'cpu', 'cpu:0', 'cuda', 'cuda:0', 'cuda:1', 'cuda:10', 'cuda:100'}
        device_hash_set = set()
        for device in list(device_set):
            device_hash_set.add(hash(torch.device(device)))
        self.assertEqual(len(device_set), len(device_hash_set))

    def test_tensor_device(self):
        def assertEqual(device_str, fn):
            self.assertEqual(torch.device(device_str), fn().device)
            self.assertEqual(device_str, str(fn().device))

        assertEqual('cpu', lambda: torch.tensor(5))
        assertEqual('cpu', lambda: torch.ones((2, 3), dtype=torch.float32, device='cpu'))
        # NOTE: 'cpu' is the canonical representation of 'cpu:0', but 'cuda:X' is the canonical
        # representation of cuda devices.
        assertEqual('cpu', lambda: torch.ones((2, 3), dtype=torch.float32, device='cpu:0'))
        assertEqual('cpu', lambda: torch.tensor(torch.ones((2, 3), dtype=torch.float32), device='cpu:0'))
        if TEST_NUMPY:
            assertEqual('cpu', lambda: torch.tensor(np.random.randn(2, 3), device='cpu'))

        if torch.cuda.is_available():
            assertEqual('cuda:0', lambda: torch.tensor(5).cuda(0))
            assertEqual('cuda:0', lambda: torch.tensor(5).cuda('cuda:0'))
            self.assertRaises(RuntimeError, lambda: torch.tensor(5).cuda('cpu'))
            self.assertRaises(RuntimeError, lambda: torch.tensor(5).cuda('cpu:0'))
            assertEqual('cuda:0', lambda: torch.tensor(5, dtype=torch.int64, device=0))
            assertEqual('cuda:0', lambda: torch.tensor(5, dtype=torch.int64, device='cuda:0'))
            assertEqual('cuda:' + str(torch.cuda.current_device()),
                        lambda: torch.tensor(5, dtype=torch.int64, device='cuda'))
            assertEqual('cuda:0', lambda: torch.tensor(torch.ones((2, 3), dtype=torch.float32), device='cuda:0'))
            if TEST_NUMPY:
                assertEqual('cuda:0', lambda: torch.tensor(np.random.randn(2, 3), device='cuda:0'))

            if torch.cuda.device_count() > 1:
                assertEqual('cuda:1', lambda: torch.tensor(5).cuda(1))
                assertEqual('cuda:1', lambda: torch.tensor(5).cuda('cuda:1'))
                assertEqual('cuda:1', lambda: torch.tensor(5, dtype=torch.int64, device=1))
                assertEqual('cuda:1', lambda: torch.tensor(5, dtype=torch.int64, device='cuda:1'))
                assertEqual('cuda:1', lambda: torch.tensor(torch.ones((2, 3), dtype=torch.float32), device='cuda:1'))
                if TEST_NUMPY:
                    assertEqual('cuda:1', lambda: torch.tensor(np.random.randn(2, 3), device='cuda:1'))

    def test_qtensor(self):
        num_elements = 10
        r = torch.ones(num_elements, dtype=torch.float)
        scale = 1.0
        zero_point = 2
        qr = r.quantize_linear(scale, zero_point)
        self.assertEqual(qr.q_scale(), scale)
        self.assertEqual(qr.q_zero_point(), zero_point)
<<<<<<< HEAD
        print('dir', dir(qr))
        self.assertTrue(qr.is_quantized)
        rqr = qr.dequantize()
        for i in range(num_elements):
            self.assertEqual(r[i], rqr[i])
        # Testing item
        r = torch.ones(1, dtype=torch.float)
        qr = r.quantize_linear(scale, zero_point)
        self.assertEqual(qr.item(), 1)
=======
        rqr = qr.dequantize()
        for i in range(num_elements):
            self.assertEqual(r[i], rqr[i])
>>>>>>> 862aff64

    def test_to(self):
        def test_copy_behavior(t, non_blocking=False):
            self.assertIs(t, t.to(t, non_blocking=non_blocking))
            self.assertIs(t, t.to(t.dtype, non_blocking=non_blocking))
            self.assertIs(t, t.to(torch.empty_like(t), non_blocking=non_blocking))
            self.assertIsNot(t, t.to(t, non_blocking=non_blocking, copy=True))
            self.assertIsNot(t, t.to(t.dtype, non_blocking=non_blocking, copy=True))
            self.assertIsNot(t, t.to(torch.empty_like(t), non_blocking=non_blocking, copy=True))

            devices = [t.device]
            if t.device.type == 'cuda':
                if t.device.index == -1:
                    devices.append('cuda:{}'.format(torch.cuda.current_device()))
                elif t.device.index == torch.cuda.current_device():
                    devices.append('cuda')
            for device in devices:
                self.assertIs(t, t.to(device, non_blocking=non_blocking))
                self.assertIs(t, t.to(device, t.dtype, non_blocking=non_blocking))
                self.assertIsNot(t, t.to(device, non_blocking=non_blocking, copy=True))
                self.assertIsNot(t, t.to(device, t.dtype, non_blocking=non_blocking, copy=True))

        a = torch.tensor(5)
        test_copy_behavior(a)
        self.assertEqual(a.device, a.to('cpu').device)
        self.assertEqual(a.device, a.to('cpu', dtype=torch.float32).device)
        self.assertIs(torch.float32, a.to('cpu', dtype=torch.float32).dtype)
        self.assertEqual(a.device, a.to(torch.float32).device)
        self.assertIs(torch.float32, a.to(dtype=torch.float32).dtype)
        self.assertEqual(a.data_ptr(), a.to('cpu').data_ptr())
        self.assertEqual(a.data_ptr(), a.to(dtype=a.dtype, device=a.device, copy=False).data_ptr())
        self.assertEqual(a.data_ptr(), a.to('cpu', copy=False).data_ptr())
        self.assertNotEqual(a.data_ptr(), a.to('cpu', copy=True).data_ptr())

        if torch.cuda.is_available():
            for non_blocking in [True, False]:
                for cuda in ['cuda', 'cuda:0' if torch.cuda.device_count() == 1 else 'cuda:1']:
                    b = torch.tensor(5., device=cuda)
                    test_copy_behavior(b, non_blocking)
                    self.assertEqual(b.device, b.to(cuda, non_blocking=non_blocking).device)
                    self.assertEqual(a.device, b.to('cpu', non_blocking=non_blocking).device)
                    self.assertEqual(b.device, a.to(cuda, non_blocking=non_blocking).device)
                    self.assertIs(torch.int32, b.to('cpu', dtype=torch.int32, non_blocking=non_blocking).dtype)
                    self.assertEqual(a.device, b.to('cpu', dtype=torch.int32, non_blocking=non_blocking).device)
                    self.assertIs(torch.int32, b.to(dtype=torch.int32).dtype)
                    self.assertEqual(b.device, b.to(dtype=torch.int32).device)

    def test_to_with_tensor(self):
        a = torch.tensor(5)
        self.assertEqual(a.device, a.to(a).device)

        if torch.cuda.is_available():
            for non_blocking in [True, False]:
                for cuda in ['cuda', 'cuda:0' if torch.cuda.device_count() == 1 else 'cuda:1']:
                    b = torch.tensor(5., device=cuda)
                    self.assertEqual(b.device, b.to(b, non_blocking=non_blocking).device)
                    self.assertEqual(a.device, b.to(a, non_blocking=non_blocking).device)
                    self.assertEqual(b.device, a.to(b, non_blocking=non_blocking).device)

    def test_empty_full(self):
        do_test_empty_full(self, torch.testing.get_all_math_dtypes('cpu'), torch.strided, torch.device('cpu'))
        if torch.cuda.device_count() > 0:
            do_test_empty_full(self, torch.testing.get_all_math_dtypes('cpu'), torch.strided, None)
            do_test_empty_full(self, torch.testing.get_all_math_dtypes('cpu'), torch.strided, torch.device('cuda:0'))

    def test_dtype_out_match(self):
        d = torch.autograd.Variable(torch.DoubleTensor(2, 3))
        self.assertRaises(RuntimeError, lambda: torch.zeros((2, 3), out=d, dtype=torch.float32))

    def test_constructor_dtypes(self):
        default_type = torch.Tensor().type()
        self.assertIs(torch.Tensor().dtype, torch.get_default_dtype())

        self.assertIs(torch.uint8, torch.ByteTensor.dtype)
        self.assertIs(torch.float32, torch.FloatTensor.dtype)
        self.assertIs(torch.float64, torch.DoubleTensor.dtype)

        torch.set_default_tensor_type('torch.FloatTensor')
        self.assertIs(torch.float32, torch.get_default_dtype())
        self.assertIs(torch.FloatStorage, torch.Storage)

        torch.set_default_dtype(torch.float64)
        self.assertIs(torch.float64, torch.get_default_dtype())
        self.assertIs(torch.DoubleStorage, torch.Storage)

        torch.set_default_tensor_type(torch.FloatTensor)
        self.assertIs(torch.float32, torch.get_default_dtype())
        self.assertIs(torch.FloatStorage, torch.Storage)

        if torch.cuda.is_available():
            torch.set_default_tensor_type(torch.cuda.FloatTensor)
            self.assertIs(torch.float32, torch.get_default_dtype())
            self.assertIs(torch.float32, torch.cuda.FloatTensor.dtype)
            self.assertIs(torch.cuda.FloatStorage, torch.Storage)

            torch.set_default_dtype(torch.float64)
            self.assertIs(torch.float64, torch.get_default_dtype())
            self.assertIs(torch.cuda.DoubleStorage, torch.Storage)

        # don't support integral or sparse default types.
        self.assertRaises(TypeError, lambda: torch.set_default_tensor_type('torch.IntTensor'))
        self.assertRaises(TypeError, lambda: torch.set_default_dtype(torch.int64))

        # don't allow passing dtype to set_default_tensor_type
        self.assertRaises(TypeError, lambda: torch.set_default_tensor_type(torch.float32))

        torch.set_default_tensor_type(default_type)

    def test_constructor_device_legacy(self):
        self.assertRaises(RuntimeError, lambda: torch.FloatTensor(device='cuda'))
        self.assertRaises(RuntimeError, lambda: torch.FloatTensor(torch.Size([2, 3, 4]), device='cuda'))
        self.assertRaises(RuntimeError, lambda: torch.FloatTensor((2.0, 3.0), device='cuda'))

        self.assertRaises(RuntimeError, lambda: torch.Tensor(device='cuda'))
        self.assertRaises(RuntimeError, lambda: torch.Tensor(torch.Size([2, 3, 4]), device='cuda'))
        self.assertRaises(RuntimeError, lambda: torch.Tensor((2.0, 3.0), device='cuda'))

        x = torch.randn((3,), device='cpu')
        self.assertRaises(RuntimeError, lambda: x.new(device='cuda'))
        self.assertRaises(RuntimeError, lambda: x.new(torch.Size([2, 3, 4]), device='cuda'))
        self.assertRaises(RuntimeError, lambda: x.new((2.0, 3.0), device='cuda'))

        if torch.cuda.is_available():
            self.assertRaises(RuntimeError, lambda: torch.cuda.FloatTensor(device='cpu'))
            self.assertRaises(RuntimeError, lambda: torch.cuda.FloatTensor(torch.Size([2, 3, 4]), device='cpu'))
            self.assertRaises(RuntimeError, lambda: torch.cuda.FloatTensor((2.0, 3.0), device='cpu'))

            default_type = torch.Tensor().type()
            torch.set_default_tensor_type(torch.cuda.FloatTensor)
            self.assertRaises(RuntimeError, lambda: torch.Tensor(device='cpu'))
            self.assertRaises(RuntimeError, lambda: torch.Tensor(torch.Size([2, 3, 4]), device='cpu'))
            self.assertRaises(RuntimeError, lambda: torch.Tensor((2.0, 3.0), device='cpu'))
            torch.set_default_tensor_type(torch.cuda.FloatTensor)
            torch.set_default_tensor_type(default_type)

            x = torch.randn((3,), device='cuda')
            self.assertRaises(RuntimeError, lambda: x.new(device='cpu'))
            self.assertRaises(RuntimeError, lambda: x.new(torch.Size([2, 3, 4]), device='cpu'))
            self.assertRaises(RuntimeError, lambda: x.new((2.0, 3.0), device='cpu'))

    def test_type(self):
        x = torch.randn(3, 3).double()
        self.assertEqual(x.type('torch.FloatTensor').dtype, torch.float32)
        self.assertEqual(x.type(torch.FloatTensor).dtype, torch.float32)
        self.assertEqual(x.int().type(torch.Tensor).dtype, torch.get_default_dtype())
        self.assertEqual(x.type(torch.int32).dtype, torch.int32)

    def test_tensor_factory(self):
        expected = torch.Tensor([1, 1])
        # test data
        res1 = torch.tensor([1, 1])
        self.assertEqual(res1, expected)

        res1 = torch.tensor([1, 1], dtype=torch.int)
        self.assertEqual(res1, expected)
        self.assertIs(torch.int, res1.dtype)

        # test copy
        res2 = torch.tensor(expected)
        self.assertEqual(res2, expected)
        res2[1] = 2
        self.assertEqual(expected, torch.ones_like(expected))

        res2 = torch.tensor(expected, dtype=torch.int)
        self.assertEqual(res1, expected)
        self.assertIs(torch.int, res1.dtype)

        # test copy with numpy
        if TEST_NUMPY:
            for dtype in [np.float64, np.int64, np.int8, np.uint8]:
                a = np.array([5.]).astype(dtype)
                res1 = torch.tensor(a)
                self.assertEqual(5., res1[0].item())
                a[0] = 7.
                self.assertEqual(5., res1[0].item())

        # test boolean tensor
        a = torch.tensor([True, True, False, True, True], dtype=torch.bool)
        b = torch.tensor([-1, -1.1, 0, 1, 1.1], dtype=torch.bool)
        self.assertEqual(a, b)

    def test_tensor_factory_copy_var(self):

        def check_copy(copy, is_leaf, requires_grad, data_ptr=None):
            if data_ptr is None:
                data_ptr = copy.data_ptr
            self.assertEqual(copy.data, source.data)
            self.assertTrue(copy.is_leaf == is_leaf)
            self.assertTrue(copy.requires_grad == requires_grad)
            self.assertTrue(copy.data_ptr == data_ptr)

        source = torch.randn(5, 5, dtype=torch.double, requires_grad=True)
        # test torch.tensor()
        check_copy(torch.tensor(source), True, False)
        check_copy(torch.tensor(source, requires_grad=False), True, False)
        check_copy(torch.tensor(source, requires_grad=True), True, True)

        # test tensor.new_tensor()
        copy = torch.randn(1)
        check_copy(copy.new_tensor(source), True, False)
        check_copy(copy.new_tensor(source, requires_grad=False), True, False)
        check_copy(copy.new_tensor(source, requires_grad=True), True, True)

        # test torch.as_tensor()
        check_copy(torch.as_tensor(source), source.is_leaf, source.requires_grad, source.data_ptr)  # not copy
        check_copy(torch.as_tensor(source, dtype=torch.float), False, True)  # copy and keep the graph

    def test_tensor_factory_type_inference(self):
        def test_inference(default_dtype):
            saved_dtype = torch.get_default_dtype()
            torch.set_default_dtype(default_dtype)
            self.assertIs(default_dtype, torch.tensor(()).dtype)
            self.assertIs(default_dtype, torch.tensor(5.).dtype)
            self.assertIs(torch.int64, torch.tensor(5).dtype)
            self.assertIs(torch.uint8, torch.tensor(True).dtype)
            self.assertIs(torch.int32, torch.tensor(5, dtype=torch.int32).dtype)
            self.assertIs(default_dtype, torch.tensor(((7, 5), (9, 5.))).dtype)
            self.assertIs(default_dtype, torch.tensor(((5., 5), (3, 5))).dtype)
            self.assertIs(torch.int64, torch.tensor(((5, 3), (3, 5))).dtype)

            if TEST_NUMPY:
                self.assertIs(torch.float64, torch.tensor(np.array(())).dtype)
                self.assertIs(torch.float64, torch.tensor(np.array(5.)).dtype)
                if np.array(5).dtype == np.int64:  # np long, which can be 4 bytes (e.g. on windows)
                    self.assertIs(torch.int64, torch.tensor(np.array(5)).dtype)
                else:
                    self.assertIs(torch.int32, torch.tensor(np.array(5)).dtype)
                self.assertIs(torch.uint8, torch.tensor(np.array(3, dtype=np.uint8)).dtype)
                self.assertIs(default_dtype, torch.tensor(((7, np.array(5)), (np.array(9), 5.))).dtype)
                self.assertIs(torch.float64, torch.tensor(((7, 5), (9, np.array(5.)))).dtype)
                self.assertIs(torch.int64, torch.tensor(((5, np.array(3)), (np.array(3), 5))).dtype)
            torch.set_default_dtype(saved_dtype)

        test_inference(torch.float64)
        test_inference(torch.float32)

    @unittest.skipIf(not torch.cuda.is_available(), 'no CUDA')
    def test_tensor_factory_cuda_type_inference(self):
        saved_type = torch.Tensor().type()
        torch.set_default_tensor_type(torch.cuda.DoubleTensor)
        torch.set_default_dtype(torch.float32)
        self.assertIs(torch.float32, torch.tensor(0.).dtype)
        self.assertEqual(torch.device('cuda:0'), torch.tensor(0.).device)
        torch.set_default_dtype(torch.float64)
        self.assertIs(torch.float64, torch.tensor(0.).dtype)
        self.assertEqual(torch.device('cuda:0'), torch.tensor(0.).device)
        torch.set_default_tensor_type(saved_type)

    @unittest.skipIf(not torch.cuda.is_available(), 'no CUDA')
    def test_tensor_factory_cuda_type(self):
        saved_type = torch.Tensor().type()
        torch.set_default_tensor_type(torch.cuda.FloatTensor)
        x = torch.zeros((5, 5))
        self.assertIs(torch.float32, x.dtype)
        self.assertTrue(x.is_cuda)
        torch.set_default_tensor_type(torch.cuda.DoubleTensor)
        x = torch.zeros((5, 5))
        self.assertIs(torch.float64, x.dtype)
        self.assertTrue(x.is_cuda)
        torch.set_default_tensor_type(saved_type)

    def test_unfold_all_devices_and_dtypes(self):
        for device in torch.testing.get_all_device_types():
            for dt in torch.testing.get_all_dtypes():
                if dt == torch.half and device == 'cpu':
                    # fix once random is implemented for Half on CPU
                    self.assertRaises(RuntimeError, lambda: torch.randint(5, (0, 1, 3, 0), dtype=dt, device=device))
                else:
                    x = torch.randint(5, (0, 1, 3, 0), dtype=dt, device=device)
                    self.assertEqual((0, 1, 1, 0, 3), x.unfold(2, 3, 2).shape)

    def test_copy_all_dtypes_and_devices(self):
        from copy import copy
        for device in torch.testing.get_all_device_types():
            for dt in torch.testing.get_all_dtypes():
                x = torch.tensor([1, 2, 3, 4], dtype=dt, device=device)
                x_clone = x.clone()

                y = copy(x)
                y.fill_(1)

                # copy is a shallow copy, only copies the tensor view,
                # not the data
                self.assertEqual(x, y)

    def test_resize_all_dtypes_and_devices(self):
        shape = (2, 2)
        for device in torch.testing.get_all_device_types():
            for dt in torch.testing.get_all_dtypes():
                x = torch.tensor([[1, 2], [3, 4], [5, 6]], dtype=dt, device=device)
                x.resize_(shape)
                self.assertEqual(shape, x.shape)

    def test_fill_all_dtypes_and_devices(self):
        for device in torch.testing.get_all_device_types():
            for dt in torch.testing.get_all_dtypes():
                x = torch.tensor((1, 1), dtype=dt, device=device)
                x.fill_(1)

                self.assertEqual(x, torch.tensor([1, 1], dtype=dt, device=device))
                self.assertEqual(dt, x.dtype)

    def test_clone_all_dtypes_and_devices(self):
        for device in torch.testing.get_all_device_types():
            for dt in torch.testing.get_all_dtypes():
                x = torch.tensor((1, 1), dtype=dt, device=device)
                y = x.clone()
                self.assertEqual(x, y)

    def test_cat_all_dtypes_and_devices(self):
        for device in torch.testing.get_all_device_types():
            for dt in torch.testing.get_all_dtypes():
                x = torch.tensor([[1, 2], [3, 4]], dtype=dt, device=device)
                expected1 = torch.tensor([[1, 2], [3, 4], [1, 2], [3, 4]], dtype=dt, device=device)
                self.assertEqual(torch.cat((x, x), 0), expected1)

                expected2 = torch.tensor([[1, 2, 1, 2], [3, 4, 3, 4]], dtype=dt, device=device)
                self.assertEqual(torch.cat((x, x), 1), expected2)

    def test_tensor_factories_empty(self):
        # ensure we can create empty tensors from each factory function
        shapes = [(5, 0, 1), (0,), (0, 0, 1, 0, 2, 0, 0)]

        for device in torch.testing.get_all_device_types():
            for shape in shapes:
                for dt in torch.testing.get_all_dtypes():
                    self.assertEqual(shape, torch.zeros(shape, device=device, dtype=dt).shape)
                    self.assertEqual(shape, torch.zeros_like(torch.zeros(shape, device=device, dtype=dt)).shape)
                    self.assertEqual(shape, torch.full(shape, 3, device=device, dtype=dt).shape)
                    self.assertEqual(shape, torch.full_like(torch.zeros(shape, device=device, dtype=dt), 3).shape)
                    self.assertEqual(shape, torch.ones(shape, device=device, dtype=dt).shape)
                    self.assertEqual(shape, torch.ones_like(torch.zeros(shape, device=device, dtype=dt)).shape)
                    self.assertEqual(shape, torch.empty(shape, device=device, dtype=dt).shape)
                    self.assertEqual(shape, torch.empty_like(torch.zeros(shape, device=device, dtype=dt)).shape)
                    self.assertEqual(shape, torch.empty_strided(shape, (0,) * len(shape), device=device, dtype=dt).shape)

                    if dt == torch.half and device == "cpu":
                        # update once random is implemented for half on CPU
                        self.assertRaises(RuntimeError, lambda: torch.randint(6, shape, device=device, dtype=dt).shape)
                    else:
                        self.assertEqual(shape, torch.randint(6, shape, device=device, dtype=dt).shape)
                        self.assertEqual(shape, torch.randint_like(torch.zeros(shape, device=device, dtype=dt), 6).shape)

                    if dt != torch.double and dt != torch.float and dt != torch.half:
                        self.assertRaises(RuntimeError, lambda: torch.rand(shape, device=device, dtype=dt).shape)

                    if dt == torch.double or dt == torch.float:
                        self.assertEqual(shape, torch.randn(shape, device=device, dtype=dt).shape)
                        self.assertEqual(shape, torch.randn_like(torch.zeros(shape, device=device, dtype=dt)).shape)

            self.assertEqual((0,), torch.arange(0, device=device).shape)
            self.assertEqual((0, 0), torch.eye(0, device=device).shape)
            self.assertEqual((0, 0), torch.eye(0, 0, device=device).shape)
            self.assertEqual((5, 0), torch.eye(5, 0, device=device).shape)
            self.assertEqual((0, 5), torch.eye(0, 5, device=device).shape)
            self.assertEqual((0,), torch.linspace(1, 1, 0, device=device).shape)
            self.assertEqual((0,), torch.logspace(1, 1, 0, device=device).shape)
            self.assertEqual((0,), torch.randperm(0, device=device).shape)
            self.assertEqual((0,), torch.bartlett_window(0, device=device).shape)
            self.assertEqual((0,), torch.bartlett_window(0, periodic=False, device=device).shape)
            self.assertEqual((0,), torch.hamming_window(0, device=device).shape)
            self.assertEqual((0,), torch.hann_window(0, device=device).shape)
            self.assertEqual((1, 1, 0), torch.tensor([[[]]], device=device).shape)
            self.assertEqual((1, 1, 0), torch.as_tensor([[[]]], device=device).shape)

    def test_new_tensor(self):
        expected = torch.autograd.Variable(torch.ByteTensor([1, 1]))
        # test data
        res1 = expected.new_tensor([1, 1])
        self.assertEqual(res1, expected)
        res1 = expected.new_tensor([1, 1], dtype=torch.int)
        self.assertEqual(res1, expected)
        self.assertIs(torch.int, res1.dtype)

        # test copy
        res2 = expected.new_tensor(expected)
        self.assertEqual(res2, expected)
        res2[1] = 2
        self.assertEqual(expected, torch.ones_like(expected))
        res2 = expected.new_tensor(expected, dtype=torch.int)
        self.assertEqual(res2, expected)
        self.assertIs(torch.int, res2.dtype)

        # test copy with numpy
        if TEST_NUMPY:
            a = np.array([5.])
            res1 = torch.tensor(a)
            res1 = res1.new_tensor(a)
            self.assertEqual(5., res1[0].item())
            a[0] = 7.
            self.assertEqual(5., res1[0].item())

        if torch.cuda.device_count() >= 2:
            expected = expected.cuda(1)
            res1 = expected.new_tensor([1, 1])
            self.assertEqual(res1.get_device(), expected.get_device())
            res1 = expected.new_tensor([1, 1], dtype=torch.int)
            self.assertIs(torch.int, res1.dtype)
            self.assertEqual(res1.get_device(), expected.get_device())

            res2 = expected.new_tensor(expected)
            self.assertEqual(res2.get_device(), expected.get_device())
            res2 = expected.new_tensor(expected, dtype=torch.int)
            self.assertIs(torch.int, res1.dtype)
            self.assertEqual(res2.get_device(), expected.get_device())
            res2 = expected.new_tensor(expected, dtype=torch.int, device=0)
            self.assertIs(torch.int, res1.dtype)
            self.assertEqual(res2.get_device(), 0)

            res1 = expected.new_tensor(1)
            self.assertEqual(res1.get_device(), expected.get_device())
            res1 = expected.new_tensor(1, dtype=torch.int)
            self.assertIs(torch.int, res1.dtype)
            self.assertEqual(res1.get_device(), expected.get_device())

    def test_as_tensor(self):
        # from python data
        x = [[0, 1], [2, 3]]
        self.assertEqual(torch.tensor(x), torch.as_tensor(x))
        self.assertEqual(torch.tensor(x, dtype=torch.float32), torch.as_tensor(x, dtype=torch.float32))

        # python data with heterogeneous types
        z = [0, 'torch']
        with self.assertRaisesRegex(TypeError, "invalid data type"):
            torch.tensor(z)
            torch.as_tensor(z)

        # python data with self-referential lists
        z = [0]
        z += [z]
        with self.assertRaisesRegex(TypeError, "self-referential lists are incompatible"):
            torch.tensor(z)
            torch.as_tensor(z)

        z = [[1, 2], z]
        with self.assertRaisesRegex(TypeError, "self-referential lists are incompatible"):
            torch.tensor(z)
            torch.as_tensor(z)

        # from tensor (doesn't copy unless type is different)
        y = torch.tensor(x)
        self.assertIs(y, torch.as_tensor(y))
        self.assertIsNot(y, torch.as_tensor(y, dtype=torch.float32))
        if torch.cuda.is_available():
            self.assertIsNot(y, torch.as_tensor(y, device='cuda'))
            y_cuda = y.to('cuda')
            self.assertIs(y_cuda, torch.as_tensor(y_cuda))
            self.assertIs(y_cuda, torch.as_tensor(y_cuda, device='cuda'))

        if TEST_NUMPY:
            # doesn't copy
            for dtype in [np.float64, np.int64, np.int8, np.uint8]:
                n = np.random.rand(5, 6).astype(dtype)
                n_astensor = torch.as_tensor(n)
                self.assertEqual(torch.tensor(n), n_astensor)
                n_astensor[0][0] = 25.7
                self.assertEqual(torch.tensor(n), n_astensor)

            # changing dtype causes copy
            n = np.random.rand(5, 6).astype(np.float32)
            n_astensor = torch.as_tensor(n, dtype=torch.float64)
            self.assertEqual(torch.tensor(n, dtype=torch.float64), n_astensor)
            n_astensor[0][1] = 250.8
            self.assertNotEqual(torch.tensor(n, dtype=torch.float64), n_astensor)

            # changing device causes copy
            if torch.cuda.is_available():
                n = np.random.randn(5, 6)
                n_astensor = torch.as_tensor(n, device='cuda')
                self.assertEqual(torch.tensor(n, device='cuda'), n_astensor)
                n_astensor[0][2] = 250.9
                self.assertNotEqual(torch.tensor(n, device='cuda'), n_astensor)

    def test_diag(self):
        x = torch.rand(100, 100)
        res1 = torch.diag(x)
        res2 = torch.Tensor()
        torch.diag(x, out=res2)
        self.assertEqual(res1, res2)

    @staticmethod
    def _test_diagonal(self, dtype, device):
        x = torch.randn((100, 100), dtype=dtype, device=device)
        result = torch.diagonal(x)
        expected = torch.diag(x)
        self.assertEqual(result, expected)

        x = torch.randn((100, 100), dtype=dtype, device=device)
        result = torch.diagonal(x, 17)
        expected = torch.diag(x, 17)
        self.assertEqual(result, expected)

    def test_diagonal(self):
        self._test_diagonal(self, dtype=torch.float32, device='cpu')

    @unittest.skipIf(not TEST_NUMPY, 'Numpy not found')
    def test_diagonal_multidim(self):
        x = torch.randn(10, 11, 12, 13)
        xn = x.numpy()
        for args in [(2, 2, 3),
                     (2,),
                     (-2, 1, 2),
                     (0, -2, -1)]:
            result = torch.diagonal(x, *args)
            expected = xn.diagonal(*args)
            self.assertEqual(expected.shape, result.shape)
            self.assertTrue(np.allclose(expected, result.numpy()))
        # test non-continguous
        xp = x.permute(1, 2, 3, 0)
        result = torch.diagonal(xp, 0, -2, -1)
        expected = xp.numpy().diagonal(0, -2, -1)
        self.assertEqual(expected.shape, result.shape)
        self.assertTrue(np.allclose(expected, result.numpy()))

    @staticmethod
    def _test_diag_embed(self, dtype, device):
        x = torch.arange(3 * 4, dtype=dtype, device=device).view(3, 4)
        result = torch.diag_embed(x)
        expected = torch.stack([torch.diag(r) for r in x], 0)
        self.assertEqual(result, expected)

        result = torch.diag_embed(x, offset=1, dim1=0, dim2=2)
        expected = torch.stack([torch.diag(r, 1) for r in x], 1)
        self.assertEqual(result, expected)

    def test_diag_embed(self):
        self._test_diag_embed(self, dtype=torch.float32, device='cpu')

    @staticmethod
    def _test_diagflat(self, dtype, device):
        # Basic sanity test
        x = torch.randn((100,), dtype=dtype, device=device)
        result = torch.diagflat(x)
        expected = torch.diag(x)
        self.assertEqual(result, expected)

        # Test offset
        x = torch.randn((100,), dtype=dtype, device=device)
        result = torch.diagflat(x, 17)
        expected = torch.diag(x, 17)
        self.assertEqual(result, expected)

        # Test where input has more than one dimension
        x = torch.randn((2, 3, 4), dtype=dtype, device=device)
        result = torch.diagflat(x)
        expected = torch.diag(x.contiguous().view(-1))
        self.assertEqual(result, expected)

        # Noncontig input
        x = torch.randn((2, 3, 4), dtype=dtype, device=device).transpose(2, 0)
        self.assertFalse(x.is_contiguous())
        result = torch.diagflat(x)
        expected = torch.diag(x.contiguous().view(-1))
        self.assertEqual(result, expected)

    def test_diagflat(self):
        self._test_diagflat(self, dtype=torch.float32, device='cpu')

    def test_eye(self):
        res1 = torch.eye(100, 100)
        res2 = torch.Tensor()
        torch.eye(100, 100, out=res2)
        self.assertEqual(res1, res2)

    def test_renorm(self):
        m1 = torch.randn(10, 5)
        res1 = torch.Tensor()

        def renorm(matrix, value, dim, max_norm):
            m1 = matrix.transpose(dim, 0).contiguous()
            # collapse non-dim dimensions.
            m2 = m1.clone().resize_(m1.size(0), int(math.floor(m1.nelement() / m1.size(0))))
            norms = m2.norm(value, 1, True)
            # clip
            new_norms = norms.clone()
            new_norms[torch.gt(norms, max_norm)] = max_norm
            new_norms.div_(norms.add_(1e-7))
            # renormalize
            m1.mul_(new_norms.expand_as(m1))
            return m1.transpose(dim, 0)

        # note that the axis fed to torch.renorm is different (2~=1)
        maxnorm = m1.norm(2, 1).mean()
        m2 = renorm(m1, 2, 1, maxnorm)
        m1.renorm_(2, 1, maxnorm)
        self.assertEqual(m1, m2, 1e-5)
        self.assertEqual(m1.norm(2, 0), m2.norm(2, 0), 1e-5)

        m1 = torch.randn(3, 4, 5)
        m2 = m1.transpose(1, 2).contiguous().clone().resize_(15, 4)
        maxnorm = m2.norm(2, 0).mean()
        m2 = renorm(m2, 2, 1, maxnorm)
        m1.renorm_(2, 1, maxnorm)
        m3 = m1.transpose(1, 2).contiguous().clone().resize_(15, 4)
        self.assertEqual(m3, m2)
        self.assertEqual(m3.norm(2, 0), m2.norm(2, 0))

    @staticmethod
    def _test_renorm_ps(self, device):
        # full reduction
        x = torch.randn(5, 5)
        xn = x.numpy()
        for p in [1, 2, 3, 4, inf]:
            res = x.renorm(p, 1, 1)
            expected = x / x.norm(p, 0, keepdim=True).clamp(min=1)
            self.assertEqual(res.numpy(), expected.numpy(), "renorm failed for {}-norm".format(p))

    def test_renorm_ps(self):
        self._test_renorm_ps(self, device='cpu')

    @unittest.skipIf(not torch.cuda.is_available(), 'no CUDA')
    def test_renorm_ps_cuda(self):
        self._test_renorm_ps(self, device='cuda')

    @staticmethod
    def _test_multinomial(self, type):
        def make_prob_dist(shape, is_contiguous):
            if is_contiguous:
                return type(*shape).uniform_()
            elif len(shape) == 1:
                return type(*(shape + [5])).uniform_()[:, 2]
            else:
                # num dim = 2
                new_shape = [2, shape[1], 7, 1, shape[0], 1, 10]
                prob_dist = type(*new_shape).uniform_()
                prob_dist = prob_dist.transpose(1, 4)
                prob_dist = prob_dist[1, :, 5, 0, :, 0, 4]
                assert not prob_dist.is_contiguous()  # sanity check
                return prob_dist

        for is_contiguous in (True, False):
            # with replacement
            n_row = 3
            for n_col in range(4, 5 + 1):
                prob_dist = make_prob_dist([n_row, n_col], is_contiguous)
                # indices that shouldn't be sampled (<0 means none)
                zero_prob_indices = torch.LongTensor(n_row).random_(-2, n_col).tolist()
                for i, j in enumerate(zero_prob_indices):
                    if j >= 0:
                        prob_dist[i, j] = 0
                n_sample = n_col * 3
                sample_indices = torch.multinomial(prob_dist, n_sample, True)
                self.assertEqual(prob_dist.dim(), 2)
                self.assertEqual(sample_indices.size(1), n_sample)
                for i in range(n_row):
                    zero_prob_idx = zero_prob_indices[i]
                    if zero_prob_idx < 0:
                        continue
                    for j in range(n_sample):
                        self.assertNotEqual(sample_indices[i, j], zero_prob_idx,
                                            "sampled an index with zero probability")

            # without replacement
            n_row = 3
            for n_col in range(2, 10 + 1, 2):
                prob_dist = make_prob_dist([n_row, n_col], is_contiguous)
                # indices that shouldn't be sampled (<0 means none)
                zero_prob_indices = torch.LongTensor(n_row).random_(-1, n_col).tolist()
                for i, j in enumerate(zero_prob_indices):
                    if j >= 0:
                        prob_dist[i, j] = 0
                n_sample = max(1, n_col - 2)
                sample_indices = torch.multinomial(prob_dist, n_sample, False)
                self.assertEqual(prob_dist.dim(), 2)
                self.assertEqual(sample_indices.size(1), n_sample)
                for i in range(n_row):
                    row_samples = {}
                    zero_prob_idx = zero_prob_indices[i]
                    for j in range(n_sample):
                        sample_idx = sample_indices[i, j]
                        if zero_prob_idx >= 0:
                            self.assertNotEqual(sample_idx, zero_prob_idx,
                                                "sampled an index with zero probability")
                        self.assertNotIn(sample_idx, row_samples, "sampled an index twice")
                        row_samples[sample_idx] = True

            # vector
            n_col = 4
            prob_dist = make_prob_dist([n_col], is_contiguous).fill_(1)
            zero_prob_idx = 1  # index that shouldn't be sampled
            prob_dist[zero_prob_idx] = 0
            n_sample = 20
            sample_indices = torch.multinomial(prob_dist, n_sample, True)
            for sample_index in sample_indices:
                self.assertNotEqual(sample_index, zero_prob_idx, "sampled an index with zero probability")
            s_dim = sample_indices.dim()
            self.assertEqual(sample_indices.dim(), 1, "wrong number of dimensions")
            self.assertEqual(prob_dist.dim(), 1, "wrong number of prob_dist dimensions")
            self.assertEqual(sample_indices.size(0), n_sample, "wrong number of samples")

    def test_multinomial(self):
        self._test_multinomial(self, torch.FloatTensor)

    @staticmethod
    def _test_multinomial_alias(self, cast):
        # Get probs vector to use in setup
        def get_probs(length, is_contiguous):
            probs = torch.softmax(torch.randn(length), 0)
            if not is_contiguous:
                probs = torch.softmax(torch.randn(length, 2), 0)[:, 1]
            assert not (is_contiguous ^ probs.is_contiguous()), "contiguity requirement not met"
            return cast(probs)

        for is_contiguous in [True, False]:
            probs = get_probs(4, is_contiguous)
            alias_table, prob_table = torch._multinomial_alias_setup(probs)
            for n_samples in [-1, 1, 10]:
                if n_samples > 0:
                    samples = torch._multinomial_alias_draw(prob_table, alias_table, n_samples)
                    self.assertEqual(prob_table.size(), torch.Size([4]), "size mismatch: probability table")
                    self.assertEqual(alias_table.size(), torch.Size([4]), "size mismatch: alias table")
                    self.assertEqual(samples.size(), torch.Size([n_samples]), "wrong number of samples")
                else:
                    with self.assertRaisesRegex(RuntimeError, "cannot sample <= 0 samples"):
                        torch._multinomial_alias_draw(prob_table, alias_table, n_samples)

            with self.assertRaisesRegex(RuntimeError, "expected 1-D"):
                probs = probs.view(2, 2)
                torch._multinomial_alias_setup(probs)

            with self.assertRaisesRegex(RuntimeError, "expected 1-D"):
                a_t, p_t = torch._multinomial_alias_setup(probs)
                torch._multinomial_alias_draw(p_t.view(2, 2), a_t.view(2, 2))

    def test_multinomial_alias(self):
        self._test_multinomial_alias(self, lambda t: t)

    def _spawn_method(self, method, arg):
        try:
            mp.set_start_method('spawn')
        except RuntimeError:
            pass
        with mp.Pool(1) as pool:
            self.assertTrue(pool.map(method, [arg]))

    @staticmethod
    def _test_multinomial_invalid_probs(probs):
        try:
            # n_sample = 1 is a special case, test n_sample=2 which is more general
            torch.multinomial(probs.to('cpu'), 2)
            return False  # Should not be reached
        except RuntimeError as e:
            return 'invalid multinomial distribution' in str(e)

    @unittest.skipIf(NO_MULTIPROCESSING_SPAWN, "Disabled for environments that \
                     don't support multiprocessing with spawn start method")
    @unittest.skipIf(IS_WINDOWS, 'FIXME: CUDA OOM error on Windows')
    @unittest.skipIf(not PY3,
                     "spawn start method is not supported in Python 2, \
                     but we need it for for testing failure case for CPU RNG on Windows")
    def test_multinomial_invalid_probs(self):
        test_method = _TestTorchMixin._test_multinomial_invalid_probs
        self._spawn_method(test_method, torch.Tensor([1, -1, 1]))
        self._spawn_method(test_method, torch.Tensor([1, inf, 1]))
        self._spawn_method(test_method, torch.Tensor([1, -inf, 1]))
        self._spawn_method(test_method, torch.Tensor([1, 1, nan]))
        self._spawn_method(test_method, torch.Tensor([0, 1, 0]))

    @suppress_warnings
    def test_range(self):
        res1 = torch.range(0, 1)
        res2 = torch.Tensor()
        torch.range(0, 1, out=res2)
        self.assertEqual(res1, res2, 0)

        # Check range for non-contiguous tensors.
        x = torch.zeros(2, 3)
        torch.range(0, 3, out=x.narrow(1, 1, 2))
        res2 = torch.Tensor(((0, 0, 1), (0, 2, 3)))
        self.assertEqual(x, res2, 1e-16)

        # Check negative
        res1 = torch.Tensor((1, 0))
        res2 = torch.Tensor()
        torch.range(1, 0, -1, out=res2)
        self.assertEqual(res1, res2, 0)

        # Equal bounds
        res1 = torch.ones(1)
        res2 = torch.Tensor()
        torch.range(1, 1, -1, out=res2)
        self.assertEqual(res1, res2, 0)
        torch.range(1, 1, 1, out=res2)
        self.assertEqual(res1, res2, 0)

        # FloatTensor
        res1 = torch.range(0.6, 0.9, 0.1, out=torch.FloatTensor())
        self.assertEqual(res1.size(0), 4)
        res1 = torch.range(1, 10, 0.3, out=torch.FloatTensor())
        self.assertEqual(res1.size(0), 31)

        # DoubleTensor
        res1 = torch.range(0.6, 0.9, 0.1, out=torch.DoubleTensor())
        self.assertEqual(res1.size(0), 4)
        res1 = torch.range(1, 10, 0.3, out=torch.DoubleTensor())
        self.assertEqual(res1.size(0), 31)

    def test_range_warning(self):
        with warnings.catch_warnings(record=True) as w:
            torch.range(0, 10)
            self.assertEqual(len(w), 1)

    def test_arange(self):
        res1 = torch.arange(0, 1)
        res2 = torch.Tensor()
        torch.arange(0, 1, out=res2)
        self.assertEqual(res1, res2, 0)

        # Check arange with only one argument
        res1 = torch.arange(10)
        res2 = torch.arange(0, 10)
        self.assertEqual(res1, res2, 0)

        # Check arange for non-contiguous tensors.
        x = torch.zeros(2, 3)
        torch.arange(0, 4, out=x.narrow(1, 1, 2))
        res2 = torch.Tensor(((0, 0, 1), (0, 2, 3)))
        self.assertEqual(x, res2, 1e-16)

        # Check negative
        res1 = torch.Tensor((1, 0))
        res2 = torch.Tensor()
        torch.arange(1, -1, -1, out=res2)
        self.assertEqual(res1, res2, 0)

        # Equal bounds
        res1 = torch.ones(1)
        res2 = torch.Tensor()
        torch.arange(1, 0, -1, out=res2)
        self.assertEqual(res1, res2, 0)
        torch.arange(1, 2, 1, out=res2)
        self.assertEqual(res1, res2, 0)

        # FloatTensor
        res1 = torch.arange(0.6, 0.89, 0.1, out=torch.FloatTensor())
        self.assertEqual(res1, [0.6, 0.7, 0.8])
        res1 = torch.arange(1, 10, 0.3, out=torch.FloatTensor())
        self.assertEqual(res1.size(0), 30)
        self.assertEqual(res1[0], 1)
        self.assertEqual(res1[29], 9.7)

        # DoubleTensor
        res1 = torch.arange(0.6, 0.89, 0.1, out=torch.DoubleTensor())
        self.assertEqual(res1, [0.6, 0.7, 0.8])
        res1 = torch.arange(1, 10, 0.3, out=torch.DoubleTensor())
        self.assertEqual(res1.size(0), 30)
        self.assertEqual(res1[0], 1)
        self.assertEqual(res1[29], 9.7)

        # Check that it's exclusive
        r = torch.arange(0, 5)
        self.assertEqual(r.min(), 0)
        self.assertEqual(r.max(), 4)
        self.assertEqual(r.numel(), 5)

        r = torch.arange(0, 5, 2)
        self.assertEqual(r.min(), 0)
        self.assertEqual(r.max(), 4)
        self.assertEqual(r.numel(), 3)

        r1 = torch.arange(0, 5 + 1e-6)
        r2 = torch.arange(0, 5)
        r3 = torch.arange(0, 5 - 1e-6)
        self.assertEqual(r1[:-1], r2, 0)
        self.assertEqual(r2, r3, 0)

        r1 = torch.arange(10, -1 + 1e-6, -1)
        r2 = torch.arange(10, -1, -1)
        r3 = torch.arange(10, -1 - 1e-6, -1)
        self.assertEqual(r1, r2, 0)
        self.assertEqual(r2, r3[:-1], 0)

        msg = "unsupported range"
        self.assertRaisesRegex(RuntimeError, msg, lambda: torch.arange(0, float('inf')))
        self.assertRaisesRegex(RuntimeError, msg, lambda: torch.arange(float('inf')))

        for device in torch.testing.get_all_device_types():
            self.assertRaisesRegex(RuntimeError, msg, lambda: torch.arange(-5, float('nan'), device=device))
            # check with step size
            self.assertRaisesRegex(RuntimeError, msg, lambda: torch.arange(0, float('-inf'), -1, device=device))
            self.assertRaisesRegex(RuntimeError, msg, lambda: torch.arange(0, float('inf'), device=device))
            self.assertRaisesRegex(RuntimeError, msg, lambda: torch.arange(float('-inf'), 10, device=device))
            self.assertRaisesRegex(RuntimeError, msg, lambda: torch.arange(float('nan'), 10, device=device))
            self.assertRaisesRegex(RuntimeError, msg, lambda: torch.arange(float('inf'), device=device))
            self.assertRaisesRegex(RuntimeError, msg, lambda: torch.arange(float('nan'), device=device))

            self.assertRaisesRegex(
                RuntimeError, "overflow",
                lambda: torch.arange(1.175494351e-38, 3.402823466e+38, device=device))

            # check that it holds a consistent output shape on precision-cornered step sizes
            d = torch.arange(-4.0, 4.0, 0.01, dtype=torch.float32, device=device)
            self.assertEqual(d.shape[0], 800)

    def test_arange_inference(self):
        saved_dtype = torch.get_default_dtype()
        torch.set_default_dtype(torch.float32)
        # end only
        self.assertIs(torch.float32, torch.arange(1.).dtype)
        self.assertIs(torch.float32, torch.arange(torch.tensor(1.)).dtype)
        self.assertIs(torch.float32, torch.arange(torch.tensor(1., dtype=torch.float64)).dtype)

        self.assertIs(torch.int64, torch.arange(1).dtype)
        self.assertIs(torch.int64, torch.arange(torch.tensor(1)).dtype)
        self.assertIs(torch.int64, torch.arange(torch.tensor(1, dtype=torch.int16)).dtype)

        # start, end, [step]
        self.assertIs(torch.float32, torch.arange(1., 3).dtype)
        self.assertIs(torch.float32, torch.arange(torch.tensor(1., dtype=torch.float64), 3).dtype)
        self.assertIs(torch.float32, torch.arange(1, 3.).dtype)
        self.assertIs(torch.float32, torch.arange(torch.tensor(1, dtype=torch.int16), torch.tensor(3.)).dtype)
        self.assertIs(torch.float32, torch.arange(1, 3, 1.).dtype)
        self.assertIs(torch.float32,
                      torch.arange(torch.tensor(1),
                                   torch.tensor(3, dtype=torch.int16),
                                   torch.tensor(1., dtype=torch.float64)).dtype)

        self.assertIs(torch.int64, torch.arange(1, 3).dtype)
        self.assertIs(torch.int64, torch.arange(torch.tensor(1), 3).dtype)
        self.assertIs(torch.int64, torch.arange(torch.tensor(1), torch.tensor(3, dtype=torch.int16)).dtype)
        self.assertIs(torch.int64, torch.arange(1, 3, 1).dtype)
        self.assertIs(torch.int64,
                      torch.arange(torch.tensor(1),
                                   torch.tensor(3),
                                   torch.tensor(1, dtype=torch.int16)).dtype)
        torch.set_default_dtype(saved_dtype)

    def test_randint_inference(self):
        size = (2, 1)
        for args in [(3,), (1, 3)]:  # (low,) and (low, high)
            self.assertIs(torch.int64, torch.randint(*args, size=size).dtype)
            self.assertIs(torch.int64, torch.randint(*args, size=size, layout=torch.strided).dtype)
            self.assertIs(torch.int64, torch.randint(*args, size=size, generator=torch.default_generator).dtype)
            self.assertIs(torch.float32, torch.randint(*args, size=size, dtype=torch.float32).dtype)
            out = torch.empty(size, dtype=torch.float32)
            self.assertIs(torch.float32, torch.randint(*args, size=size, out=out).dtype)
            self.assertIs(torch.float32, torch.randint(*args, size=size, out=out, dtype=torch.float32).dtype)
            out = torch.empty(size, dtype=torch.int64)
            self.assertIs(torch.int64, torch.randint(*args, size=size, out=out).dtype)
            self.assertIs(torch.int64, torch.randint(*args, size=size, out=out, dtype=torch.int64).dtype)

    @staticmethod
    def _select_broadcastable_dims(dims_full=None):
        # select full dimensionality
        if dims_full is None:
            dims_full = []
            ndims = random.randint(1, 4)
            dims_full = [random.randint(1, 8) for _ in range(ndims)]
        else:
            ndims = len(dims_full)

        # select actual dimensions for ops:
        # larger: full ndims, individual sizes may be reduced
        # smaller: possibly reduced ndims, sizes may be reduced
        smaller_ndims = random.randint(1, ndims)
        dims_small = []
        dims_large = []
        for i in range(ndims - 1, -1, -1):
            j = random.randint(1, 3)
            if j == 1:  # no reduced singleton dimension
                ds = dims_full[i]
                dl = dims_full[i]
            elif j == 2:  # larger may have reduced singleton dimension
                ds = dims_full[i]
                dl = 1 if len(dims_small) < smaller_ndims else dims_full[i]
            elif j == 3:  # smaller may have reduced singleton dimension
                ds = 1
                dl = dims_full[i]
            dims_large = [dl] + dims_large
            if len(dims_small) < smaller_ndims:
                dims_small = [ds] + dims_small
        return (dims_small, dims_large, dims_full)

    @staticmethod
    def _test_broadcast(self, cast):

        # all functions
        fns = {
            "dist", "atan2", "pow", "lerp", "add",
            "sub", "mul", "div", "fmod", "remainder",
            "eq", "ge", "gt", "le", "lt", "max", "min", "ne",
            "addcdiv", "addcmul", "masked_scatter", "masked_select", "masked_fill",
            "map", "map2", "copy"
        }
        # functions with three tensor arguments
        fns_3_args = {"addcdiv", "addcmul", "map2"}

        for fn in fns:
            (dims_small, dims_large, dims_full) = self._select_broadcastable_dims()
            full1d = cast(torch.randn(*dims_full).flatten().float())
            small = cast(torch.randn(*dims_small).float())
            large = cast(torch.randn(*dims_large).float())
            small_expanded = small.expand(*dims_full)
            large_expanded = large.expand(*dims_full)
            small2 = None
            small2_expanded = None
            if fn in fns_3_args:
                # create another smaller tensor
                (dims_small2, _, _) = self._select_broadcastable_dims(dims_full)
                small2 = cast(torch.randn(*dims_small2).float())
                small2_expanded = small2.expand(*dims_full)

            if small.is_cuda and fn in ['map', 'map2']:
                # map and map2 are not implementd on CUDA tensors
                continue

            if hasattr(large_expanded, fn):
                # run through tensor versions of functions
                # and verify fully expanded inputs give same results
                expanded = {large: large_expanded, small: small_expanded, small2: small2_expanded}

                def tensorfn(myfn, t1, t2):
                    if fn == "lerp":
                        return myfn(t1, 0.5)
                    elif fn == "masked_select":
                        return myfn(t1 < 0)
                    elif fn == "masked_scatter":
                        return myfn(t1 < 0.5, full1d)
                    elif fn == "masked_fill":
                        return myfn(t1 < 0.5, 1.0)
                    elif fn in fns_3_args:
                        return myfn(1, t1, t2)
                    else:
                        return myfn(t1)

                # test various orders
                for first, second, third in [(large, small, small2), (small, large, small2),
                                             (small2, small, large), (small2, large, small)]:
                    if first is None:
                        break  # ignore last iter when small2 is None
                    method_expanded = getattr(expanded[first], fn)
                    method = getattr(first, fn)
                    r1 = tensorfn(method_expanded, expanded[second], expanded[third])
                    r2 = tensorfn(method, second, third)
                    self.assertEqual(r1, r2)

            # now for torch. versions of functions
            if hasattr(torch, fn):
                fntorch = getattr(torch, fn)
                expanded = {large: large_expanded, small: small_expanded, small2: small2_expanded}

                def torchfn(t1, t2, t3):
                    if fn == "lerp":
                        return fntorch(t1, t2, 0.5)
                    elif fn == "masked_select":
                        return fntorch(t1, t2 < 0)
                    elif fn == "masked_scatter":
                        return fntorch(t1, t2 < 0.5, full1d)
                    elif fn == "masked_fill":
                        return fntorch(t1, t2 < 0.5, 1.0)
                    elif fn in fns_3_args:
                        return fntorch(t1, 1.0, t2, t3)
                    else:
                        return fntorch(t1, t2)

                # test various orders
                for first, second, third in [(large, small, small2), (small, large, small2),
                                             (small2, small, large), (small2, large, small)]:
                    if first is None:
                        break  # ignore last iter when small2 is None
                    r1 = torchfn(expanded[first], expanded[second], expanded[third])
                    r2 = torchfn(first, second, third)
                    self.assertEqual(r1, r2)

            # now for in place functions
            # in-place tensor is not broadcastable; test only guaranteed
            # to work by broadcasting other argument(s)
            if not hasattr(large_expanded, fn + "_"):
                continue

            # need to clone largeExpanded so we can reuse, since functions are in-place
            large_expanded_clone = large_expanded.clone()

            def tensorfn_inplace(t0, t1, t2=None):
                t0_fn = getattr(t0, fn + "_")
                if fn == "lerp":
                    return t0_fn(t1, 0.5)
                elif fn == "masked_scatter":
                    return t0_fn(t1 < 0.5, full1d)
                elif fn == "masked_fill":
                    return t0_fn(t1 < 0.5, 1.0)
                elif fn == "map":
                    return t0_fn(t1, lambda x, y: x + y)
                elif fn == "map2":
                    return t0_fn(t1, t2, lambda x, y, z: x + y + z)
                elif fn in fns_3_args:
                    return t0_fn(1.0, t1, t2)
                else:
                    return t0_fn(t1)
            r1 = tensorfn_inplace(large_expanded, small_expanded, small2_expanded)
            r2 = tensorfn_inplace(large_expanded_clone, small, small2)
            # in-place pointwise operations don't actually work if the in-place
            # tensor is 0-strided (numpy has the same issue)
            if (0 not in large_expanded.stride() and 0 not in large_expanded_clone.stride()):
                self.assertEqual(r1, r2)

            def broadcastable(t0, t1, t2=None):
                try:
                    t1.expand_as(t0)
                    if t2 is not None:
                        t2.expand_as(t0)
                except RuntimeError:
                    return False
                return True

            def _test_in_place_broadcastable(t0, t1, t2=None):
                if not broadcastable(t0, t1, t2):
                    same_size = t0.numel() == t1.numel() and (t0.numel() == t2.numel() if t2 is not None else True)
                    if not same_size:
                        self.assertRaises(RuntimeError, lambda: tensorfn_inplace(t0, t1, t2))
                else:
                    tensorfn_inplace(t0, t1, t2)

            if fn not in fns_3_args:
                _test_in_place_broadcastable(small, large_expanded)
                _test_in_place_broadcastable(small, large)
            else:
                _test_in_place_broadcastable(small2, small_expanded, large_expanded)
                _test_in_place_broadcastable(small2, small, large)

    def test_broadcast(self):
        self._test_broadcast(self, lambda t: t)

    def test_broadcast_empty(self):
        # empty + empty
        self.assertRaises(RuntimeError, lambda: torch.randn(5, 0) + torch.randn(0, 5))
        self.assertEqual(torch.randn(5, 0), torch.randn(0) + torch.randn(5, 0))
        self.assertEqual(torch.randn(5, 0, 0), torch.randn(0) + torch.randn(5, 0, 1))

        # scalar + empty
        self.assertEqual(torch.randn(5, 0, 6), torch.randn(()) + torch.randn(5, 0, 6))

        # non-empty, empty
        self.assertEqual(torch.randn(0), torch.randn(0) + torch.randn(1))
        self.assertEqual(torch.randn(0, 7, 0, 6, 5, 0, 7),
                         torch.randn(0, 7, 0, 6, 5, 0, 1) + torch.randn(1, 1, 5, 1, 7))
        self.assertRaises(RuntimeError, lambda: torch.randn(7, 0) + torch.randn(2, 1))

    def test_broadcast_tensors(self):
        x0 = torch.randn(2, 1, 3)
        x1 = torch.randn(3)
        x2 = torch.randn(3, 1)
        expected_size = (2, 3, 3)

        y0, y1, y2 = torch.broadcast_tensors(x0, x1, x2)
        self.assertTrue(y0.size() == expected_size)
        self.assertTrue(y1.size() == expected_size)
        self.assertTrue(y2.size() == expected_size)

    @staticmethod
    def _test_contiguous(self, cast):
        x = cast(torch.randn(1, 16, 5, 5))
        self.assertTrue(x.is_contiguous())
        stride = list(x.stride())
        stride[0] = 20
        # change the stride in dimension 0. the tensor is still contiguous because size[0] is 1
        x.set_(x.storage(), 0, x.size(), stride)
        self.assertTrue(x.is_contiguous())

    def test_contiguous(self):
        return self._test_contiguous(self, lambda t: t)

    def test_empty_tensor_props(self):
        sizes = [(0,), (0, 3), (5, 0), (5, 0, 3, 0, 2), (0, 3, 0, 2), (0, 5, 0, 2, 0)]
        for size in sizes:
            for device in torch.testing.get_all_device_types():
                x = torch.empty(tuple(size), device=device)
                self.assertEqual(size, x.shape)
                self.assertTrue(x.is_contiguous())
                size_ones_instead_of_zeros = (x if x != 0 else 1 for x in size)
                y = torch.empty(tuple(size_ones_instead_of_zeros), device=device)
                self.assertEqual(x.stride(), y.stride())

    def test_scalars_as_floats(self):
        "zero-dim variables that don't require grad should bind to scalar arguments"
        x = torch.tensor(2.)
        y = torch.tensor(3.)
        # 3 + (3 * 3) * 2
        self.assertEqual(y.addcmul(y, y, value=x), 21)

        x = torch.tensor(2., requires_grad=True)
        self.assertRaises(Exception, lambda: y.addcmul(y, y, value=x))

    @staticmethod
    def _test_broadcast_fused_matmul(self, cast):
        fns = ["baddbmm", "addbmm", "addmm", "addmv", "addr"]

        for fn in fns:
            batch_dim = random.randint(1, 8)
            n_dim = random.randint(1, 8)
            m_dim = random.randint(1, 8)
            p_dim = random.randint(1, 8)

            def dims_full_for_fn():
                if fn == "baddbmm":
                    return ([batch_dim, n_dim, p_dim], [batch_dim, n_dim, m_dim], [batch_dim, m_dim, p_dim])
                elif fn == "addbmm":
                    return ([n_dim, p_dim], [batch_dim, n_dim, m_dim], [batch_dim, m_dim, p_dim])
                elif fn == "addmm":
                    return ([n_dim, p_dim], [n_dim, m_dim], [m_dim, p_dim])
                elif fn == "addmv":
                    return ([n_dim], [n_dim, m_dim], [m_dim])
                elif fn == "addr":
                    return ([n_dim, m_dim], [n_dim], [m_dim])
                else:
                    raise AssertionError("unknown function")

            (t0_dims_full, t1_dims, t2_dims) = dims_full_for_fn()
            (t0_dims_small, _, _) = self._select_broadcastable_dims(t0_dims_full)

            t0_small = cast(torch.randn(*t0_dims_small).float())
            t1 = cast(torch.randn(*t1_dims).float())
            t2 = cast(torch.randn(*t2_dims).float())

            t0_full = cast(t0_small.expand(*t0_dims_full))

            fntorch = getattr(torch, fn)
            r0 = fntorch(t0_small, t1, t2)
            r1 = fntorch(t0_full, t1, t2)
            self.assertEqual(r0, r1)

    def test_broadcast_fused_matmul(self):
        self._test_broadcast_fused_matmul(self, lambda t: t)

    @staticmethod
    def _test_broadcast_batched_matmul(self, cast):
        n_dim = random.randint(1, 8)
        m_dim = random.randint(1, 8)
        p_dim = random.randint(1, 8)
        full_batch_dims = [random.randint(1, 3) for i in range(random.randint(1, 3))]
        (batch_dims_small, _, _) = self._select_broadcastable_dims(full_batch_dims)

        def verify_batched_matmul(full_lhs, one_dimensional):
            if not one_dimensional:
                lhs_dims = [n_dim, m_dim]
                rhs_dims = [m_dim, p_dim]
                result_dims = [n_dim, p_dim]
            else:
                lhs_dims = [n_dim, m_dim] if full_lhs else [m_dim]
                rhs_dims = [m_dim, p_dim] if not full_lhs else [m_dim]
                result_dims = [n_dim] if full_lhs else [p_dim]

            lhs_mat_dims = lhs_dims if len(lhs_dims) != 1 else [1, m_dim]
            rhs_mat_dims = rhs_dims if len(rhs_dims) != 1 else [m_dim, 1]
            full_mat_dims = lhs_mat_dims if full_lhs else rhs_mat_dims
            dim0_dims = rhs_dims if full_lhs else lhs_dims
            small_dims = batch_dims_small + (rhs_mat_dims if full_lhs else lhs_mat_dims)

            small = cast(torch.randn(*(small_dims)).float())
            dim0 = cast(torch.randn(*(dim0_dims)).float())
            full = cast(torch.randn(*(full_batch_dims + full_mat_dims)).float())
            if not one_dimensional:
                (lhsTensors, rhsTensors) = ((full,), (small, dim0)) if full_lhs else ((small, dim0), (full,))
            else:
                (lhsTensors, rhsTensors) = ((full,), (dim0,)) if full_lhs else ((dim0,), (full,))

            def maybe_squeeze_result(l, r, result):
                if len(lhs_dims) == 1 and l.dim() != 1:
                    return result.squeeze(-2)
                elif len(rhs_dims) == 1 and r.dim() != 1:
                    return result.squeeze(-1)
                else:
                    return result

            for lhs in lhsTensors:
                lhs_expanded = lhs.expand(*(torch.Size(full_batch_dims) + torch.Size(lhs_mat_dims)))
                lhs_expanded_matmul_fn = lhs_expanded.matmul
                for rhs in rhsTensors:
                    rhs_expanded = ((rhs if len(rhs_dims) != 1 else rhs.unsqueeze(-1)).
                                    expand(*(torch.Size(full_batch_dims) + torch.Size(rhs_mat_dims))))
                    truth = maybe_squeeze_result(lhs_expanded, rhs_expanded, lhs_expanded_matmul_fn(rhs_expanded))
                    for l in (lhs, lhs_expanded):
                        for r in (rhs, rhs_expanded):
                            l_matmul_fn = l.matmul
                            result = maybe_squeeze_result(l, r, l_matmul_fn(r))
                            self.assertEqual(truth, result)
                            # test torch.matmul function as well
                            torch_result = maybe_squeeze_result(l, r, torch.matmul(l, r))
                            self.assertEqual(truth, torch_result)
                            # test torch.matmul with out
                            out = torch.zeros_like(torch_result)
                            torch.matmul(l, r, out=out)
                            self.assertEqual(truth, maybe_squeeze_result(l, r, out))

                # compare to bmm
                bmm_result = (torch.bmm(lhs_expanded.contiguous().view(-1, *lhs_mat_dims),
                                        rhs_expanded.contiguous().view(-1, *rhs_mat_dims)))
                self.assertEqual(truth.view(-1, *result_dims), bmm_result.view(-1, *result_dims))

        for indices in product((True, False), repeat=2):
            verify_batched_matmul(*indices)

    def test_broadcast_batched_matmul(self):
        self._test_broadcast_batched_matmul(self, lambda t: t)

    def test_copy_broadcast(self):
        torch.zeros(5, 6).copy_(torch.zeros(6))
        self.assertRaises(RuntimeError, lambda: torch.zeros(5, 6).copy_(torch.zeros(30)))

    def test_randperm(self):
        _RNGState = torch.get_rng_state()
        res1 = torch.randperm(100)
        res2 = torch.LongTensor()
        torch.set_rng_state(_RNGState)
        torch.randperm(100, out=res2)
        self.assertEqual(res1, res2, 0)

        # randperm of 0 elements is an empty tensor
        res1 = torch.randperm(0)
        res2 = torch.LongTensor(5)
        torch.randperm(0, out=res2)
        self.assertEqual(res1.numel(), 0)
        self.assertEqual(res2.numel(), 0)

    def test_random(self):
        # This test is flaky with p<=(2/(ub-lb))^200=6e-36
        t = torch.FloatTensor(200)
        lb = 1
        ub = 4

        t.fill_(-1)
        t.random_(lb, ub)
        self.assertEqual(t.min(), lb)
        self.assertEqual(t.max(), ub - 1)

        t.fill_(-1)
        t.random_(ub)
        self.assertEqual(t.min(), 0)
        self.assertEqual(t.max(), ub - 1)

    @staticmethod
    def _test_random_neg_values(self, use_cuda=False):
        signed_types = ['torch.DoubleTensor', 'torch.FloatTensor', 'torch.LongTensor',
                        'torch.IntTensor', 'torch.ShortTensor']
        for tname in signed_types:
            res = torch.rand(SIZE, SIZE).type(tname)
            if use_cuda:
                res = res.cuda()
            res.random_(-10, -1)
            self.assertLessEqual(res.max().item(), 9)
            self.assertGreaterEqual(res.min().item(), -10)

    def test_random_neg_values(self):
        self._test_random_neg_values(self)

    def assertIsOrdered(self, order, x, mxx, ixx, task):
        SIZE = 4
        if order == 'descending':
            def check_order(a, b):
                # `a != a` because we put NaNs
                # at the end of ascending sorted lists,
                # and the beginning of descending ones.
                return a != a or a >= b
        elif order == 'ascending':
            def check_order(a, b):
                # see above
                return b != b or a <= b
        else:
            error('unknown order "{}", must be "ascending" or "descending"'.format(order))

        are_ordered = True
        for j, k in product(range(SIZE), range(1, SIZE)):
            self.assertTrue(check_order(mxx[j][k - 1], mxx[j][k]),
                            'torch.sort ({}) values unordered for {}'.format(order, task))

        seen = set()
        indicesCorrect = True
        size = x.size(x.dim() - 1)
        for k in range(size):
            seen.clear()
            for j in range(size):
                self.assertEqual(x[k][ixx[k][j]], mxx[k][j],
                                 'torch.sort ({}) indices wrong for {}'.format(order, task))
                seen.add(ixx[k][j])
            self.assertEqual(len(seen), size)

    def test_sort(self):
        SIZE = 4
        x = torch.rand(SIZE, SIZE)
        res1val, res1ind = torch.sort(x)

        # Test use of result tensor
        res2val = torch.Tensor()
        res2ind = torch.LongTensor()
        torch.sort(x, out=(res2val, res2ind))
        self.assertEqual(res1val, res2val, 0)
        self.assertEqual(res1ind, res2ind, 0)
        self.assertEqual(torch.argsort(x), res1ind)
        self.assertEqual(x.argsort(), res1ind)

        # Test sorting of random numbers
        self.assertIsOrdered('ascending', x, res2val, res2ind, 'random')

        # Test simple sort
        self.assertEqual(
            torch.sort(torch.Tensor((50, 40, 30, 20, 10)))[0],
            torch.Tensor((10, 20, 30, 40, 50)),
            0
        )

        # Test that we still have proper sorting with duplicate keys
        x = torch.floor(torch.rand(SIZE, SIZE) * 10)
        torch.sort(x, out=(res2val, res2ind))
        self.assertIsOrdered('ascending', x, res2val, res2ind, 'random with duplicate keys')

        # DESCENDING SORT
        x = torch.rand(SIZE, SIZE)
        res1val, res1ind = torch.sort(x, x.dim() - 1, True)

        # Test use of result tensor
        res2val = torch.Tensor()
        res2ind = torch.LongTensor()
        torch.sort(x, x.dim() - 1, True, out=(res2val, res2ind))
        self.assertEqual(res1val, res2val, 0)
        self.assertEqual(res1ind, res2ind, 0)
        self.assertEqual(torch.argsort(x, x.dim() - 1, True), res1ind)
        self.assertEqual(x.argsort(x.dim() - 1, True), res1ind)

        # Test sorting of random numbers
        self.assertIsOrdered('descending', x, res2val, res2ind, 'random')

        # Test simple sort task
        self.assertEqual(
            torch.sort(torch.Tensor((10, 20, 30, 40, 50)), 0, True)[0],
            torch.Tensor((50, 40, 30, 20, 10)),
            0
        )

        # Test that we still have proper sorting with duplicate keys
        self.assertIsOrdered('descending', x, res2val, res2ind, 'random with duplicate keys')

        # Test sorting with NaNs
        x = torch.rand(SIZE, SIZE)
        x[1][2] = float('NaN')
        x[3][0] = float('NaN')
        torch.sort(x, out=(res2val, res2ind))
        self.assertIsOrdered('ascending', x, res2val, res2ind,
                             'random with NaNs')
        torch.sort(x, out=(res2val, res2ind), descending=True)
        self.assertIsOrdered('descending', x, res2val, res2ind,
                             'random with NaNs')

    @unittest.skipIf(not TEST_NUMPY, 'Numpy not found')
    def test_tensordot(self):
        for d in torch.testing.get_all_device_types():
            a = torch.arange(60., device=d).reshape(3, 4, 5)
            b = torch.arange(24., device=d).reshape(4, 3, 2)
            c = torch.tensordot(a, b, dims=([1, 0], [0, 1])).cpu()
            cn = torch.from_numpy(np.tensordot(a.cpu().numpy(), b.cpu().numpy(),
                                               axes=([1, 0], [0, 1])))
            self.assertEqual(c, cn)
            a = torch.randn(2, 3, 4, 5, device=d)
            b = torch.randn(4, 5, 6, 7, device=d)
            c = torch.tensordot(a, b, dims=2).cpu()
            cn = torch.from_numpy(np.tensordot(a.cpu().numpy(), b.cpu().numpy(),
                                               axes=2))
            self.assertEqual(c, cn)
            c = torch.tensordot(a, b).cpu()
            cn = torch.from_numpy(np.tensordot(a.cpu().numpy(), b.cpu().numpy()))
            self.assertEqual(c, cn)

    def test_topk(self):
        def topKViaSort(t, k, dim, dir):
            sorted, indices = t.sort(dim, dir)
            return sorted.narrow(dim, 0, k), indices.narrow(dim, 0, k)

        def compareTensors(t, res1, ind1, res2, ind2, dim):
            # Values should be exactly equivalent
            self.assertEqual(res1, res2, 0)

            # Indices might differ based on the implementation, since there is
            # no guarantee of the relative order of selection
            if not ind1.eq(ind2).all():
                # To verify that the indices represent equivalent elements,
                # gather from the input using the topk indices and compare against
                # the sort indices
                vals = t.gather(dim, ind2)
                self.assertEqual(res1, vals, 0)

        def compare(t, k, dim, dir):
            topKVal, topKInd = t.topk(k, dim, dir, True)
            sortKVal, sortKInd = topKViaSort(t, k, dim, dir)
            compareTensors(t, sortKVal, sortKInd, topKVal, topKInd, dim)

        t = torch.rand(random.randint(1, SIZE),
                       random.randint(1, SIZE),
                       random.randint(1, SIZE))

        for _kTries in range(3):
            for _dimTries in range(3):
                for transpose in (True, False):
                    for dir in (True, False):
                        testTensor = t
                        if transpose:
                            dim1 = random.randrange(t.ndimension())
                            dim2 = dim1
                            while dim1 == dim2:
                                dim2 = random.randrange(t.ndimension())

                            testTensor = t.transpose(dim1, dim2)

                        dim = random.randrange(testTensor.ndimension())
                        k = random.randint(1, testTensor.size(dim))
                        compare(testTensor, k, dim, dir)

    def test_topk_arguments(self):
        q = torch.randn(10, 2, 10)
        # Make sure True isn't mistakenly taken as the 2nd dimension (interpreted as 1)
        self.assertRaises(TypeError, lambda: q.topk(4, True))

    @unittest.skipIf(not torch.cuda.is_available(), 'no CUDA')
    def test_topk_noncontiguous_gpu(self):
        t = torch.randn(20, device="cuda")[::2]
        top1, idx1 = t.topk(5)
        top2, idx2 = t.contiguous().topk(5)
        self.assertEqual(top1, top2)
        self.assertEqual(idx1, idx2)

    @staticmethod
    def _test_kthvalue(self, device='cpu'):
        SIZE = 50
        x = torch.rand(SIZE, SIZE, SIZE, device=device)
        x0 = x.clone()

        k = random.randint(1, SIZE)
        res1val, res1ind = torch.kthvalue(x, k, keepdim=False)
        res2val, res2ind = torch.sort(x)

        self.assertEqual(res1val[:, :], res2val[:, :, k - 1], 0)
        self.assertEqual(res1ind[:, :], res2ind[:, :, k - 1], 0)
        # test use of result tensors
        k = random.randint(1, SIZE)
        res1val = torch.tensor([], device=device)
        res1ind = torch.tensor([], dtype=torch.long, device=device)
        torch.kthvalue(x, k, keepdim=False, out=(res1val, res1ind))
        res2val, res2ind = torch.sort(x)
        self.assertEqual(res1val[:, :], res2val[:, :, k - 1], 0)
        self.assertEqual(res1ind[:, :], res2ind[:, :, k - 1], 0)

        # test non-default dim
        k = random.randint(1, SIZE)
        res1val, res1ind = torch.kthvalue(x, k, 0, keepdim=False)
        res2val, res2ind = torch.sort(x, 0)
        self.assertEqual(res1val, res2val[k - 1], 0)
        self.assertEqual(res1ind, res2ind[k - 1], 0)

        # non-contiguous
        y = x.narrow(1, 0, 1)
        y0 = y.contiguous()
        k = random.randint(1, SIZE)
        res1val, res1ind = torch.kthvalue(y, k)
        res2val, res2ind = torch.kthvalue(y0, k)
        self.assertEqual(res1val, res2val, 0)
        self.assertEqual(res1ind, res2ind, 0)

        # check that the input wasn't modified
        self.assertEqual(x, x0, 0)

        # simple test case (with repetitions)
        y = torch.tensor((3., 5, 4, 1, 1, 5), device=device)
        self.assertEqual(torch.kthvalue(y, 3)[0], 3, 0)
        self.assertEqual(torch.kthvalue(y, 2)[0], 1, 0)

        # simple test case (with NaN)
        SIZE = 50
        x = torch.rand(SIZE, SIZE, SIZE, device=device)
        x[torch.arange(SIZE), :, torch.randint(50, (50,))] = nan
        ks = [random.randint(1, SIZE), 1, SIZE, SIZE - 1]
        res2val, res2ind = torch.sort(x)
        for k in ks:
            res1val, res1ind = torch.kthvalue(x, k, keepdim=False)
            self.assertEqual(res1val[:, :], res2val[:, :, k - 1], 0)
            self.assertEqual(res1ind[:, :], res2ind[:, :, k - 1], 0)

    def test_kthvalue(self):
        self._test_kthvalue(self)

    def test_median(self):
        for size in (155, 156):
            x = torch.rand(size, size)
            x0 = x.clone()

            nelem = x.nelement()
            res1val = torch.median(x)
            res2val, _ = torch.sort(x.view(nelem))
            ind = int(math.floor((nelem + 1) / 2) - 1)

            self.assertEqual(res2val[ind], res1val, 0)

            res1val, res1ind = torch.median(x, dim=1, keepdim=False)
            res2val, res2ind = torch.sort(x)
            ind = int(math.floor((size + 1) / 2) - 1)

            self.assertEqual(res2val.select(1, ind), res1val, 0)
            self.assertEqual(res2val.select(1, ind), res1val, 0)

            # Test use of result tensor
            res2val = torch.Tensor()
            res2ind = torch.LongTensor()
            torch.median(x, dim=-1, keepdim=False, out=(res2val, res2ind))
            self.assertEqual(res2val, res1val, 0)
            self.assertEqual(res2ind, res1ind, 0)

            # Test non-default dim
            res1val, res1ind = torch.median(x, 0, keepdim=False)
            res2val, res2ind = torch.sort(x, 0)
            self.assertEqual(res1val, res2val[ind], 0)
            self.assertEqual(res1ind, res2ind[ind], 0)

            # input unchanged
            self.assertEqual(x, x0, 0)

    def test_mode(self):
        x = torch.arange(1., SIZE * SIZE + 1).clone().resize_(SIZE, SIZE)
        x[:2] = 1
        x[:, :2] = 1
        x0 = x.clone()

        # Pre-calculated results.
        res1val = torch.Tensor(SIZE).fill_(1)
        # The indices are the position of the last appearance of the mode element.
        res1ind = torch.LongTensor(SIZE).fill_(1)
        res1ind[0] = SIZE - 1
        res1ind[1] = SIZE - 1

        res2val, res2ind = torch.mode(x, keepdim=False)
        self.assertEqual(res1val, res2val, 0)
        self.assertEqual(res1ind, res2ind, 0)

        # Test use of result tensor
        res2val = torch.Tensor()
        res2ind = torch.LongTensor()
        torch.mode(x, keepdim=False, out=(res2val, res2ind))
        self.assertEqual(res1val, res2val, 0)
        self.assertEqual(res1ind, res2ind, 0)

        # Test non-default dim
        res2val, res2ind = torch.mode(x, 0, False)
        self.assertEqual(res1val, res2val, 0)
        self.assertEqual(res1ind, res2ind, 0)

        # input unchanged
        self.assertEqual(x, x0, 0)

    def test_trilu_indices(self):
        for test_args in tri_tests_args:
            _compare_trilu_indices(self, *test_args)
        run_additional_tri_tests(self, 'cpu')

        # test default options
        x = torch.ones(
            3, 3, dtype=torch.long, device='cpu', layout=torch.strided)
        self.assertEqual(
            x.tril(0).nonzero().transpose(0, 1), torch.tril_indices(3, 3))
        self.assertEqual(
            x.triu(0).nonzero().transpose(0, 1), torch.triu_indices(3, 3))

    @staticmethod
    def _test_triu_tril(self, cast):
        def gen_mask(shape, diagonal, cast, upper):
            mask = torch.zeros(*shape[-2:]).byte()
            for i in range(shape[-2]):
                for j in range(shape[-1]):
                    cond = j - i < diagonal if upper else j - i > diagonal
                    if cond:
                        mask[i, j] = 1
            return cast(mask.expand(*shape))

        torch_functions = {True: torch.triu, False: torch.tril}
        if TEST_NUMPY:
            numpy_functions = {True: np.triu, False: np.tril}

        def run_test(shape, cast, diagonal):
            x_cpu = torch.randn(*shape)
            x = cast(x_cpu)

            for upper in [True, False]:
                # normal test with mask
                torch_tri_func = torch_functions[upper]
                res1 = torch_tri_func(x, diagonal=diagonal)
                res2 = cast(torch.Tensor())
                torch_tri_func(x, diagonal=diagonal, out=res2)
                exp_mask = gen_mask(shape, diagonal, cast, upper)
                expected = torch.where(exp_mask, torch.tensor(0).type_as(x), x)
                self.assertEqual(res1, res2, 0)
                self.assertEqual(expected, res1, 0)

                # non-contiguous and expanded tensors test
                if not (0 in shape or 1 in shape):
                    for s in range(-len(shape), -1):
                        # non-contiguous tensors
                        x_nc = x.clone().transpose(s, s + 1)
                        exp_mask = gen_mask(x_nc.size(), diagonal, cast, upper)
                        assert not x_nc.is_contiguous(), "x is intentionally non-contiguous"
                        exp_nc = torch.where(exp_mask, torch.tensor(0).type_as(x), x_nc)
                        self.assertEqual(torch_tri_func(x_nc, diagonal), exp_nc, 0)
                        x_nc_is_contiguous = x_nc.is_contiguous()
                        if upper:
                            self.assertEqual(x_nc.triu_(diagonal), exp_nc, 0)
                        else:
                            self.assertEqual(x_nc.tril_(diagonal), exp_nc, 0)

                        self.assertTrue(x_nc.is_contiguous() == x_nc_is_contiguous,
                                        "contiguity of x_nc should not be changed")

                    # expanded tensors
                    expanded_size = (x.size(0),) + x.size()
                    x_expanded = x.clone().expand(*expanded_size)
                    assert 0 in x_expanded.stride(), "x intentionally has 0 in its stride"
                    output = torch_tri_func(x_expanded, diagonal)
                    self.assertEqual(output, expected.expand(expanded_size), 0)
                    self.assertTrue(0 in x_expanded.stride(),
                                    "geometry of x_expanded should be the same")
                    if upper:
                        self.assertEqual(output, x_expanded.triu_(diagonal), 0)
                    else:
                        self.assertEqual(output, x_expanded.tril_(diagonal), 0)

                if not TEST_NUMPY:
                    continue

                # numpy test
                numpy_tri_func = numpy_functions[upper]
                self.assertEqual(numpy_tri_func(x_cpu.numpy(), diagonal), res1.cpu().numpy())

        diagonals = [-2, -1, 0, 1, 2]
        shapes = [(3, 3), (5, 3, 3), (7, 5, 3, 3),  # square matrices
                  (7, 3), (5, 7, 3), (7, 5, 7, 3),  # fat matrices
                  (3, 7), (5, 3, 7), (7, 5, 3, 7),  # thin matrices
                  (3, 0), (0, 3, 3), (3, 3, 0, 0),  # no numel matrices
                  (3, 1), (5, 3, 1), (7, 5, 3, 1),  # very fat matrices
                  (1, 3), (5, 1, 3), (7, 5, 1, 3)]  # very thin matrices
        for s, d in product(shapes, diagonals):
            run_test(s, cast, d)

    def test_triu_tril(self):
        self._test_triu_tril(self, lambda t: t)

    def test_cat(self):
        SIZE = 10
        for dtype in (torch.half, torch.double, torch.int):
            for dim in range(-3, 3):
                pos_dim = dim if dim >= 0 else 3 + dim
                x = torch.randint(low=-100, high=100, size=(13, SIZE, SIZE)).to(dtype).transpose(0, pos_dim)
                y = torch.randint(low=-100, high=100, size=(17, SIZE, SIZE)).to(dtype).transpose(0, pos_dim)
                z = torch.randint(low=-100, high=100, size=(19, SIZE, SIZE)).to(dtype).transpose(0, pos_dim)

                res1 = torch.cat((x, y, z), dim)
                self.assertEqual(res1.narrow(pos_dim, 0, 13), x, 0)
                self.assertEqual(res1.narrow(pos_dim, 13, 17), y, 0)
                self.assertEqual(res1.narrow(pos_dim, 30, 19), z, 0)

            x = torch.randint(low=-100, high=100, size=(20, SIZE, SIZE)).to(dtype)
            self.assertEqual(torch.cat(torch.split(x, 7)), x)
            self.assertEqual(torch.cat(torch.chunk(x, 7)), x)

            y = torch.randint(low=-100, high=100, size=(1, SIZE, SIZE)).to(dtype)
            z = torch.cat([x, y])
            self.assertEqual(z.size(), (21, SIZE, SIZE))

            self.assertRaises(RuntimeError, lambda: torch.cat([]))
            self.assertRaisesRegex(TypeError, 'got None', lambda: torch.cat([x, None]))

    def test_cat_bad_input_sizes(self):
        x = torch.randn(2, 1)
        y = torch.randn(2, 1, 1)
        z = torch.randn(2, 1, 1)
        self.assertRaises(RuntimeError, lambda: torch.cat([x, y, z]))

        x = torch.randn(2, 1, 2)
        y = torch.randn(2, 1, 1)
        z = torch.randn(2, 2, 1)
        self.assertRaises(RuntimeError, lambda: torch.cat([x, y, z], dim=1))

    def test_cat_scalars(self):
        x = torch.tensor(0)
        y = torch.tensor(1)
        with self.assertRaisesRegex(RuntimeError, 'zero-dimensional.*cannot be concatenated'):
            torch.cat([x, y])

    @staticmethod
    def _test_cat_empty_legacy(self, use_cuda=False):
        # FIXME: this is legacy behavior and should be removed
        # when we support empty tensors with arbitrary sizes
        dtype = torch.float32
        device = 'cuda' if use_cuda else 'cpu'

        x = torch.randn((4, 3, 32, 32), dtype=dtype, device=device)
        empty = torch.randn((0,), dtype=dtype, device=device)

        res1 = torch.cat([x, empty], dim=1)
        res2 = torch.cat([empty, x], dim=1)
        self.assertEqual(res1, res2)

        conv = torch.nn.Conv2d(3, 3, kernel_size=1).float()
        if use_cuda:
            conv = conv.cuda()
        res1 = torch.cat([conv(x), empty], dim=1)
        res2 = torch.cat([empty, conv(x)], dim=1)
        self.assertEqual(res1, res2)

        res1 = torch.cat([empty, empty], dim=1)
        self.assertEqual(res1, empty)

        with self.assertRaisesRegex(RuntimeError,
                                    'expected a non-empty list of Tensors'):
            torch.cat([], dim=1)

    def test_cat_empty_legacy(self):
        self._test_cat_empty_legacy(self)

    @staticmethod
    def _test_cat_empty(self, use_cuda=False):
        dtype = torch.float32
        device = 'cuda' if use_cuda else 'cpu'

        x = torch.randn((4, 3, 32, 32), dtype=dtype, device=device)
        empty = torch.randn((4, 0, 32, 32), dtype=dtype, device=device)

        res1 = torch.cat([x, empty], dim=1)
        res2 = torch.cat([empty, x], dim=1)
        self.assertEqual(res1, res2)

        conv = torch.nn.Conv2d(3, 3, kernel_size=1).float()
        if use_cuda:
            conv = conv.cuda()
        res1 = torch.cat([conv(x), empty], dim=1)
        res2 = torch.cat([empty, conv(x)], dim=1)
        self.assertEqual(res1, res2)

        res1 = torch.cat([empty, empty], dim=1)
        self.assertEqual(res1, empty)

        # check non-legacy-behavior (sizes don't match)
        empty = torch.randn((4, 0, 31, 32), dtype=dtype, device=device)
        self.assertRaises(RuntimeError, lambda: torch.cat([x, empty], dim=1))
        self.assertRaises(RuntimeError, lambda: torch.cat([empty, x], dim=1))

        # check non-legacy-behavior (dimensions don't match)
        empty = torch.randn((4, 0), dtype=dtype, device=device)
        self.assertRaises(RuntimeError, lambda: torch.cat([x, empty], dim=1))
        self.assertRaises(RuntimeError, lambda: torch.cat([empty, x], dim=1))

    def test_cat_empty(self):
        self._test_cat_empty(self)

    def test_narrow(self):
        x = torch.Tensor([[0, 1, 2], [3, 4, 5], [6, 7, 8]])
        self.assertEqual(x.narrow(0, 0, 1), torch.Tensor([[0, 1, 2]]))
        self.assertEqual(x.narrow(0, 0, 2), torch.Tensor([[0, 1, 2], [3, 4, 5]]))
        self.assertEqual(x.narrow(0, 1, 1), torch.Tensor([[3, 4, 5]]))
        self.assertEqual(x.narrow(0, -1, 1), torch.Tensor([[6, 7, 8]]))
        self.assertEqual(x.narrow(0, -2, 2), torch.Tensor([[3, 4, 5], [6, 7, 8]]))
        self.assertEqual(x.narrow(0, -3, 3), torch.Tensor([[0, 1, 2], [3, 4, 5], [6, 7, 8]]))
        self.assertEqual(x.narrow(-1, -1, 1), torch.Tensor([[2], [5], [8]]))
        self.assertEqual(x.narrow(-2, -1, 1), torch.Tensor([[6, 7, 8]]))

    def test_narrow_empty(self):
        for device in torch.testing.get_all_device_types():
            x = torch.randn(2, 3, 4, device=device)
            for d in range(x.dim()):
                y = x.narrow(d, x.size(d), 0)
                sz = list(x.size())
                sz[d] = 0
                self.assertEqual(sz, y.size())

    def test_stack(self):
        for dtype in (torch.half, torch.double, torch.int):
            x = torch.randint(low=-100, high=100, size=(2, 3, 4)).to(dtype)
            y = torch.randint(low=-100, high=100, size=(2, 3, 4)).to(dtype)
            z = torch.randint(low=-100, high=100, size=(2, 3, 4)).to(dtype)
            for dim in range(4):
                res = torch.stack((x, y, z), dim)
                res_neg = torch.stack((x, y, z), dim - 4)
                expected_size = x.size()[:dim] + (3,) + x.size()[dim:]
                self.assertEqual(res, res_neg)
                self.assertEqual(res.size(), expected_size)
                self.assertEqual(res.select(dim, 0), x, 0)
                self.assertEqual(res.select(dim, 1), y, 0)
                self.assertEqual(res.select(dim, 2), z, 0)

    def test_stack_out(self):
        for dtype in (torch.half, torch.double, torch.int):
            x = torch.randint(low=-100, high=100, size=(2, 3, 4)).to(dtype)
            y = torch.randint(low=-100, high=100, size=(2, 3, 4)).to(dtype)
            z = torch.randint(low=-100, high=100, size=(2, 3, 4)).to(dtype)
            for dim in range(4):
                expected_size = x.size()[:dim] + (3,) + x.size()[dim:]
                res_out = x.new(expected_size)
                res_neg_out = x.new(expected_size)
                res_out_dp = res_out.data_ptr()
                res_out_neg_dp = res_neg_out.data_ptr()
                torch.stack((x, y, z), dim, out=res_out)
                torch.stack((x, y, z), dim - 4, out=res_neg_out)
                self.assertEqual(res_out, res_neg_out)
                self.assertEqual(res_out.size(), expected_size)
                self.assertEqual(res_out_dp, res_out.data_ptr())
                self.assertEqual(res_out_neg_dp, res_neg_out.data_ptr())
                self.assertEqual(res_out.select(dim, 0), x, 0)
                self.assertEqual(res_out.select(dim, 1), y, 0)
                self.assertEqual(res_out.select(dim, 2), z, 0)

    def test_unbind(self):
        x = torch.rand(2, 3, 4, 5)
        for dim in range(4):
            res = torch.unbind(x, dim)
            res2 = x.unbind(dim)
            self.assertEqual(x.size(dim), len(res))
            self.assertEqual(x.size(dim), len(res2))
            for i in range(dim):
                self.assertEqual(x.select(dim, i), res[i])
                self.assertEqual(x.select(dim, i), res2[i])

    @skipIfRocm
    def test_linspace(self):
        for device in torch.testing.get_all_device_types():
            _from = random.random()
            to = _from + random.random()
            res1 = torch.linspace(_from, to, 137, device=device)
            res2 = torch.tensor((), device=device)
            torch.linspace(_from, to, 137, out=res2)
            self.assertEqual(res1, res2, 0)
            self.assertRaises(RuntimeError, lambda: torch.linspace(0, 1, -1, device=device))
            self.assertEqual(torch.linspace(0, 1, 1, device=device), torch.zeros(1, device=device), 0)

            # Check linspace for generating with start > end.
            self.assertEqual(torch.linspace(2, 0, 3, device=device), torch.tensor((2, 1, 0), device=device), 0)

            # Check linspace for non-contiguous tensors.
            x = torch.zeros(2, 3, device=device)
            y = torch.linspace(0, 3, 4, out=x.narrow(1, 1, 2))
            self.assertEqual(x, torch.tensor(((0, 0, 1), (0, 2, 3)), device=device), 0)

    def test_logspace(self):
        _from = random.random()
        to = _from + random.random()
        res1 = torch.logspace(_from, to, 137)
        res2 = torch.Tensor()
        torch.logspace(_from, to, 137, out=res2)
        self.assertEqual(res1, res2, 0)
        self.assertRaises(RuntimeError, lambda: torch.logspace(0, 1, -1))
        self.assertEqual(torch.logspace(0, 1, 1), torch.ones(1), 0)

        # Check logspace_ for generating with start > end.
        self.assertEqual(torch.logspace(1, 0, 2), torch.Tensor((10, 1)), 0)

        # Check logspace_ for non-contiguous tensors.
        x = torch.zeros(2, 3)
        y = torch.logspace(0, 3, 4, out=x.narrow(1, 1, 2))
        self.assertEqual(x, torch.Tensor(((0, 1, 10), (0, 100, 1000))), 0)

    def test_rand(self):
        torch.manual_seed(123456)
        res1 = torch.rand(SIZE, SIZE)
        res2 = torch.Tensor()
        torch.manual_seed(123456)
        torch.rand(SIZE, SIZE, out=res2)
        self.assertEqual(res1, res2)

    def test_randint(self):
        torch.manual_seed(123456)
        res1 = torch.randint(0, 6, (SIZE, SIZE))
        res2 = torch.Tensor()
        torch.manual_seed(123456)
        torch.randint(0, 6, (SIZE, SIZE), out=res2)
        torch.manual_seed(123456)
        res3 = torch.randint(6, (SIZE, SIZE))
        res4 = torch.Tensor()
        torch.manual_seed(123456)
        torch.randint(6, (SIZE, SIZE), out=res4)
        self.assertEqual(res1, res2)
        self.assertEqual(res1, res3)
        self.assertEqual(res1, res4)
        self.assertEqual(res2, res3)
        self.assertEqual(res2, res4)
        self.assertEqual(res3, res4)
        res1 = res1.view(-1)
        high = (res1 < 6).type(torch.LongTensor)
        low = (res1 >= 0).type(torch.LongTensor)
        tensorSize = res1.size()[0]
        assert(tensorSize == high.sum())
        assert(tensorSize == low.sum())

    def test_randn(self):
        torch.manual_seed(123456)
        res1 = torch.randn(SIZE, SIZE)
        res2 = torch.Tensor()
        torch.manual_seed(123456)
        torch.randn(SIZE, SIZE, out=res2)
        self.assertEqual(res1, res2)

    def test_slice(self):
        empty = torch.empty(0, 4)
        x = torch.arange(0., 16).view(4, 4)
        self.assertEqual(x[:], x)
        self.assertEqual(x[:4], x)
        # start and stop are clamped to the size of dim
        self.assertEqual(x[:5], x)
        # if start >= stop then the result is empty
        self.assertEqual(x[2:1], empty)
        self.assertEqual(x[2:2], empty)
        # out of bounds is also empty
        self.assertEqual(x[10:12], empty)
        # additional correctness checks
        self.assertEqual(x[:1].data.tolist(), [[0, 1, 2, 3]])
        self.assertEqual(x[:-3].data.tolist(), [[0, 1, 2, 3]])
        self.assertEqual(x[:, -2:3].data.tolist(), [[2], [6], [10], [14]])
        self.assertEqual(x[0:-1:2].data.tolist(), [[0, 1, 2, 3], [8, 9, 10, 11]])

    def test_is_signed(self):
        self.assertEqual(torch.IntTensor(5).is_signed(), True)
        self.assertEqual(torch.ByteTensor(5).is_signed(), False)
        self.assertEqual(torch.CharTensor(5).is_signed(), True)
        self.assertEqual(torch.FloatTensor(5).is_signed(), True)
        self.assertEqual(torch.HalfTensor(10).is_signed(), True)

    @unittest.skipIf(not torch.cuda.is_available(), 'no CUDA')
    def test_is_signed_cuda(self):
        self.assertEqual(torch.cuda.IntTensor(5).is_signed(), True)
        self.assertEqual(torch.cuda.ByteTensor(5).is_signed(), False)
        self.assertEqual(torch.cuda.CharTensor(5).is_signed(), True)
        self.assertEqual(torch.cuda.FloatTensor(5).is_signed(), True)
        self.assertEqual(torch.cuda.HalfTensor(10).is_signed(), True)

    @staticmethod
    def _test_solve(self, cast):
        a = cast(torch.Tensor(((6.80, -2.11, 5.66, 5.97, 8.23),
                               (-6.05, -3.30, 5.36, -4.44, 1.08),
                               (-0.45, 2.58, -2.70, 0.27, 9.04),
                               (8.32, 2.71, 4.35, -7.17, 2.14),
                               (-9.67, -5.14, -7.26, 6.08, -6.87)))).t()
        b = cast(torch.Tensor(((4.02, 6.19, -8.22, -7.57, -3.03),
                               (-1.56, 4.00, -8.67, 1.75, 2.86),
                               (9.81, -4.09, -4.57, -8.61, 8.99)))).t()

        res1 = torch.solve(b, a)[0]
        self.assertLessEqual(b.dist(torch.mm(a, res1)), 1e-12)

        ta = cast(torch.Tensor())
        tb = cast(torch.Tensor())
        res2 = torch.solve(b, a, out=(tb, ta))[0]
        res3 = torch.solve(b, a, out=(b, a))[0]
        self.assertEqual(res1, tb)
        self.assertEqual(res1, b)
        self.assertEqual(res1, res2)
        self.assertEqual(res1, res3)

        # test reuse
        res1 = torch.solve(b, a)[0]
        ta = cast(torch.Tensor())
        tb = cast(torch.Tensor())
        torch.solve(b, a, out=(tb, ta))[0]
        self.assertEqual(res1, tb)
        torch.solve(b, a, out=(tb, ta))[0]
        self.assertEqual(res1, tb)

    @skipIfNoLapack
    def test_solve(self):
        self._test_solve(self, lambda t: t)

    @staticmethod
    def _test_solve_batched(self, cast):
        from common_utils import random_fullrank_matrix_distinct_singular_value
        # test against solve: one batch
        A = cast(random_fullrank_matrix_distinct_singular_value(5, 1))
        b = cast(torch.randn(1, 5, 10))
        x_exp, LU_exp = torch.solve(b.squeeze(0), A.squeeze(0))
        x, LU = torch.solve(b, A)
        self.assertEqual(x, x_exp.unsqueeze(0))
        self.assertEqual(LU, LU_exp.unsqueeze(0))

        # test against solve in a loop: four batches
        A = cast(random_fullrank_matrix_distinct_singular_value(5, 4))
        b = cast(torch.randn(4, 5, 10))

        x_exp_list = []
        LU_exp_list = []
        for i in range(4):
            x_exp, LU_exp = torch.solve(b[i], A[i])
            x_exp_list.append(x_exp)
            LU_exp_list.append(LU_exp)
        x_exp = torch.stack(x_exp_list)
        LU_exp = torch.stack(LU_exp_list)

        x, LU = torch.solve(b, A)
        self.assertEqual(x, x_exp)
        self.assertEqual(LU, LU_exp)

        # basic correctness test
        A = cast(random_fullrank_matrix_distinct_singular_value(5, 3))
        b = cast(torch.randn(3, 5, 10))
        x, LU = torch.solve(b, A)
        self.assertEqual(torch.matmul(A, x), b)

        # Test non-contiguous inputs.
        if not TEST_NUMPY:
            return
        from numpy.linalg import solve
        A = cast(random_fullrank_matrix_distinct_singular_value(2, 2)).permute(1, 0, 2)
        b = cast(torch.randn(2, 2, 2)).permute(2, 1, 0)
        x, _ = torch.solve(b, A)
        x_exp = torch.Tensor(solve(A.cpu().numpy(), b.cpu().numpy()))
        self.assertEqual(x.data, cast(x_exp))

    @skipIfNoLapack
    def test_solve_batched(self):
        self._test_solve_batched(self, lambda t: t)

    @staticmethod
    def _test_solve_batched_dims(self, cast):
        if not TEST_NUMPY:
            return

        from numpy.linalg import solve
        from common_utils import random_fullrank_matrix_distinct_singular_value
        # test against numpy.linalg.solve
        A = cast(random_fullrank_matrix_distinct_singular_value(4, 2, 1, 3))
        b = cast(torch.randn(2, 1, 3, 4, 6))
        x, _ = torch.solve(b, A)
        x_exp = torch.Tensor(solve(A.cpu().numpy(), b.cpu().numpy()))
        self.assertEqual(x.data, cast(x_exp))

        # test column major format
        A = cast(random_fullrank_matrix_distinct_singular_value(4, 2, 1, 3)).transpose(-2, -1)
        b = cast(torch.randn(2, 1, 3, 6, 4)).transpose(-2, -1)
        assert not A.is_contiguous()
        assert not b.is_contiguous()
        x, _ = torch.solve(b, A)
        x_exp = torch.Tensor(solve(A.cpu().numpy(), b.cpu().numpy()))
        self.assertEqual(x.data, cast(x_exp))

        # broadcasting b
        A = cast(random_fullrank_matrix_distinct_singular_value(4, 2, 1, 3))
        b = cast(torch.randn(4, 6))
        x, _ = torch.solve(b, A)
        x_exp = torch.Tensor(solve(A.cpu().numpy(), b.cpu().numpy()))
        self.assertEqual(x.data, cast(x_exp))

        # broadcasting A
        A = cast(random_fullrank_matrix_distinct_singular_value(4))
        b = cast(torch.randn(2, 1, 3, 4, 2))
        x, _ = torch.solve(b, A)
        x_exp = torch.Tensor(solve(A.cpu().numpy(), b.cpu().numpy()))
        self.assertEqual(x.data, cast(x_exp))

        # broadcasting both A & b
        A = cast(random_fullrank_matrix_distinct_singular_value(4, 1, 3, 1))
        b = cast(torch.randn(2, 1, 3, 4, 5))
        x, _ = torch.solve(b, A)
        x_exp = torch.Tensor(solve(A.cpu().numpy(), b.cpu().numpy()))
        self.assertEqual(x.data, cast(x_exp))

    @skipIfNoLapack
    def test_solve_batched_dims(self):
        self._test_solve_batched_dims(self, lambda t: t)

    def test_solve_methods_arg_device(self):
        if not torch.cuda.is_available():
            return

        for b_device, A_device in product(['cpu', 'cuda'], repeat=2):
            if b_device == A_device:
                continue

            b = torch.randn(3, 1, device=b_device)
            A = torch.randn(3, 3, device=A_device)
            err_str = "Expected b and A to be on the same device"
            with self.assertRaisesRegex(RuntimeError, err_str):
                torch.solve(b, A)

            with self.assertRaisesRegex(RuntimeError, err_str):
                torch.cholesky_solve(b, A)

            with self.assertRaisesRegex(RuntimeError, err_str):
                torch.triangular_solve(b, A)

    @skipIfNoLapack
    def test_qr(self):

        # Since the QR decomposition is unique only up to the signs of the rows of
        # R, we must ensure these are positive before doing the comparison.
        def canonicalize(q, r):
            d = r.diag().sign().diag()
            return torch.mm(q, d), torch.mm(d, r)

        def canon_and_check(q, r, expected_q, expected_r):
            q_canon, r_canon = canonicalize(q, r)
            expected_q_canon, expected_r_canon = canonicalize(expected_q, expected_r)
            self.assertEqual(q_canon, expected_q_canon)
            self.assertEqual(r_canon, expected_r_canon)

        def check_qr(a, expected_q, expected_r):
            # standard invocation
            q, r = torch.qr(a)
            canon_and_check(q, r, expected_q, expected_r)

            # in-place
            q, r = torch.Tensor(), torch.Tensor()
            torch.qr(a, out=(q, r))
            canon_and_check(q, r, expected_q, expected_r)

            # manually calculate qr using geqrf and orgqr
            m = a.size(0)
            n = a.size(1)
            k = min(m, n)
            result, tau = torch.geqrf(a)
            self.assertEqual(result.size(0), m)
            self.assertEqual(result.size(1), n)
            self.assertEqual(tau.size(0), k)
            r = torch.triu(result.narrow(0, 0, k))
            q = torch.orgqr(result, tau)
            q, r = q.narrow(1, 0, k), r
            canon_and_check(q, r, expected_q, expected_r)

        # check square case
        a = torch.Tensor(((1, 2, 3), (4, 5, 6), (7, 8, 10)))

        expected_q = torch.Tensor((
            (-1.230914909793328e-01, 9.045340337332914e-01, 4.082482904638621e-01),
            (-4.923659639173310e-01, 3.015113445777629e-01, -8.164965809277264e-01),
            (-8.616404368553292e-01, -3.015113445777631e-01, 4.082482904638634e-01)))
        expected_r = torch.Tensor((
            (-8.124038404635959e+00, -9.601136296387955e+00, -1.193987e+01),
            (0.000000000000000e+00, 9.045340337332926e-01, 1.507557e+00),
            (0.000000000000000e+00, 0.000000000000000e+00, 4.082483e-01)))

        check_qr(a, expected_q, expected_r)

        # check rectangular thin
        a = torch.Tensor((
            (1, 2, 3),
            (4, 5, 6),
            (7, 8, 9),
            (10, 11, 13),
        ))
        expected_q = torch.Tensor((
            (-0.0776150525706334, -0.833052161400748, 0.3651483716701106),
            (-0.3104602102825332, -0.4512365874254053, -0.1825741858350556),
            (-0.5433053679944331, -0.0694210134500621, -0.7302967433402217),
            (-0.7761505257063329, 0.3123945605252804, 0.5477225575051663)
        ))
        expected_r = torch.Tensor((
            (-12.8840987267251261, -14.5916298832790581, -17.0753115655393231),
            (0, -1.0413152017509357, -1.770235842976589),
            (0, 0, 0.5477225575051664)
        ))

        check_qr(a, expected_q, expected_r)

        # check rectangular fat
        a = torch.Tensor((
            (1, 2, 3, 4),
            (5, 6, 7, 8),
            (9, 10, 11, 13)
        ))
        expected_q = torch.Tensor((
            (-0.0966736489045663, 0.907737593658436, 0.4082482904638653),
            (-0.4833682445228317, 0.3157348151855452, -0.8164965809277254),
            (-0.870062840141097, -0.2762679632873518, 0.4082482904638621)
        ))
        expected_r = torch.Tensor((
            (-1.0344080432788603e+01, -1.1794185166357092e+01,
             -1.3244289899925587e+01, -1.5564457473635180e+01),
            (0.0000000000000000e+00, 9.4720444555662542e-01,
             1.8944088911132546e+00, 2.5653453733825331e+00),
            (0.0000000000000000e+00, 0.0000000000000000e+00,
             1.5543122344752192e-15, 4.0824829046386757e-01)
        ))
        check_qr(a, expected_q, expected_r)

        # check big matrix
        a = torch.randn(1000, 1000)
        q, r = torch.qr(a)
        a_qr = torch.mm(q, r)
        self.assertEqual(a, a_qr, prec=1e-3)

    @skipIfNoLapack
    def test_ormqr(self):
        mat1 = torch.randn(7, 7)
        mat2 = torch.randn(7, 7)
        q, r = torch.qr(mat1)
        m, tau = torch.geqrf(mat1)
        out_holder = torch.empty_like(mat1)

        res1 = torch.mm(q, mat2)
        res2 = torch.ormqr(m, tau, mat2, left=True, transpose=False)
        torch.ormqr(m, tau, mat2, out=out_holder)
        self.assertEqual(res1, res2)
        self.assertEqual(res2, out_holder)

        res1 = torch.mm(mat2, q)
        res2 = torch.ormqr(m, tau, mat2, left=False, transpose=False)
        torch.ormqr(m, tau, mat2, left=False, transpose=False, out=out_holder)
        self.assertEqual(res1, res2)
        self.assertEqual(res2, out_holder)

        res1 = torch.mm(q.t(), mat2)
        res2 = torch.ormqr(m, tau, mat2, left=True, transpose=True)
        torch.ormqr(m, tau, mat2, left=True, transpose=True, out=out_holder)
        self.assertEqual(res1, res2)
        self.assertEqual(res2, out_holder)

        res1 = torch.mm(mat2, q.t())
        res2 = torch.ormqr(m, tau, mat2, left=False, transpose=True)
        torch.ormqr(m, tau, mat2, left=False, transpose=True, out=out_holder)
        self.assertEqual(res1, res2)
        self.assertEqual(res2, out_holder)

    @staticmethod
    def _test_geqrf(self, cast):
        a = cast(torch.randn(5, 5))
        b, c = torch.geqrf(a)
        b_placeholder, c_placeholder = torch.empty_like(b), torch.empty_like(c)
        torch.geqrf(a, out=(b_placeholder, c_placeholder))
        self.assertEqual(b, b_placeholder)
        self.assertEqual(c, c_placeholder)

    @skipIfNoLapack
    def test_geqrf(self):
        self._test_geqrf(self, lambda t: t)

    @staticmethod
    def _test_triangular_solve(self, cast):
        a = torch.Tensor(((6.80, -2.11, 5.66, 5.97, 8.23),
                          (-6.05, -3.30, 5.36, -4.44, 1.08),
                          (-0.45, 2.58, -2.70, 0.27, 9.04),
                          (8.32, 2.71, 4.35, -7.17, 2.14),
                          (-9.67, -5.14, -7.26, 6.08, -6.87))).t()
        b = torch.Tensor(((4.02, 6.19, -8.22, -7.57, -3.03),
                          (-1.56, 4.00, -8.67, 1.75, 2.86),
                          (9.81, -4.09, -4.57, -8.61, 8.99))).t()

        a = cast(a)
        b = cast(b)

        U = torch.triu(a)
        L = torch.tril(a)

        # solve Ux = b
        x = torch.triangular_solve(b, U)[0]
        self.assertLessEqual(b.dist(torch.mm(U, x)), 1e-12)
        x = torch.triangular_solve(b, U, True, False, False)[0]
        self.assertLessEqual(b.dist(torch.mm(U, x)), 1e-12)

        # solve Lx = b
        x = torch.triangular_solve(b, L, False)[0]
        self.assertLessEqual(b.dist(torch.mm(L, x)), 1e-12)
        x = torch.triangular_solve(b, L, False, False, False)[0]
        self.assertLessEqual(b.dist(torch.mm(L, x)), 1e-12)

        # solve U'x = b
        x = torch.triangular_solve(b, U, True, True)[0]
        self.assertLessEqual(b.dist(torch.mm(U.t(), x)), 1e-12)
        x = torch.triangular_solve(b, U, True, True, False)[0]
        self.assertLessEqual(b.dist(torch.mm(U.t(), x)), 1e-12)

        # solve U'x = b by manual transposition
        y = torch.triangular_solve(b, U.t(), False, False)[0]
        self.assertLessEqual(x.dist(y), 1e-12)

        # solve L'x = b
        x = torch.triangular_solve(b, L, False, True)[0]
        self.assertLessEqual(b.dist(torch.mm(L.t(), x)), 1e-12)
        x = torch.triangular_solve(b, L, False, True, False)[0]
        self.assertLessEqual(b.dist(torch.mm(L.t(), x)), 1e-12)

        # solve L'x = b by manual transposition
        y = torch.triangular_solve(b, L.t(), True, False)[0]
        self.assertLessEqual(x.dist(y), 1e-12)

        # test reuse
        res1 = torch.triangular_solve(b, a)[0]
        ta = cast(torch.Tensor())
        tb = cast(torch.Tensor())
        torch.triangular_solve(b, a, out=(tb, ta))
        self.assertEqual(res1, tb, 0)
        tb.zero_()
        torch.triangular_solve(b, a, out=(tb, ta))
        self.assertEqual(res1, tb, 0)

    @skipIfNoLapack
    def test_triangular_solve(self):
        self._test_triangular_solve(self, lambda t: t)

    @staticmethod
    def _test_triangular_solve_batched(self, cast):
        def triangular_solve_test_helper(A_dims, b_dims, cast, upper, unitriangular):
            A = cast(torch.randn(*A_dims))
            A = A.triu() if upper else A.tril()
            if unitriangular:
                A.diagonal(dim1=-2, dim2=-1).fill_(1.)
            b = cast(torch.randn(*b_dims))
            return A, b

        for upper, transpose, unitriangular in product([True, False], repeat=3):
            # test against triangular_solve: one batch with all possible arguments
            A, b = triangular_solve_test_helper((1, 5, 5), (1, 5, 10), cast, upper, unitriangular)
            x_exp = torch.triangular_solve(b.squeeze(0), A.squeeze(0),
                                           upper=upper, transpose=transpose, unitriangular=unitriangular)[0]
            x = torch.triangular_solve(b, A,
                                       upper=upper, transpose=transpose, unitriangular=unitriangular)[0]
            self.assertEqual(x, x_exp.unsqueeze(0))

            # test against triangular_solve in a loop: four batches with all possible arguments
            A, b = triangular_solve_test_helper((4, 5, 5), (4, 5, 10), cast, upper, unitriangular)
            x_exp_list = []
            for i in range(4):
                x_exp = torch.triangular_solve(b[i], A[i],
                                               upper=upper, transpose=transpose, unitriangular=unitriangular)[0]
                x_exp_list.append(x_exp)
            x_exp = torch.stack(x_exp_list)

            x = torch.triangular_solve(b, A, upper=upper, transpose=transpose, unitriangular=unitriangular)[0]
            self.assertEqual(x, x_exp)

            # basic correctness test
            A, b = triangular_solve_test_helper((3, 5, 5), (3, 5, 10), cast, upper, unitriangular)
            x = torch.triangular_solve(b, A, upper=upper, transpose=transpose, unitriangular=unitriangular)[0]
            if transpose:
                self.assertLessEqual(b.dist(torch.matmul(A.transpose(-1, -2), x)), 2e-12)
            else:
                self.assertLessEqual(b.dist(torch.matmul(A, x)), 2e-12)

    @skipIfNoLapack
    def test_triangular_solve_batched(self):
        _TestTorchMixin._test_triangular_solve_batched(self, lambda t: t)

    @staticmethod
    def _test_triangular_solve_batched_dims(self, cast):
        if not TEST_SCIPY:
            return

        from scipy.linalg import solve_triangular as tri_solve

        def scipy_tri_solve_batched(A, B, upper, trans, diag):
            batch_dims_A, batch_dims_B = A.shape[:-2], B.shape[:-2]
            single_dim_A, single_dim_B = A.shape[-2:], B.shape[-2:]
            expand_dims = tuple(torch._C._infer_size(torch.Size(batch_dims_A),
                                                     torch.Size(batch_dims_B)))
            expand_A = np.broadcast_to(A, expand_dims + single_dim_A)
            expand_B = np.broadcast_to(B, expand_dims + single_dim_B)
            flat_A = expand_A.reshape((-1,) + single_dim_A)
            flat_B = expand_B.reshape((-1,) + single_dim_B)
            flat_X = np.vstack([tri_solve(a, b, lower=(not upper), trans=int(trans), unit_diagonal=diag)
                                for a, b in zip(flat_A, flat_B)])
            return flat_X.reshape(expand_B.shape)

        def run_test(A_dims, b_dims, cast, upper, transpose, unitriangular):
            A = torch.randn(*A_dims)
            A = A.triu() if upper else A.tril()
            if unitriangular:
                A.diagonal(dim1=-2, dim2=-1).fill_(1.)
            b = torch.randn(*b_dims)
            x_exp = torch.Tensor(scipy_tri_solve_batched(A.numpy(), b.numpy(),
                                                         upper, transpose, unitriangular))
            A, b = cast(A), cast(b)
            x = torch.triangular_solve(b, A, upper=upper, transpose=transpose, unitriangular=unitriangular)[0]

            self.assertEqual(x, cast(x_exp))

        for upper, transpose, unitriangular in product([True, False], repeat=3):
            # test against scipy.linalg.solve_triangular
            run_test((2, 1, 3, 4, 4), (2, 1, 3, 4, 6), cast, upper, transpose, unitriangular)  # no broadcasting
            run_test((2, 1, 3, 4, 4), (4, 6), cast, upper, transpose, unitriangular)  # broadcasting b
            run_test((4, 4), (2, 1, 3, 4, 2), cast, upper, transpose, unitriangular)  # broadcasting A
            run_test((1, 3, 1, 4, 4), (2, 1, 3, 4, 5), cast, upper, transpose, unitriangular)  # broadcasting A & b

    @skipIfNoLapack
    def test_triangular_solve_batched_dims(self):
        self._test_triangular_solve_batched_dims(self, lambda t: t)

    @skipIfNoLapack
    def test_gels(self):
        def _test_underdetermined(a, b, expectedNorm):
            m = a.size()[0]
            n = a.size()[1]
            assert(m <= n)

            a_copy = a.clone()
            b_copy = b.clone()
            res1 = torch.gels(b, a)[0]
            self.assertEqual(a, a_copy, 0)
            self.assertEqual(b, b_copy, 0)
            self.assertEqual((torch.mm(a, res1) - b).norm(), expectedNorm, 1e-8)

            ta = torch.Tensor()
            tb = torch.Tensor()
            res2 = torch.gels(b, a, out=(tb, ta))[0]
            self.assertEqual(a, a_copy, 0)
            self.assertEqual(b, b_copy, 0)
            self.assertEqual((torch.mm(a, res1) - b).norm(), expectedNorm, 1e-8)

            res3 = torch.gels(b, a, out=(b, a))[0]
            self.assertEqual((torch.mm(a_copy, b) - b_copy).norm(), expectedNorm, 1e-8)
            self.assertEqual(res1, tb, 0)
            self.assertEqual(res1, b, 0)
            self.assertEqual(res1, res2, 0)
            self.assertEqual(res1, res3, 0)

        def _test_overdetermined(a, b, expectedNorm):
            m = a.size()[0]
            n = a.size()[1]
            assert(m > n)

            def check_norm(a, b, expected_norm, gels_result):
                # Checks |ax - b| and the residual info from the result
                n = a.size()[1]

                # The first n rows is the least square solution.
                # Rows n to m-1 contain residual information.
                x = gels_result[:n]
                resid_info = gels_result[n:]

                resid_norm = (torch.mm(a, x) - b).norm()
                self.assertEqual(resid_norm, expectedNorm, 1e-8)
                self.assertEqual(resid_info.norm(), resid_norm, 1e-8)

            a_copy = a.clone()
            b_copy = b.clone()
            res1 = torch.gels(b, a)[0]
            self.assertEqual(a, a_copy, 0)
            self.assertEqual(b, b_copy, 0)
            check_norm(a, b, expectedNorm, res1)

            ta = torch.Tensor()
            tb = torch.Tensor()
            res2 = torch.gels(b, a, out=(tb, ta))[0]
            self.assertEqual(a, a_copy, 0)
            self.assertEqual(b, b_copy, 0)
            check_norm(a, b, expectedNorm, res2)

            res3 = torch.gels(b, a, out=(b, a))[0]
            check_norm(a_copy, b_copy, expectedNorm, res3)

            self.assertEqual(res1, tb, 0)
            self.assertEqual(res1, b, 0)
            self.assertEqual(res1, res2, 0)
            self.assertEqual(res1, res3, 0)

        # basic test
        expectedNorm = 0
        a = torch.Tensor(((1.44, -9.96, -7.55, 8.34),
                          (-7.84, -0.28, 3.24, 8.09),
                          (-4.39, -3.24, 6.27, 5.28),
                          (4.53, 3.83, -6.64, 2.06))).t()
        b = torch.Tensor(((8.58, 8.26, 8.48, -5.28),
                          (9.35, -4.43, -0.70, -0.26))).t()
        _test_underdetermined(a, b, expectedNorm)

        # test overderemined
        expectedNorm = 17.390200628863
        a = torch.Tensor(((1.44, -9.96, -7.55, 8.34, 7.08, -5.45),
                          (-7.84, -0.28, 3.24, 8.09, 2.52, -5.70),
                          (-4.39, -3.24, 6.27, 5.28, 0.74, -1.19),
                          (4.53, 3.83, -6.64, 2.06, -2.47, 4.70))).t()
        b = torch.Tensor(((8.58, 8.26, 8.48, -5.28, 5.72, 8.93),
                          (9.35, -4.43, -0.70, -0.26, -7.36, -2.52))).t()
        _test_overdetermined(a, b, expectedNorm)

        # test underdetermined
        expectedNorm = 0
        a = torch.Tensor(((1.44, -9.96, -7.55),
                          (-7.84, -0.28, 3.24),
                          (-4.39, -3.24, 6.27),
                          (4.53, 3.83, -6.64))).t()
        b = torch.Tensor(((8.58, 8.26, 8.48),
                          (9.35, -4.43, -0.70))).t()
        _test_underdetermined(a, b, expectedNorm)

        # test reuse
        expectedNorm = 0
        a = torch.Tensor(((1.44, -9.96, -7.55, 8.34),
                          (-7.84, -0.28, 3.24, 8.09),
                          (-4.39, -3.24, 6.27, 5.28),
                          (4.53, 3.83, -6.64, 2.06))).t()
        b = torch.Tensor(((8.58, 8.26, 8.48, -5.28),
                          (9.35, -4.43, -0.70, -0.26))).t()
        ta = torch.Tensor()
        tb = torch.Tensor()
        torch.gels(b, a, out=(tb, ta))
        self.assertEqual((torch.mm(a, tb) - b).norm(), expectedNorm, 1e-8)
        torch.gels(b, a, out=(tb, ta))
        self.assertEqual((torch.mm(a, tb) - b).norm(), expectedNorm, 1e-8)
        torch.gels(b, a, out=(tb, ta))
        self.assertEqual((torch.mm(a, tb) - b).norm(), expectedNorm, 1e-8)

    @skipIfNoLapack
    def test_eig(self):
        a = torch.Tensor(((1.96, 0.00, 0.00, 0.00, 0.00),
                          (-6.49, 3.80, 0.00, 0.00, 0.00),
                          (-0.47, -6.39, 4.17, 0.00, 0.00),
                          (-7.20, 1.50, -1.51, 5.70, 0.00),
                          (-0.65, -6.34, 2.67, 1.80, -7.10))).t().contiguous()
        e = torch.eig(a)[0]
        ee, vv = torch.eig(a, True)
        te = torch.Tensor()
        tv = torch.Tensor()
        eee, vvv = torch.eig(a, True, out=(te, tv))
        self.assertEqual(e, ee, 1e-12)
        self.assertEqual(ee, eee, 1e-12)
        self.assertEqual(ee, te, 1e-12)
        self.assertEqual(vv, vvv, 1e-12)
        self.assertEqual(vv, tv, 1e-12)

        # test reuse
        X = torch.randn(4, 4)
        X = torch.mm(X.t(), X)
        e, v = torch.zeros(4, 2), torch.zeros(4, 4)
        torch.eig(X, True, out=(e, v))
        Xhat = torch.mm(torch.mm(v, torch.diag(e.select(1, 0))), v.t())
        self.assertEqual(X, Xhat, 1e-8, 'VeV\' wrong')
        self.assertFalse(v.is_contiguous(), 'V is contiguous')

        torch.eig(X, True, out=(e, v))
        Xhat = torch.mm(v, torch.mm(e.select(1, 0).diag(), v.t()))
        self.assertEqual(X, Xhat, 1e-8, 'VeV\' wrong')
        self.assertFalse(v.is_contiguous(), 'V is contiguous')

        # test non-contiguous
        X = torch.randn(4, 4)
        X = torch.mm(X.t(), X)
        e = torch.zeros(4, 2, 2)[:, 1]
        v = torch.zeros(4, 2, 4)[:, 1]
        self.assertFalse(v.is_contiguous(), 'V is contiguous')
        self.assertFalse(e.is_contiguous(), 'E is contiguous')
        torch.eig(X, True, out=(e, v))
        Xhat = torch.mm(torch.mm(v, torch.diag(e.select(1, 0))), v.t())
        self.assertEqual(X, Xhat, 1e-8, 'VeV\' wrong')

    @staticmethod
    def _test_symeig(self, conv_fn):
        xval = conv_fn(torch.rand(100, 3))
        cov = torch.mm(xval.t(), xval)
        rese = conv_fn(torch.zeros(3))
        resv = conv_fn(torch.zeros(3, 3))

        # First call to symeig
        self.assertTrue(resv.is_contiguous(), 'resv is not contiguous')
        torch.symeig(cov.clone(), True, out=(rese, resv))
        ahat = torch.mm(torch.mm(resv, torch.diag(rese)), resv.t())
        self.assertEqual(cov, ahat, 1e-8, 'VeV\' wrong')

        # Second call to symeig
        self.assertFalse(resv.is_contiguous(), 'resv is contiguous')
        torch.symeig(cov.clone(), True, out=(rese, resv))
        ahat = torch.mm(torch.mm(resv, torch.diag(rese)), resv.t())
        self.assertEqual(cov, ahat, 1e-8, 'VeV\' wrong')

        # test eigenvectors=False
        rese2 = conv_fn(torch.zeros(3))
        resv2 = conv_fn(torch.randn(3, 3))
        expected_resv2 = conv_fn(torch.zeros(3, 3))
        torch.symeig(cov.clone(), False, out=(rese2, resv2))
        self.assertEqual(rese, rese2)
        self.assertEqual(resv2, expected_resv2)

        # test non-contiguous
        X = conv_fn(torch.rand(5, 5))
        X = X.t() * X
        e = conv_fn(torch.zeros(4, 2)).select(1, 1)
        v = conv_fn(torch.zeros(4, 2, 4))[:, 1]
        self.assertFalse(v.is_contiguous(), 'V is contiguous')
        self.assertFalse(e.is_contiguous(), 'E is contiguous')
        torch.symeig(X, True, out=(e, v))
        Xhat = torch.mm(torch.mm(v, torch.diag(e)), v.t())
        self.assertEqual(X, Xhat, 1e-8, 'VeV\' wrong')

    @skipIfNoLapack
    def test_symeig(self):
        self._test_symeig(self, lambda x: x)

    @skipIfNoLapack
    def test_svd(self):
        a = torch.Tensor(((8.79, 6.11, -9.15, 9.57, -3.49, 9.84),
                          (9.93, 6.91, -7.93, 1.64, 4.02, 0.15),
                          (9.83, 5.04, 4.86, 8.83, 9.80, -8.99),
                          (5.45, -0.27, 4.85, 0.74, 10.00, -6.02),
                          (3.16, 7.98, 3.01, 5.80, 4.27, -5.31))).t().clone()
        u, s, v = torch.svd(a)
        uu = torch.Tensor()
        ss = torch.Tensor()
        vv = torch.Tensor()
        uuu, sss, vvv = torch.svd(a, out=(uu, ss, vv))
        self.assertEqual(u, uu, 0, 'torch.svd')
        self.assertEqual(u, uuu, 0, 'torch.svd')
        self.assertEqual(s, ss, 0, 'torch.svd')
        self.assertEqual(s, sss, 0, 'torch.svd')
        self.assertEqual(v, vv, 0, 'torch.svd')
        self.assertEqual(v, vvv, 0, 'torch.svd')

        # test reuse
        X = torch.randn(4, 4)
        U, S, V = torch.svd(X)
        Xhat = torch.mm(U, torch.mm(S.diag(), V.t()))
        self.assertEqual(X, Xhat, 1e-8, 'USV\' wrong')

        self.assertFalse(U.is_contiguous(), 'U is contiguous')
        torch.svd(X, out=(U, S, V))
        Xhat = torch.mm(U, torch.mm(S.diag(), V.t()))
        self.assertEqual(X, Xhat, 1e-8, 'USV\' wrong')

        # test non-contiguous
        X = torch.randn(5, 5)
        U = torch.zeros(5, 2, 5)[:, 1]
        S = torch.zeros(5, 2)[:, 1]
        V = torch.zeros(5, 2, 5)[:, 1]

        self.assertFalse(U.is_contiguous(), 'U is contiguous')
        self.assertFalse(S.is_contiguous(), 'S is contiguous')
        self.assertFalse(V.is_contiguous(), 'V is contiguous')
        torch.svd(X, out=(U, S, V))
        Xhat = torch.mm(U, torch.mm(S.diag(), V.t()))
        self.assertEqual(X, Xhat, 1e-8, 'USV\' wrong')

    @staticmethod
    def _test_svd_no_singularvectors(self, cast):
        for size in [(5, 5), (5, 20), (20, 5)]:
            a = cast(torch.randn(*size))
            u, s_expect, v = torch.svd(a)
            u, s_actual, v = torch.svd(a, compute_uv=False)
            self.assertEqual(s_expect, s_actual, "Singular values don't match")

    @skipIfNoLapack
    def test_svd_no_singularvectors(self):
        self._test_svd_no_singularvectors(self, lambda t: t)

    @staticmethod
    def _test_matrix_rank(self, conv_fn):
        a = conv_fn(torch.eye(10))
        self.assertEqual(torch.matrix_rank(a).item(), 10)
        self.assertEqual(torch.matrix_rank(a, True).item(), 10)

        a[5, 5] = 0
        self.assertEqual(torch.matrix_rank(a).item(), 9)
        self.assertEqual(torch.matrix_rank(a, True).item(), 9)

        a = conv_fn(torch.randn(24, 42))
        self.assertEqual(torch.matrix_rank(a), torch.matrix_rank(a.t()))
        aaT = torch.mm(a, a.t())
        self.assertEqual(torch.matrix_rank(aaT), torch.matrix_rank(aaT, True))
        aTa = torch.mm(a.t(), a)
        self.assertEqual(torch.matrix_rank(aTa), torch.matrix_rank(aTa, True))

        if TEST_NUMPY:
            from numpy.linalg import matrix_rank
            a = conv_fn(torch.randn(35, 75))
            self.assertEqual(torch.matrix_rank(a).item(), matrix_rank(a.cpu().numpy()))
            self.assertEqual(torch.matrix_rank(a, 0.01).item(), matrix_rank(a.cpu().numpy(), 0.01))

            aaT = torch.mm(a, a.t())
            self.assertEqual(torch.matrix_rank(aaT).item(), matrix_rank(aaT.cpu().numpy()))
            self.assertEqual(torch.matrix_rank(aaT, 0.01).item(), matrix_rank(aaT.cpu().numpy(), 0.01))

            if np.lib.NumpyVersion(np.__version__) >= '1.14.0':
                self.assertEqual(torch.matrix_rank(aaT, True).item(), matrix_rank(aaT.cpu().numpy(), True))
                self.assertEqual(torch.matrix_rank(aaT, 0.01, True).item(),
                                 matrix_rank(aaT.cpu().numpy(), 0.01, True))

    @skipIfNoLapack
    def test_matrix_rank(self):
        self._test_matrix_rank(self, lambda x: x)

    @staticmethod
    def _test_signal_window_functions(self, device='cpu'):
        if not TEST_SCIPY:
            raise unittest.SkipTest('Scipy not found')

        def test(name):
            torch_method = getattr(torch, name + '_window')
            for size in [1, 2, 5, 10, 50, 100, 1024, 2048]:
                for periodic in [True, False]:
                    res = torch_method(size, periodic=periodic, device=device)
                    ref = torch.from_numpy(signal.get_window(name, size, fftbins=periodic))
                    self.assertEqual(res, ref)
            with self.assertRaisesRegex(RuntimeError, r'not implemented for sparse types'):
                torch_method(3, layout=torch.sparse_coo)
            with self.assertRaisesRegex(RuntimeError, r'floating point'):
                torch_method(3, dtype=torch.long)
            self.assertTrue(torch_method(3, requires_grad=True).requires_grad)
            self.assertFalse(torch_method(3).requires_grad)

        for window in ['hann', 'hamming', 'bartlett', 'blackman']:
            test(window)

    def test_signal_window_functions(self):
        self._test_signal_window_functions(self)

    @staticmethod
    def _test_inverse(self, conv_fn):
        from common_utils import random_fullrank_matrix_distinct_singular_value

        # no batches: 2-D tensors
        matrix = conv_fn(random_fullrank_matrix_distinct_singular_value(5))
        matrix_inverse = torch.inverse(matrix)
        identity = conv_fn(torch.eye(5))
        self.assertEqual(identity, torch.mm(matrix, matrix_inverse), 1e-8, 'inverse value')
        self.assertEqual(identity, torch.mm(matrix_inverse, matrix), 1e-8, 'inverse value')

        matrix_inverse_out = conv_fn(torch.empty(5, 5))
        torch.inverse(matrix, out=matrix_inverse_out)
        self.assertEqual(matrix_inverse_out, matrix_inverse, 0, 'inverse value in-place')
        # second call, now that matrix_inverse_out is transposed
        torch.inverse(matrix, out=matrix_inverse_out)
        self.assertEqual(matrix_inverse_out, matrix_inverse, 0, 'inverse value in-place')

        # one batch
        matrix = conv_fn(random_fullrank_matrix_distinct_singular_value(5, 1))
        matrix_inverse = torch.inverse(matrix)
        expected_inv = matrix.squeeze(0).inverse()
        self.assertEqual(matrix_inverse, expected_inv.unsqueeze(0))

        # four batches
        matrices = conv_fn(random_fullrank_matrix_distinct_singular_value(5, 4))
        expected_inv_list = []
        for i in range(0, 4):
            expected_inv_list.append(torch.inverse(matrices[i]))
        expected_inv = torch.stack(expected_inv_list)
        matrices_inverse = torch.inverse(matrices)
        self.assertEqual(matrices_inverse, expected_inv)

        # six batches (2 x 3)
        matrices = conv_fn(random_fullrank_matrix_distinct_singular_value(5, 2, 3))
        expected_inv_list = []
        for mat in matrices.view(-1, 5, 5):
            expected_inv_list.append(torch.inverse(mat))
        expected_inv = torch.stack(expected_inv_list).view(2, 3, 5, 5)
        matrices_inverse = torch.inverse(matrices)
        self.assertEqual(matrices_inverse, expected_inv)

        # incorrect input test
        with self.assertRaisesRegex(RuntimeError, "must be batches of square matrices"):
            torch.inverse(torch.randn(2, 3, 4, 3))

        # correctness test
        matrices = conv_fn(random_fullrank_matrix_distinct_singular_value(5, 3))
        matrices_inverse = torch.inverse(matrices)
        self.assertEqual(torch.matmul(matrices, matrices_inverse), identity.expand_as(matrices))
        self.assertEqual(torch.matmul(matrices_inverse, matrices), identity.expand_as(matrices))

        # torch.inverse with out and batches
        matrices = conv_fn(random_fullrank_matrix_distinct_singular_value(5, 3))
        matrices_inverse = conv_fn(torch.empty(3, 5, 5))
        torch.inverse(matrices, out=matrices_inverse)
        self.assertEqual(torch.inverse(matrices), matrices_inverse)

        # non-contiguous inputs
        if not TEST_NUMPY:
            return

        from numpy.linalg import inv
        matrices = conv_fn(random_fullrank_matrix_distinct_singular_value(3, 2)).permute(0, 2, 1)
        assert not matrices.is_contiguous()
        matrices_inverse = torch.inverse(matrices)
        expected_inv = torch.as_tensor(inv(matrices.cpu().numpy()))
        self.assertEqual(matrices_inverse, conv_fn(expected_inv))

    @skipIfNoLapack
    def test_inverse(self):
        self._test_inverse(self, lambda t: t)

    @staticmethod
    def _test_pinverse(self, conv_fn):
        def run_test(M):
            # Testing against definition for pseudo-inverses
            MPI = torch.pinverse(M)
            self.assertEqual(M, M.mm(MPI).mm(M), 1e-8, 'pseudo-inverse condition 1')
            self.assertEqual(MPI, MPI.mm(M).mm(MPI), 1e-8, 'pseudo-inverse condition 2')
            self.assertEqual(M.mm(MPI), (M.mm(MPI)).t(), 1e-8, 'pseudo-inverse condition 3')
            self.assertEqual(MPI.mm(M), (MPI.mm(M)).t(), 1e-8, 'pseudo-inverse condition 4')

        # Square matrix
        M = conv_fn(torch.randn(5, 5))
        run_test(M)

        # Rectangular matrix
        M = conv_fn(torch.randn(3, 4))
        run_test(M)

        # Test inverse and pseudo-inverse for invertible matrix
        M = torch.randn(5, 5)
        M = conv_fn(M.mm(M.t()))
        self.assertEqual(conv_fn(torch.eye(5)), M.pinverse().mm(M), 1e-7, 'pseudo-inverse for invertible matrix')

    @skipIfNoLapack
    def test_pinverse(self):
        self._test_pinverse(self, conv_fn=lambda x: x)

    @staticmethod
    def _test_matrix_power(self, conv_fn):
        def run_test(M, sign=1):
            if sign == -1:
                M = M.inverse()
            MP2 = torch.matrix_power(M, 2)
            self.assertEqual(MP2, torch.matmul(M, M))

            MP3 = torch.matrix_power(M, 3)
            self.assertEqual(MP3, torch.matmul(MP2, M))

            MP4 = torch.matrix_power(M, 4)
            self.assertEqual(MP4, torch.matmul(MP2, MP2))

            MP6 = torch.matrix_power(M, 6)
            self.assertEqual(MP6, torch.matmul(MP3, MP3))

            MP0 = torch.matrix_power(M, 0)
            self.assertEqual(MP0, torch.eye(M.size(-2)).expand_as(M))

        # Single matrix
        M = conv_fn(torch.randn(5, 5))
        run_test(M)

        # Batch matrices
        M = conv_fn(torch.randn(3, 3, 3))
        run_test(M)

        # Many batch matrices
        M = conv_fn(torch.randn(2, 3, 3, 3))
        run_test(M)

        # This is for negative powers
        from common_utils import random_fullrank_matrix_distinct_singular_value
        M = conv_fn(random_fullrank_matrix_distinct_singular_value(5))
        run_test(M, sign=-1)

        M = conv_fn(random_fullrank_matrix_distinct_singular_value(3, 3))
        run_test(M, sign=-1)

        M = conv_fn(random_fullrank_matrix_distinct_singular_value(3, 2, 3))
        run_test(M, sign=-1)

    @skipIfNoLapack
    def test_matrix_power(self):
        self._test_matrix_power(self, conv_fn=lambda x: x)

    @staticmethod
    def _test_chain_matmul(self, cast):
        def product(matrices):
            for mat in matrices[1:]:
                matrices[0] = matrices[0].mm(mat)
            return matrices[0]

        def run_test(p, cast):
            matrices = []
            for (pi, pi_1) in zip(p[:-1], p[1:]):
                matrices.append(cast(torch.randn(pi, pi_1)))
            self.assertEqual(torch.chain_matmul(*matrices), product(matrices))

        run_test([10, 20, 30, 5], cast)
        run_test([15, 5, 10, 20, 25], cast)

    def test_chain_matmul(self):
        self._test_chain_matmul(self, cast=lambda x: x)

    @staticmethod
    def _test_det_logdet_slogdet(self, device):
        def reference_slogdet(M):
            if TEST_NUMPY:
                sdet, logabsdet = np.linalg.slogdet(M.detach().cpu().numpy())
                return M.new_tensor(sdet), M.new_tensor(logabsdet)
            else:
                # naive row reduction
                M = M.clone()
                l = M.size(0)
                multiplier = 1
                for i in range(l):
                    if M[i, 0].item() != 0:
                        if i != 0:
                            M[0], M[i] = M[i], M[0]
                            multiplier = -1
                        break
                else:
                    return 0
                for i in range(1, l):
                    row = M[i]
                    for j in range(i):
                        row -= row[j] / M[j, j] * M[j]
                    M[i] = row
            sdet = M.diag().sign().prod()
            logabsdet = M.diag().abs_().log_().sum().add_(math.log(multiplier))
            return sdet, logabsdet

        def test_single_det(M, target, desc):
            target_sdet, target_logabsdet = target

            det = M.det()
            logdet = M.logdet()
            sdet, logabsdet = M.slogdet()

            # Test det
            self.assertEqual(det, target_sdet * target_logabsdet.exp(), 1e-7, '{} (det)'.format(desc))

            # Test slogdet
            # Compare the overall value rather than individual parts because of
            # precision issues when det is near zero.
            self.assertEqual(sdet * logabsdet.exp(), target_sdet * target_logabsdet.exp(), 1e-7, '{} (slogdet)'.format(desc))

            # Test logdet
            # Compare logdet against our own pytorch slogdet because they should
            # be consistent, while it may behave slightly differently with other
            # slogdet implementations when det is near zero due to precision
            # issues.
            if sdet.item() < 0:
                self.assertTrue(logdet.item() != logdet.item(), '{} (logdet negative case)'.format(desc))
            else:
                self.assertEqual(logdet.exp(), target_logabsdet.exp(), 1e-7, '{} (logdet non-negative case)'.format(desc))

        eye = torch.eye(5, device=device)
        test_single_det(eye, (torch.ones((), device=device), torch.zeros((), device=device)), 'identity')

        # TODO: Remove when MAGMA 2.5.0 is built for CUDA 8 and CUDA 9.2
        is_cuda_8_92 = False
        if torch.cuda.is_available() and torch.version.cuda is not None:
            is_cuda_8_92 = any(x in torch.version.cuda for x in ['8.0', '9.2'])

        def test(M):
            assert M.size(0) >= 5, 'this helper fn assumes M to be at least 5x5'
            M = M.to(device)

            if M.is_cuda and is_cuda_8_92:
                return

            ref_M_sdet, ref_M_logabsdet = reference_slogdet(M)

            test_single_det(M, (ref_M_sdet, ref_M_logabsdet), 'basic')
            if ref_M_logabsdet.exp().item() >= 1e-6:  # skip singular
                M_inv = M.inverse()
                test_single_det(M_inv, reference_slogdet(M_inv), 'inverse')

            test_single_det(M, (ref_M_sdet, ref_M_logabsdet), 'transpose')

            for x in [0, 2, 4]:
                for scale in [-2, -0.1, 0, 10]:
                    if scale > 0:
                        target = ref_M_sdet, ref_M_logabsdet + math.log(scale)
                    elif scale == 0:
                        target = torch.zeros_like(ref_M_sdet), torch.full_like(ref_M_logabsdet, -inf)
                    else:
                        target = ref_M_sdet.neg(), ref_M_logabsdet + math.log(-scale)

                    # dim 0
                    M_clone = M.clone()
                    M_clone[:, x] *= scale
                    test_single_det(M_clone, target, 'scale a row')
                    # dim 1
                    M_clone = M.clone()
                    M_clone[x, :] *= scale
                    test_single_det(M_clone, target, 'scale a column')

            for x1, x2 in [(0, 3), (4, 1), (3, 2)]:
                assert x1 != x2, 'x1 and x2 needs to be different for this test'
                target = torch.zeros_like(ref_M_sdet), torch.full_like(ref_M_logabsdet, -inf)
                # dim 0
                M_clone = M.clone()
                M_clone[:, x2] = M_clone[:, x1]
                test_single_det(M_clone, target, 'two rows are same')
                # dim 1
                M_clone = M.clone()
                M_clone[x2, :] = M_clone[x1, :]
                test_single_det(M_clone, target, 'two columns are same')

                for scale1, scale2 in [(0.3, -1), (0, 2), (10, 0.1)]:
                    det_scale = scale1 * scale2 * -1
                    if det_scale > 0:
                        target = ref_M_sdet, ref_M_logabsdet + math.log(det_scale)
                    elif det_scale == 0:
                        target = torch.zeros_like(ref_M_sdet), torch.full_like(ref_M_logabsdet, -inf)
                    else:
                        target = ref_M_sdet.neg(), ref_M_logabsdet + math.log(-det_scale)

                    # dim 0
                    M_clone = M.clone()
                    t = M_clone[:, x1] * scale1
                    M_clone[:, x1] += M_clone[:, x2] * scale2
                    M_clone[:, x2] = t
                    test_single_det(M_clone, target, 'exchanging rows')
                    # dim 1
                    M_clone = M.clone()
                    t = M_clone[x1, :] * scale1
                    M_clone[x1, :] += M_clone[x2, :] * scale2
                    M_clone[x2, :] = t
                    test_single_det(M_clone, target, 'exchanging columns')

        def get_random_mat_scale(n):
            # For matrices with values i.i.d. with 0 mean, unit variance, and
            # subexponential tail, we have:
            #   E[log det(A^2)] \approx log((n-1)!)
            #
            # Notice:
            #   log Var[det(A)] = log E[det(A^2)] >= E[log det(A^2)]
            #
            # So:
            #   stddev[det(A)] >= sqrt( (n-1)! )
            #
            # We use this as an intuitive guideline to scale random generated
            # matrices so our closeness tests can work more robustly:
            #   scale by sqrt( (n-1)! )^(-1/n) = ( (n-1)! )^(-1/(2n))
            #
            # source: https://arxiv.org/pdf/1112.0752.pdf

            # TODO: technically we need subexponential distn for this to hold,
            #       but we mostly use gaussian entries below. Consider switching
            #       to Chi-sq if this turns out not stable enough, since Chi-sq
            #       is easy enough to sample from.
            return math.factorial(n - 1) ** (-1.0 / (2 * n))

        for n in [5, 10, 25]:
            scale = get_random_mat_scale(n)
            test(torch.randn(n, n, device=device) * scale)
            r = torch.randn(n, n, device=device) * scale
            # symmetric psd
            test(r.mm(r.t()))
            # symmetric pd
            r = torch.randn(n, n, device=device) * scale
            test(r.mm(r.t()) + torch.eye(n, device=device) * 1e-6)
            # symmetric
            r = torch.randn(n, n, device=device) * scale
            for i in range(n):
                for j in range(i):
                    r[i, j] = r[j, i]
            test(r)
            # non-contiguous
            test((torch.randn(n, n, n + 1, device=device) * scale)[:, 2, 1:])
            # det = 0
            r = torch.randn(n, n, device=device) * scale
            u, s, v = r.svd()
            if reference_slogdet(u)[0] < 0:
                u = -u
            if reference_slogdet(v)[0] < 0:
                v = -v
            s[0] *= -1
            s[-1] = 0
            test(u.mm(s.diag()).mm(v))

        # Small values to test numerical stability. Note that we don't scale
        # this matrix.
        r = torch.randn(512, 512, device=device)
        u, s, v = r.svd()
        s.fill_(1. / (100 * s.numel()))
        test(u.mm(s.diag()).mm(v))

    @skipIfNoLapack
    def test_det_logdet_slogdet(self):
        self._test_det_logdet_slogdet(self, 'cpu')

    @staticmethod
    def _test_fft_ifft_rfft_irfft(self, device='cpu'):
        def _test_complex(sizes, signal_ndim, prepro_fn=lambda x: x):
            x = prepro_fn(torch.randn(*sizes, device=device))
            for normalized in (True, False):
                res = x.fft(signal_ndim, normalized=normalized)
                rec = res.ifft(signal_ndim, normalized=normalized)
                self.assertEqual(x, rec, 1e-8, 'fft and ifft')
                res = x.ifft(signal_ndim, normalized=normalized)
                rec = res.fft(signal_ndim, normalized=normalized)
                self.assertEqual(x, rec, 1e-8, 'ifft and fft')

        def _test_real(sizes, signal_ndim, prepro_fn=lambda x: x):
            x = prepro_fn(torch.randn(*sizes, device=device))
            signal_numel = 1
            signal_sizes = x.size()[-signal_ndim:]
            for normalized, onesided in product((True, False), repeat=2):
                res = x.rfft(signal_ndim, normalized=normalized, onesided=onesided)
                if not onesided:  # check Hermitian symmetry
                    def test_one_sample(res, test_num=10):
                        idxs_per_dim = [torch.LongTensor(test_num).random_(s).tolist() for s in signal_sizes]
                        for idx in zip(*idxs_per_dim):
                            reflected_idx = tuple((s - i) % s for i, s in zip(idx, res.size()))
                            idx_val = res.__getitem__(idx)
                            reflected_val = res.__getitem__(reflected_idx)
                            self.assertEqual(idx_val[0], reflected_val[0], 'rfft hermitian symmetry on real part')
                            self.assertEqual(idx_val[1], -reflected_val[1], 'rfft hermitian symmetry on imaginary part')
                    if len(sizes) == signal_ndim:
                        test_one_sample(res)
                    else:
                        output_non_batch_shape = res.size()[-(signal_ndim + 1):]
                        flatten_batch_res = res.view(-1, *output_non_batch_shape)
                        nb = flatten_batch_res.size(0)
                        test_idxs = torch.LongTensor(min(nb, 4)).random_(nb)
                        for test_idx in test_idxs.tolist():
                            test_one_sample(flatten_batch_res[test_idx])
                    # compare with C2C
                    xc = torch.stack([x, torch.zeros_like(x)], -1)
                    xc_res = xc.fft(signal_ndim, normalized=normalized)
                    self.assertEqual(res, xc_res)
                test_input_signal_sizes = [signal_sizes]
                rec = res.irfft(signal_ndim, normalized=normalized,
                                onesided=onesided, signal_sizes=signal_sizes)
                self.assertEqual(x, rec, 1e-8, 'rfft and irfft')
                if not onesided:  # check that we can use C2C ifft
                    rec = res.ifft(signal_ndim, normalized=normalized)
                    self.assertEqual(x, rec.select(-1, 0), 1e-8, 'twosided rfft and ifft real')
                    self.assertEqual(rec.select(-1, 1).data.abs().mean(), 0, 1e-8, 'twosided rfft and ifft imaginary')

        # contiguous case
        _test_real((100,), 1)
        _test_real((10, 1, 10, 100), 1)
        _test_real((100, 100), 2)
        _test_real((2, 2, 5, 80, 60), 2)
        _test_real((50, 40, 70), 3)
        _test_real((30, 1, 50, 25, 20), 3)

        _test_complex((100, 2), 1)
        _test_complex((100, 100, 2), 1)
        _test_complex((100, 100, 2), 2)
        _test_complex((1, 20, 80, 60, 2), 2)
        _test_complex((50, 40, 70, 2), 3)
        _test_complex((6, 5, 50, 25, 20, 2), 3)

        # non-contiguous case
        _test_real((165,), 1, lambda x: x.narrow(0, 25, 100))  # input is not aligned to complex type
        _test_real((100, 100, 3), 1, lambda x: x[:, :, 0])
        _test_real((100, 100), 2, lambda x: x.t())
        _test_real((20, 100, 10, 10), 2, lambda x: x.view(20, 100, 100)[:, :60])
        _test_real((65, 80, 115), 3, lambda x: x[10:60, 13:53, 10:80])
        _test_real((30, 20, 50, 25), 3, lambda x: x.transpose(1, 2).transpose(2, 3))

        _test_complex((2, 100), 1, lambda x: x.t())
        _test_complex((100, 2), 1, lambda x: x.expand(100, 100, 2))
        _test_complex((300, 200, 3), 2, lambda x: x[:100, :100, 1:])  # input is not aligned to complex type
        _test_complex((20, 90, 110, 2), 2, lambda x: x[:, 5:85].narrow(2, 5, 100))
        _test_complex((40, 60, 3, 80, 2), 3, lambda x: x.transpose(2, 0).select(0, 2)[5:55, :, 10:])
        _test_complex((30, 55, 50, 22, 2), 3, lambda x: x[:, 3:53, 15:40, 1:21])

        # non-contiguous with strides not representable as aligned with complex type
        _test_complex((50,), 1, lambda x: x.as_strided([5, 5, 2], [3, 2, 1]))
        _test_complex((50,), 1, lambda x: x.as_strided([5, 5, 2], [4, 2, 2]))
        _test_complex((50,), 1, lambda x: x.as_strided([5, 5, 2], [4, 3, 1]))
        _test_complex((50,), 2, lambda x: x.as_strided([5, 5, 2], [3, 3, 1]))
        _test_complex((50,), 2, lambda x: x.as_strided([5, 5, 2], [4, 2, 2]))
        _test_complex((50,), 2, lambda x: x.as_strided([5, 5, 2], [4, 3, 1]))

    @unittest.skipIf(not TEST_MKL, "PyTorch is built without MKL support")
    def test_fft_ifft_rfft_irfft(self):
        self._test_fft_ifft_rfft_irfft(self)

    @staticmethod
    def _test_stft(self, device='cpu'):
        if not TEST_LIBROSA:
            raise unittest.SkipTest('librosa not found')

        def librosa_stft(x, n_fft, hop_length, win_length, window, center):
            if window is None:
                window = np.ones(n_fft if win_length is None else win_length)
            else:
                window = window.cpu().numpy()
            input_1d = x.dim() == 1
            if input_1d:
                x = x.view(1, -1)
            result = []
            for xi in x:
                ri = librosa.stft(xi.cpu().numpy(), n_fft, hop_length, win_length, window, center=center)
                result.append(torch.from_numpy(np.stack([ri.real, ri.imag], -1)))
            result = torch.stack(result, 0)
            if input_1d:
                result = result[0]
            return result

        def _test(sizes, n_fft, hop_length=None, win_length=None, win_sizes=None,
                  center=True, expected_error=None):
            x = torch.randn(*sizes, device=device)
            if win_sizes is not None:
                window = torch.randn(*win_sizes, device=device)
            else:
                window = None
            if expected_error is None:
                result = x.stft(n_fft, hop_length, win_length, window, center=center)
                ref_result = librosa_stft(x, n_fft, hop_length, win_length, window, center)
                self.assertEqual(result, ref_result, 7e-6, 'stft comparison against librosa')
            else:
                self.assertRaises(expected_error,
                                  lambda: x.stft(n_fft, hop_length, win_length, window, center=center))

        for center in [True, False]:
            _test((10,), 7, center=center)
            _test((10, 4000), 1024, center=center)

            _test((10,), 7, 2, center=center)
            _test((10, 4000), 1024, 512, center=center)

            _test((10,), 7, 2, win_sizes=(7,), center=center)
            _test((10, 4000), 1024, 512, win_sizes=(1024,), center=center)

            # spectral oversample
            _test((10,), 7, 2, win_length=5, center=center)
            _test((10, 4000), 1024, 512, win_length=100, center=center)

        _test((10, 4, 2), 1, 1, expected_error=RuntimeError)
        _test((10,), 11, 1, center=False, expected_error=RuntimeError)
        _test((10,), -1, 1, expected_error=RuntimeError)
        _test((10,), 3, win_length=5, expected_error=RuntimeError)
        _test((10,), 5, 4, win_sizes=(11,), expected_error=RuntimeError)
        _test((10,), 5, 4, win_sizes=(1, 1), expected_error=RuntimeError)

    def test_stft(self):
        self._test_stft(self)

    @unittest.skip("Not implemented yet")
    def test_conv2(self):
        x = torch.rand(math.floor(torch.uniform(50, 100)), math.floor(torch.uniform(50, 100)))
        k = torch.rand(math.floor(torch.uniform(10, 20)), math.floor(torch.uniform(10, 20)))
        imvc = torch.conv2(x, k)
        imvc2 = torch.conv2(x, k, 'V')
        imfc = torch.conv2(x, k, 'F')

        ki = k.clone()
        ks = k.storage()
        kis = ki.storage()
        for i in range(ks.size() - 1, 0, -1):
            kis[ks.size() - i + 1] = ks[i]
        # for i=ks.size(), 1, -1 do kis[ks.size()-i+1]=ks[i] end
        imvx = torch.xcorr2(x, ki)
        imvx2 = torch.xcorr2(x, ki, 'V')
        imfx = torch.xcorr2(x, ki, 'F')

        self.assertEqual(imvc, imvc2, 0, 'torch.conv2')
        self.assertEqual(imvc, imvx, 0, 'torch.conv2')
        self.assertEqual(imvc, imvx2, 0, 'torch.conv2')
        self.assertEqual(imfc, imfx, 0, 'torch.conv2')
        self.assertLessEqual(math.abs(x.dot(x) - torch.xcorr2(x, x)[0][0]), 1e-10, 'torch.conv2')

        xx = torch.Tensor(2, x.size(1), x.size(2))
        xx[1].copy_(x)
        xx[2].copy_(x)
        kk = torch.Tensor(2, k.size(1), k.size(2))
        kk[1].copy_(k)
        kk[2].copy_(k)

        immvc = torch.conv2(xx, kk)
        immvc2 = torch.conv2(xx, kk, 'V')
        immfc = torch.conv2(xx, kk, 'F')

        self.assertEqual(immvc[0], immvc[1], 0, 'torch.conv2')
        self.assertEqual(immvc[0], imvc, 0, 'torch.conv2')
        self.assertEqual(immvc2[0], imvc2, 0, 'torch.conv2')
        self.assertEqual(immfc[0], immfc[1], 0, 'torch.conv2')
        self.assertEqual(immfc[0], imfc, 0, 'torch.conv2')

    @unittest.skip("Not implemented yet")
    def test_conv3(self):
        x = torch.rand(math.floor(torch.uniform(20, 40)),
                       math.floor(torch.uniform(20, 40)),
                       math.floor(torch.uniform(20, 40)))
        k = torch.rand(math.floor(torch.uniform(5, 10)),
                       math.floor(torch.uniform(5, 10)),
                       math.floor(torch.uniform(5, 10)))
        imvc = torch.conv3(x, k)
        imvc2 = torch.conv3(x, k, 'V')
        imfc = torch.conv3(x, k, 'F')

        ki = k.clone()
        ks = k.storage()
        kis = ki.storage()
        for i in range(ks.size() - 1, 0, -1):
            kis[ks.size() - i + 1] = ks[i]
        imvx = torch.xcorr3(x, ki)
        imvx2 = torch.xcorr3(x, ki, 'V')
        imfx = torch.xcorr3(x, ki, 'F')

        self.assertEqual(imvc, imvc2, 0, 'torch.conv3')
        self.assertEqual(imvc, imvx, 0, 'torch.conv3')
        self.assertEqual(imvc, imvx2, 0, 'torch.conv3')
        self.assertEqual(imfc, imfx, 0, 'torch.conv3')
        self.assertLessEqual(math.abs(x.dot(x) - torch.xcorr3(x, x)[0][0][0]), 4e-10, 'torch.conv3')

        xx = torch.Tensor(2, x.size(1), x.size(2), x.size(3))
        xx[1].copy_(x)
        xx[2].copy_(x)
        kk = torch.Tensor(2, k.size(1), k.size(2), k.size(3))
        kk[1].copy_(k)
        kk[2].copy_(k)

        immvc = torch.conv3(xx, kk)
        immvc2 = torch.conv3(xx, kk, 'V')
        immfc = torch.conv3(xx, kk, 'F')

        self.assertEqual(immvc[0], immvc[1], 0, 'torch.conv3')
        self.assertEqual(immvc[0], imvc, 0, 'torch.conv3')
        self.assertEqual(immvc2[0], imvc2, 0, 'torch.conv3')
        self.assertEqual(immfc[0], immfc[1], 0, 'torch.conv3')
        self.assertEqual(immfc[0], imfc, 0, 'torch.conv3')

    @unittest.skip("Not implemented yet")
    def _test_conv_corr_eq(self, fn, fn_2_to_3):
        ix = math.floor(random.randint(20, 40))
        iy = math.floor(random.randint(20, 40))
        iz = math.floor(random.randint(20, 40))
        kx = math.floor(random.randint(5, 10))
        ky = math.floor(random.randint(5, 10))
        kz = math.floor(random.randint(5, 10))

        x = torch.rand(ix, iy, iz)
        k = torch.rand(kx, ky, kz)

        o3 = fn(x, k)
        o32 = torch.zeros(o3.size())
        fn_2_to_3(x, k, o3, o32)
        self.assertEqual(o3, o32)

    @unittest.skip("Not implemented yet")
    def test_xcorr3_xcorr2_eq(self):
        def reference(x, k, o3, o32):
            for i in range(o3.size(1)):
                for j in range(k.size(1)):
                    o32[i].add(torch.xcorr2(x[i + j - 1], k[j]))
        self._test_conv_corr_eq(torch.xcorr3, reference)

    @unittest.skip("Not implemented yet")
    def test_xcorr3_xcorr2_eq_full(self):
        def reference(x, k, o3, o32):
            for i in range(x.size(1)):
                for j in range(k.size(1)):
                    o32[i].add(torch.xcorr2(x[i], k[k.size(1) - j + 1], 'F'))
        self._test_conv_corr_eq(lambda x, k: torch.xcorr3(x, k, 'F'), reference)

    @unittest.skip("Not implemented yet")
    def test_conv3_conv2_eq_valid(self):
        def reference(x, k, o3, o32):
            for i in range(o3.size(1)):
                for j in range(k.size(1)):
                    o32[i].add(torch.conv2(x[i + j - 1], k[k.size(1) - j + 1]))
        self._test_conv_corr_eq(torch.conv3, reference)

    @unittest.skip("Not implemented yet")
    def test_fconv3_fconv2_eq(self):
        def reference(x, k, o3, o32):
            for i in range(o3.size(1)):
                for j in range(k.size(1)):
                    o32[i + j - 1].add(torch.conv2(x[i], k[j], 'F'))
        self._test_conv_corr_eq(lambda x, k: torch.conv3(x, k, 'F'), reference)

    def test_logical(self):
        x = torch.rand(100, 100) * 2 - 1

        xgt = torch.gt(x, 1)
        xlt = torch.lt(x, 1)

        xeq = torch.eq(x, 1)
        xne = torch.ne(x, 1)

        neqs = xgt + xlt
        all = neqs + xeq
        self.assertEqual(neqs.long().sum(), xne.long().sum(), 0)
        self.assertEqual(x.nelement(), all.long().sum())

    def test_isfinite(self):
        x = torch.Tensor([1, inf, 2, -inf, nan, -10])
        self.assertEqual(torch.isfinite(x), torch.ByteTensor([1, 0, 1, 0, 0, 1]))

    def test_isfinite_int(self):
        x = torch.tensor([1, 2, 3])
        self.assertEqual(torch.isfinite(x), torch.ByteTensor([1, 1, 1]))

    @staticmethod
    def _test_isinf(self, cast):
        t1 = cast(torch.Tensor([1, inf, 2, -inf, nan]))
        t2 = cast(torch.ByteTensor([1, 2, 3]))
        t3 = cast(torch.CharTensor([1, 2, 3]))
        t4 = cast(torch.ShortTensor([1, 2, 3]))
        t5 = cast(torch.IntTensor([1, 2, 3]))
        t6 = cast(torch.LongTensor([1, 2, 3]))
        self.assertEqual(torch.isinf(t1), cast(torch.ByteTensor([0, 1, 0, 1, 0])))
        self.assertEqual(torch.isinf(t2), cast(torch.ByteTensor([0, 0, 0])))
        self.assertEqual(torch.isinf(t3), cast(torch.ByteTensor([0, 0, 0])))
        self.assertEqual(torch.isinf(t4), cast(torch.ByteTensor([0, 0, 0])))
        self.assertEqual(torch.isinf(t5), cast(torch.ByteTensor([0, 0, 0])))
        self.assertEqual(torch.isinf(t6), cast(torch.ByteTensor([0, 0, 0])))

    def test_isinf(self):
        self._test_isinf(self, lambda t: t)

    def test_isnan(self):
        x = torch.Tensor([1, nan, 2])
        self.assertEqual(torch.isnan(x), torch.ByteTensor([0, 1, 0]))

    def test_RNGState(self):
        state = torch.get_rng_state()
        stateCloned = state.clone()
        before = torch.rand(1000)

        self.assertEqual(state.ne(stateCloned).long().sum(), 0, 0)

        torch.set_rng_state(state)
        after = torch.rand(1000)
        self.assertEqual(before, after, 0)

    def test_RNGStateAliasing(self):
        # Fork the random number stream at this point
        gen = torch.Generator()
        gen.set_state(torch.get_rng_state())
        self.assertEqual(gen.get_state(), torch.get_rng_state())

        target_value = torch.rand(1000)
        # Dramatically alter the internal state of the main generator
        _ = torch.rand(100000)
        forked_value = torch.rand(1000, generator=gen)
        self.assertEqual(target_value, forked_value, 0, "RNG has not forked correctly.")

    def test_RNG_after_pickle(self):
        torch.random.manual_seed(100)
        before = torch.rand(10)

        torch.random.manual_seed(100)
        buf = io.BytesIO()
        tensor = torch.Tensor([1, 2, 3])
        ForkingPickler(buf, pickle.HIGHEST_PROTOCOL).dump(tensor)
        after = torch.rand(10)

        self.assertEqual(before, after, 0)

    def test_boxMullerState(self):
        torch.manual_seed(123)
        odd_number = 101
        seeded = torch.randn(odd_number)
        state = torch.get_rng_state()
        midstream = torch.randn(odd_number)
        torch.set_rng_state(state)
        repeat_midstream = torch.randn(odd_number)
        torch.manual_seed(123)
        reseeded = torch.randn(odd_number)
        self.assertEqual(midstream, repeat_midstream, 0,
                         'get_rng_state/set_rng_state not generating same sequence of normally distributed numbers')
        self.assertEqual(seeded, reseeded, 0,
                         'repeated calls to manual_seed not generating same sequence of normally distributed numbers')

    def test_manual_seed(self):
        rng_state = torch.get_rng_state()
        torch.manual_seed(2)
        x = torch.randn(100)
        self.assertEqual(torch.initial_seed(), 2)
        torch.manual_seed(2)
        y = torch.randn(100)
        self.assertEqual(x, y)
        torch.set_rng_state(rng_state)

    @staticmethod
    def _test_cholesky(self, cast):
        x = cast(torch.rand(10, 10) + 1e-1)
        A = torch.mm(x, x.t())

        # default Case
        C = torch.cholesky(A)
        B = torch.mm(C, C.t())
        self.assertEqual(A, B, 1e-14)

        # test Upper Triangular
        U = torch.cholesky(A, True)
        B = torch.mm(U.t(), U)
        self.assertEqual(A, B, 1e-14, 'cholesky (upper) did not allow rebuilding the original matrix')

        # test Lower Triangular
        L = torch.cholesky(A, False)
        B = torch.mm(L, L.t())
        self.assertEqual(A, B, 1e-14, 'cholesky (lower) did not allow rebuilding the original matrix')

    @skipIfNoLapack
    def test_cholesky(self):
        self._test_cholesky(self, lambda t: t)

    @staticmethod
    def _test_cholesky_batched(self, cast):
        from common_utils import random_symmetric_pd_matrix

        def cholesky_test_helper(n, batch_dims, cast, upper):
            A = cast(random_symmetric_pd_matrix(n, *batch_dims))
            cholesky_exp = torch.stack([m.cholesky(upper=upper) for m in A.reshape(-1, n, n)])
            cholesky_exp = cholesky_exp.reshape_as(A)
            self.assertEqual(cholesky_exp, torch.cholesky(A, upper=upper))

        for upper, batchsize in product([True, False], [(3,), (3, 4), (2, 3, 4)]):
            cholesky_test_helper(3, batchsize, cast, upper)

    @skipIfNoLapack
    def test_cholesky_batched(self):
        self._test_cholesky_batched(self, lambda t: t)

    @staticmethod
    def _test_cholesky_solve(self, cast):
        a = torch.Tensor(((6.80, -2.11, 5.66, 5.97, 8.23),
                          (-6.05, -3.30, 5.36, -4.44, 1.08),
                          (-0.45, 2.58, -2.70, 0.27, 9.04),
                          (8.32, 2.71, 4.35, -7.17, 2.14),
                          (-9.67, -5.14, -7.26, 6.08, -6.87))).t()
        b = torch.Tensor(((4.02, 6.19, -8.22, -7.57, -3.03),
                          (-1.56, 4.00, -8.67, 1.75, 2.86),
                          (9.81, -4.09, -4.57, -8.61, 8.99))).t()

        # make sure 'a' is symmetric PSD
        a = torch.mm(a, a.t())
        a, b = cast(a), cast(b)

        # upper Triangular Test
        U = torch.cholesky(a, True)
        x = torch.cholesky_solve(b, U, True)
        self.assertLessEqual(b.dist(torch.mm(a, x)), 1e-12)

        # lower Triangular Test
        L = torch.cholesky(a, False)
        x = torch.cholesky_solve(b, L, False)
        self.assertLessEqual(b.dist(torch.mm(a, x)), 1e-12)

        # default arg Test
        L_def = torch.cholesky(a)
        x_def = torch.cholesky_solve(b, L_def)
        self.assertLessEqual(b.dist(torch.mm(a, x_def)), 1e-12)

    @skipIfNoLapack
    def test_cholesky_solve(self):
        self._test_cholesky_solve(self, lambda t: t)

    @staticmethod
    def _test_cholesky_solve_batched(self, cast):
        from common_utils import random_symmetric_pd_matrix

        def cholesky_solve_test_helper(A_dims, b_dims, cast, upper):
            A = cast(random_symmetric_pd_matrix(*A_dims))
            L = torch.cholesky(A, upper)
            b = cast(torch.randn(*b_dims))
            return A, L, b

        for upper in [True, False]:
            # test against cholesky_solve: one batch with both choices of upper
            A, L, b = cholesky_solve_test_helper((5, 1), (1, 5, 10), cast, upper)
            x_exp = torch.cholesky_solve(b.squeeze(0), L.squeeze(0), upper=upper)
            x = torch.cholesky_solve(b, L, upper=upper)
            self.assertEqual(x, x_exp.unsqueeze(0))

            # test against cholesky_solve in a loop: four batches with both choices of upper
            A, L, b = cholesky_solve_test_helper((5, 4), (4, 5, 10), cast, upper)
            x_exp_list = []
            for i in range(4):
                x_exp = torch.cholesky_solve(b[i], L[i], upper=upper)
                x_exp_list.append(x_exp)
            x_exp = torch.stack(x_exp_list)

            x = torch.cholesky_solve(b, L, upper=upper)
            self.assertEqual(x, x_exp)

            # basic correctness test
            A, L, b = cholesky_solve_test_helper((5, 3), (3, 5, 10), cast, upper)
            x = torch.cholesky_solve(b, L, upper)
            self.assertLessEqual(b.dist(torch.matmul(A, x)), 1e-12)

            # Test non-contiguous inputs.
            if not TEST_NUMPY:
                return
            from numpy.linalg import solve
            A = random_symmetric_pd_matrix(2, 2)
            b = torch.randn(2, 2, 2)
            x_exp = torch.Tensor(solve(A.permute(0, 2, 1).numpy(), b.permute(2, 1, 0).numpy()))
            A = cast(A).permute(0, 2, 1)
            b = cast(b).permute(2, 1, 0)
            assert not A.is_contiguous() and not b.is_contiguous(), "contiguous inputs"
            L = torch.cholesky(A, upper)
            x = torch.cholesky_solve(b, L, upper=upper)
            self.assertEqual(x, cast(x_exp))

    @skipIfNoLapack
    def test_cholesky_solve_batched(self):
        self._test_cholesky_solve_batched(self, lambda t: t)

    @staticmethod
    def _test_cholesky_solve_batched_dims(self, cast):
        if not TEST_NUMPY:
            return

        from numpy.linalg import solve
        from common_utils import random_symmetric_pd_matrix

        def run_test(A_dims, b_dims, cast, upper):
            A = random_symmetric_pd_matrix(*A_dims)
            b = torch.randn(*b_dims)
            x_exp = torch.Tensor(solve(A.numpy(), b.numpy()))
            A, b = cast(A), cast(b)
            L = torch.cholesky(A, upper)
            x = torch.cholesky_solve(b, L, upper=upper)
            self.assertEqual(x, cast(x_exp))

        for upper in [True, False]:
            # test against numpy.linalg.solve
            run_test((4, 2, 1, 3), (2, 1, 3, 4, 6), cast, upper)  # no broadcasting
            run_test((4, 2, 1, 3), (4, 6), cast, upper)  # broadcasting b
            run_test((4,), (2, 1, 3, 4, 2), cast, upper)  # broadcasting A
            run_test((4, 1, 3, 1), (2, 1, 3, 4, 5), cast, upper)  # broadcasting A & b

    @skipIfNoLapack
    def test_cholesky_solve_batched_dims(self):
        self._test_cholesky_solve_batched_dims(self, lambda t: t)

    @skipIfNoLapack
    def test_potri(self):
        a = torch.Tensor(((6.80, -2.11, 5.66, 5.97, 8.23),
                          (-6.05, -3.30, 5.36, -4.44, 1.08),
                          (-0.45, 2.58, -2.70, 0.27, 9.04),
                          (8.32, 2.71, 4.35, -7.17, 2.14),
                          (-9.67, -5.14, -7.26, 6.08, -6.87))).t()

        # make sure 'a' is symmetric PSD
        a = torch.mm(a, a.t())

        # compute inverse directly
        inv0 = torch.inverse(a)

        # default case
        chol = torch.cholesky(a)
        inv1 = torch.potri(chol, False)
        self.assertLessEqual(inv0.dist(inv1), 1e-12)

        # upper Triangular Test
        chol = torch.cholesky(a, True)
        inv1 = torch.potri(chol, True)
        self.assertLessEqual(inv0.dist(inv1), 1e-12)

        # lower Triangular Test
        chol = torch.cholesky(a, False)
        inv1 = torch.potri(chol, False)
        self.assertLessEqual(inv0.dist(inv1), 1e-12)

    @skipIfNoLapack
    def test_pstrf(self):
        def checkPsdCholesky(a, uplo, inplace):
            if inplace:
                u = torch.empty_like(a)
                piv = a.new(a.size(0)).int()
                kwargs = {'out': (u, piv)}
            else:
                kwargs = {}
            args = [a]

            if uplo is not None:
                args += [uplo]

            u, piv = torch.pstrf(*args, **kwargs)

            if uplo is False:
                a_reconstructed = torch.mm(u, u.t())
            else:
                a_reconstructed = torch.mm(u.t(), u)

            piv = piv.long()
            a_permuted = a.index_select(0, piv).index_select(1, piv)
            self.assertEqual(a_permuted, a_reconstructed, 1e-14)

        dimensions = ((5, 1), (5, 3), (5, 5), (10, 10))
        for dim in dimensions:
            m = torch.Tensor(*dim).uniform_()
            a = torch.mm(m, m.t())
            # add a small number to the diagonal to make the matrix numerically positive semidefinite
            for i in range(m.size(0)):
                a[i][i] = a[i][i] + 1e-7
            for inplace in (True, False):
                for uplo in (None, True, False):
                    checkPsdCholesky(a, uplo, inplace)

    def test_numel(self):
        b = torch.ByteTensor(3, 100, 100)
        self.assertEqual(b.nelement(), 3 * 100 * 100)
        self.assertEqual(b.numel(), 3 * 100 * 100)

    def _consecutive(self, size, start=1):
        sequence = torch.ones(int(torch.Tensor(size).prod(0))).cumsum(0)
        sequence.add_(start - 1)
        return sequence.resize_(*size)

    @staticmethod
    def _test_index(self, conv_fn):

        def consec(size, start=1):
            sequence = torch.ones(int(torch.Tensor(size).prod(0))).cumsum(0)
            sequence.add_(start - 1)
            return sequence.view(*size)

        reference = conv_fn(consec((3, 3, 3)))

        # empty tensor indexing
        self.assertEqual(reference[conv_fn(torch.LongTensor())], reference.new(0, 3, 3))

        self.assertEqual(reference[0], consec((3, 3)), 0)
        self.assertEqual(reference[1], consec((3, 3), 10), 0)
        self.assertEqual(reference[2], consec((3, 3), 19), 0)
        self.assertEqual(reference[0, 1], consec((3,), 4), 0)
        self.assertEqual(reference[0:2], consec((2, 3, 3)), 0)
        self.assertEqual(reference[2, 2, 2], 27, 0)
        self.assertEqual(reference[:], consec((3, 3, 3)), 0)

        # indexing with Ellipsis
        self.assertEqual(reference[..., 2], torch.Tensor([[3, 6, 9],
                                                          [12, 15, 18],
                                                          [21, 24, 27]]), 0)
        self.assertEqual(reference[0, ..., 2], torch.Tensor([3, 6, 9]), 0)
        self.assertEqual(reference[..., 2], reference[:, :, 2], 0)
        self.assertEqual(reference[0, ..., 2], reference[0, :, 2], 0)
        self.assertEqual(reference[0, 2, ...], reference[0, 2], 0)
        self.assertEqual(reference[..., 2, 2, 2], 27, 0)
        self.assertEqual(reference[2, ..., 2, 2], 27, 0)
        self.assertEqual(reference[2, 2, ..., 2], 27, 0)
        self.assertEqual(reference[2, 2, 2, ...], 27, 0)
        self.assertEqual(reference[...], reference, 0)

        reference_5d = conv_fn(consec((3, 3, 3, 3, 3)))
        self.assertEqual(reference_5d[..., 1, 0], reference_5d[:, :, :, 1, 0], 0)
        self.assertEqual(reference_5d[2, ..., 1, 0], reference_5d[2, :, :, 1, 0], 0)
        self.assertEqual(reference_5d[2, 1, 0, ..., 1], reference_5d[2, 1, 0, :, 1], 0)
        self.assertEqual(reference_5d[...], reference_5d, 0)

        # LongTensor indexing
        reference = conv_fn(consec((5, 5, 5)))
        idx = conv_fn(torch.LongTensor([2, 4]))
        self.assertEqual(reference[idx], torch.stack([reference[2], reference[4]]))
        # TODO: enable one indexing is implemented like in numpy
        # self.assertEqual(reference[2, idx], torch.stack([reference[2, 2], reference[2, 4]]))
        # self.assertEqual(reference[3, idx, 1], torch.stack([reference[3, 2], reference[3, 4]])[:, 1])

        # None indexing
        self.assertEqual(reference[2, None], reference[2].unsqueeze(0))
        self.assertEqual(reference[2, None, None], reference[2].unsqueeze(0).unsqueeze(0))
        self.assertEqual(reference[2:4, None], reference[2:4].unsqueeze(1))
        self.assertEqual(reference[None, 2, None, None], reference.unsqueeze(0)[:, 2].unsqueeze(0).unsqueeze(0))
        self.assertEqual(reference[None, 2:5, None, None], reference.unsqueeze(0)[:, 2:5].unsqueeze(2).unsqueeze(2))

        # indexing 0-length slice
        self.assertEqual(torch.empty(0, 5, 5), reference[slice(0)])
        self.assertEqual(torch.empty(0, 5), reference[slice(0), 2])
        self.assertEqual(torch.empty(0, 5), reference[2, slice(0)])
        self.assertEqual(torch.tensor([]), reference[2, 1:1, 2])

        # indexing with step
        reference = consec((10, 10, 10))
        self.assertEqual(reference[1:5:2], torch.stack([reference[1], reference[3]], 0))
        self.assertEqual(reference[1:6:2], torch.stack([reference[1], reference[3], reference[5]], 0))
        self.assertEqual(reference[1:9:4], torch.stack([reference[1], reference[5]], 0))
        self.assertEqual(reference[2:4, 1:5:2], torch.stack([reference[2:4, 1], reference[2:4, 3]], 1))
        self.assertEqual(reference[3, 1:6:2], torch.stack([reference[3, 1], reference[3, 3], reference[3, 5]], 0))
        self.assertEqual(reference[None, 2, 1:9:4], torch.stack([reference[2, 1], reference[2, 5]], 0).unsqueeze(0))
        self.assertEqual(reference[:, 2, 1:6:2],
                         torch.stack([reference[:, 2, 1], reference[:, 2, 3], reference[:, 2, 5]], 1))

        lst = [list(range(i, i + 10)) for i in range(0, 100, 10)]
        tensor = conv_fn(torch.DoubleTensor(lst))
        for _i in range(100):
            idx1_start = random.randrange(10)
            idx1_end = idx1_start + random.randrange(1, 10 - idx1_start + 1)
            idx1_step = random.randrange(1, 8)
            idx1 = slice(idx1_start, idx1_end, idx1_step)
            if random.randrange(2) == 0:
                idx2_start = random.randrange(10)
                idx2_end = idx2_start + random.randrange(1, 10 - idx2_start + 1)
                idx2_step = random.randrange(1, 8)
                idx2 = slice(idx2_start, idx2_end, idx2_step)
                lst_indexed = list(map(lambda l: l[idx2], lst[idx1]))
                tensor_indexed = tensor[idx1, idx2]
            else:
                lst_indexed = lst[idx1]
                tensor_indexed = tensor[idx1]
            self.assertEqual(torch.DoubleTensor(lst_indexed), tensor_indexed)

        self.assertRaises(ValueError, lambda: reference[1:9:0])
        self.assertRaises(ValueError, lambda: reference[1:9:-1])

        self.assertRaises(IndexError, lambda: reference[1, 1, 1, 1])
        self.assertRaises(IndexError, lambda: reference[1, 1, 1, 1:1])
        self.assertRaises(IndexError, lambda: reference[3, 3, 3, 3, 3, 3, 3, 3])

        self.assertRaises(IndexError, lambda: reference[0.0])
        self.assertRaises(TypeError, lambda: reference[0.0:2.0])
        self.assertRaises(IndexError, lambda: reference[0.0, 0.0:2.0])
        self.assertRaises(IndexError, lambda: reference[0.0, :, 0.0:2.0])
        self.assertRaises(IndexError, lambda: reference[0.0, ..., 0.0:2.0])
        self.assertRaises(IndexError, lambda: reference[0.0, :, 0.0])

        def delitem():
            del reference[0]

        self.assertRaises(TypeError, delitem)

    def test_index(self):
        self._test_index(self, lambda x: x)

    @staticmethod
    def _test_advancedindex(self, conv_fn):
        # Tests for Integer Array Indexing, Part I - Purely integer array
        # indexing

        def consec(size, start=1):
            numel = reduce(lambda x, y: x * y, size, 1)
            sequence = torch.ones(numel).cumsum(0)
            sequence.add_(start - 1)
            return sequence.view(*size)

        # pick a random valid indexer type
        def ri(indices):
            choice = random.randint(0, 2)
            if choice == 0:
                return conv_fn(torch.LongTensor(indices))
            elif choice == 1:
                return list(indices)
            else:
                return tuple(indices)

        def validate_indexing(x):
            self.assertEqual(x[[0]], consec((1,)))
            self.assertEqual(x[ri([0]), ], consec((1,)))
            self.assertEqual(x[ri([3]), ], consec((1,), 4))
            self.assertEqual(x[[2, 3, 4]], consec((3,), 3))
            self.assertEqual(x[ri([2, 3, 4]), ], consec((3,), 3))
            self.assertEqual(x[ri([0, 2, 4]), ], torch.Tensor([1, 3, 5]))

        def validate_setting(x):
            dtype = x.type()
            x[[0]] = -2
            self.assertEqual(x[[0]], torch.Tensor([-2]).type(dtype))
            x[[0]] = -1
            self.assertEqual(x[ri([0]), ], torch.Tensor([-1]).type(dtype))
            x[[2, 3, 4]] = 4
            self.assertEqual(x[[2, 3, 4]], torch.Tensor([4, 4, 4]).type(dtype))
            x[ri([2, 3, 4]), ] = 3
            self.assertEqual(x[ri([2, 3, 4]), ], torch.Tensor([3, 3, 3]).type(dtype))
            x[ri([0, 2, 4]), ] = conv_fn(torch.Tensor([5, 4, 3])).type(dtype)
            self.assertEqual(x[ri([0, 2, 4]), ], torch.Tensor([5, 4, 3]).type(dtype))

        # First, we will test indexing to generate return values

        # Case 1: Purely Integer Array Indexing
        reference = conv_fn(consec((10,)))
        validate_indexing(reference)
        validate_indexing(reference.type(torch.half))

        # setting values
        validate_setting(reference)
        validate_setting(reference.type(torch.half))

        # Tensor with stride != 1

        # strided is [1, 3, 5, 7]
        reference = conv_fn(consec((10,)))
        strided = conv_fn(torch.Tensor())
        strided.set_(reference.storage(), storage_offset=0,
                     size=torch.Size([4]), stride=[2])

        self.assertEqual(strided[[0]], torch.Tensor([1]))
        self.assertEqual(strided[ri([0]), ], torch.Tensor([1]))
        self.assertEqual(strided[ri([3]), ], torch.Tensor([7]))
        self.assertEqual(strided[[1, 2]], torch.Tensor([3, 5]))
        self.assertEqual(strided[ri([1, 2]), ], torch.Tensor([3, 5]))
        self.assertEqual(strided[ri([[2, 1], [0, 3]]), ],
                         torch.Tensor([[5, 3], [1, 7]]))

        # stride is [4, 8]
        strided = conv_fn(torch.Tensor())
        strided.set_(reference.storage(), storage_offset=4,
                     size=torch.Size([2]), stride=[4])
        self.assertEqual(strided[[0]], torch.Tensor([5]))
        self.assertEqual(strided[ri([0]), ], torch.Tensor([5]))
        self.assertEqual(strided[ri([1]), ], torch.Tensor([9]))
        self.assertEqual(strided[[0, 1]], torch.Tensor([5, 9]))
        self.assertEqual(strided[ri([0, 1]), ], torch.Tensor([5, 9]))
        self.assertEqual(strided[ri([[0, 1], [1, 0]]), ],
                         torch.Tensor([[5, 9], [9, 5]]))

        # reference is 1 2
        #              3 4
        #              5 6
        reference = conv_fn(consec((3, 2)))
        self.assertEqual(reference[ri([0, 1, 2]), ri([0])], torch.Tensor([1, 3, 5]))
        self.assertEqual(reference[ri([0, 1, 2]), ri([1])], torch.Tensor([2, 4, 6]))
        self.assertEqual(reference[ri([0]), ri([0])], consec((1,)))
        self.assertEqual(reference[ri([2]), ri([1])], consec((1,), 6))
        self.assertEqual(reference[[ri([0, 0]), ri([0, 1])]], torch.Tensor([1, 2]))
        self.assertEqual(reference[[ri([0, 1, 1, 0, 2]), ri([1])]],
                         torch.Tensor([2, 4, 4, 2, 6]))
        self.assertEqual(reference[[ri([0, 0, 1, 1]), ri([0, 1, 0, 0])]],
                         torch.Tensor([1, 2, 3, 3]))

        rows = ri([[0, 0],
                   [1, 2]])
        columns = [0],
        self.assertEqual(reference[rows, columns], torch.Tensor([[1, 1],
                                                                [3, 5]]))

        rows = ri([[0, 0],
                   [1, 2]])
        columns = ri([1, 0])
        self.assertEqual(reference[rows, columns], torch.Tensor([[2, 1],
                                                                [4, 5]]))
        rows = ri([[0, 0],
                   [1, 2]])
        columns = ri([[0, 1],
                      [1, 0]])
        self.assertEqual(reference[rows, columns], torch.Tensor([[1, 2],
                                                                [4, 5]]))

        # setting values
        reference[ri([0]), ri([1])] = -1
        self.assertEqual(reference[ri([0]), ri([1])], torch.Tensor([-1]))
        reference[ri([0, 1, 2]), ri([0])] = conv_fn(torch.Tensor([-1, 2, -4]))
        self.assertEqual(reference[ri([0, 1, 2]), ri([0])], torch.Tensor([-1,
                         2, -4]))
        reference[rows, columns] = conv_fn(torch.Tensor([[4, 6], [2, 3]]))
        self.assertEqual(reference[rows, columns],
                         torch.Tensor([[4, 6], [2, 3]]))

        # Verify still works with Transposed (i.e. non-contiguous) Tensors

        reference = conv_fn(torch.Tensor([[0, 1, 2, 3],
                                          [4, 5, 6, 7],
                                          [8, 9, 10, 11]])).t_()

        # Transposed: [[0, 4, 8],
        #              [1, 5, 9],
        #              [2, 6, 10],
        #              [3, 7, 11]]

        self.assertEqual(reference[ri([0, 1, 2]), ri([0])], torch.Tensor([0, 1,
                         2]))
        self.assertEqual(reference[ri([0, 1, 2]), ri([1])], torch.Tensor([4, 5,
                         6]))
        self.assertEqual(reference[ri([0]), ri([0])], torch.Tensor([0]))
        self.assertEqual(reference[ri([2]), ri([1])], torch.Tensor([6]))
        self.assertEqual(reference[[ri([0, 0]), ri([0, 1])]], torch.Tensor([0, 4]))
        self.assertEqual(reference[[ri([0, 1, 1, 0, 3]), ri([1])]],
                         torch.Tensor([4, 5, 5, 4, 7]))
        self.assertEqual(reference[[ri([0, 0, 1, 1]), ri([0, 1, 0, 0])]],
                         torch.Tensor([0, 4, 1, 1]))

        rows = ri([[0, 0],
                   [1, 2]])
        columns = [0],
        self.assertEqual(reference[rows, columns], torch.Tensor([[0, 0],
                                                                [1, 2]]))

        rows = ri([[0, 0],
                   [1, 2]])
        columns = ri([1, 0])
        self.assertEqual(reference[rows, columns], torch.Tensor([[4, 0],
                                                                [5, 2]]))
        rows = ri([[0, 0],
                   [1, 3]])
        columns = ri([[0, 1],
                      [1, 2]])
        self.assertEqual(reference[rows, columns], torch.Tensor([[0, 4],
                                                                [5, 11]]))

        # setting values
        reference[ri([0]), ri([1])] = -1
        self.assertEqual(reference[ri([0]), ri([1])], torch.Tensor([-1]))
        reference[ri([0, 1, 2]), ri([0])] = conv_fn(torch.Tensor([-1, 2, -4]))
        self.assertEqual(reference[ri([0, 1, 2]), ri([0])], torch.Tensor([-1,
                         2, -4]))
        reference[rows, columns] = conv_fn(torch.Tensor([[4, 6], [2, 3]]))
        self.assertEqual(reference[rows, columns],
                         torch.Tensor([[4, 6], [2, 3]]))

        # stride != 1

        # strided is [[1 3 5 7],
        #             [9 11 13 15]]

        reference = conv_fn(torch.arange(0., 24).view(3, 8))
        strided = conv_fn(torch.Tensor())
        strided.set_(reference.storage(), 1, size=torch.Size([2, 4]),
                     stride=[8, 2])

        self.assertEqual(strided[ri([0, 1]), ri([0])], torch.Tensor([1, 9]))
        self.assertEqual(strided[ri([0, 1]), ri([1])], torch.Tensor([3, 11]))
        self.assertEqual(strided[ri([0]), ri([0])], torch.Tensor([1]))
        self.assertEqual(strided[ri([1]), ri([3])], torch.Tensor([15]))
        self.assertEqual(strided[[ri([0, 0]), ri([0, 3])]], torch.Tensor([1, 7]))
        self.assertEqual(strided[[ri([1]), ri([0, 1, 1, 0, 3])]],
                         torch.Tensor([9, 11, 11, 9, 15]))
        self.assertEqual(strided[[ri([0, 0, 1, 1]), ri([0, 1, 0, 0])]],
                         torch.Tensor([1, 3, 9, 9]))

        rows = ri([[0, 0],
                   [1, 1]])
        columns = [0],
        self.assertEqual(strided[rows, columns], torch.Tensor([[1, 1],
                                                              [9, 9]]))

        rows = ri([[0, 1],
                   [1, 0]])
        columns = ri([1, 2])
        self.assertEqual(strided[rows, columns], torch.Tensor([[3, 13],
                                                              [11, 5]]))
        rows = ri([[0, 0],
                   [1, 1]])
        columns = ri([[0, 1],
                      [1, 2]])
        self.assertEqual(strided[rows, columns], torch.Tensor([[1, 3],
                                                              [11, 13]]))

        # setting values

        # strided is [[10, 11],
        #             [17, 18]]

        reference = conv_fn(torch.arange(0., 24).view(3, 8))
        strided = conv_fn(torch.Tensor())
        strided.set_(reference.storage(), 10, size=torch.Size([2, 2]),
                     stride=[7, 1])
        self.assertEqual(strided[ri([0]), ri([1])], torch.Tensor([11]))
        strided[ri([0]), ri([1])] = -1
        self.assertEqual(strided[ri([0]), ri([1])], torch.Tensor([-1]))

        reference = conv_fn(torch.arange(0., 24).view(3, 8))
        strided = conv_fn(torch.Tensor())
        strided.set_(reference.storage(), 10, size=torch.Size([2, 2]),
                     stride=[7, 1])
        self.assertEqual(strided[ri([0, 1]), ri([1, 0])], torch.Tensor([11,
                         17]))
        strided[ri([0, 1]), ri([1, 0])] = conv_fn(torch.Tensor([-1, 2]))
        self.assertEqual(strided[ri([0, 1]), ri([1, 0])], torch.Tensor([-1,
                         2]))

        reference = conv_fn(torch.arange(0., 24).view(3, 8))
        strided = conv_fn(torch.Tensor())
        strided.set_(reference.storage(), 10, size=torch.Size([2, 2]),
                     stride=[7, 1])

        rows = ri([[0],
                   [1]])
        columns = ri([[0, 1],
                      [0, 1]])
        self.assertEqual(strided[rows, columns],
                         torch.Tensor([[10, 11], [17, 18]]))
        strided[rows, columns] = conv_fn(torch.Tensor([[4, 6], [2, 3]]))
        self.assertEqual(strided[rows, columns],
                         torch.Tensor([[4, 6], [2, 3]]))

        # Tests using less than the number of dims, and ellipsis

        # reference is 1 2
        #              3 4
        #              5 6
        reference = conv_fn(consec((3, 2)))
        self.assertEqual(reference[ri([0, 2]), ], torch.Tensor([[1, 2], [5, 6]]))
        self.assertEqual(reference[ri([1]), ...], torch.Tensor([[3, 4]]))
        self.assertEqual(reference[..., ri([1])], torch.Tensor([[2], [4], [6]]))

        # verify too many indices fails
        with self.assertRaises(IndexError):
            reference[ri([1]), ri([0, 2]), ri([3])]

        # test invalid index fails
        reference = conv_fn(torch.empty(10))
        # can't test cuda because it is a device assert
        if not reference.is_cuda:
            for err_idx in (10, -11):
                with self.assertRaisesRegex(IndexError, r'out of'):
                    reference[err_idx]
                with self.assertRaisesRegex(IndexError, r'out of'):
                    reference[conv_fn(torch.LongTensor([err_idx]))]
                with self.assertRaisesRegex(IndexError, r'out of'):
                    reference[[err_idx]]

        if TEST_NUMPY:
            # we use numpy to compare against, to verify that our advanced
            # indexing semantics are the same, and also for ease of test
            # writing

            def tensor_indices_to_np(tensor, indices):
                # convert the Torch Tensor to a numpy array
                if (tensor.is_cuda):
                    tensor = tensor.cpu()
                npt = tensor.numpy()

                # convert indices
                idxs = tuple(i.tolist() if isinstance(i, torch.LongTensor) else
                             i for i in indices)

                return npt, idxs

            def get_numpy(tensor, indices):
                npt, idxs = tensor_indices_to_np(tensor, indices)

                # index and return as a Torch Tensor
                return torch.Tensor(npt[idxs])

            def set_numpy(tensor, indices, value):
                if not isinstance(value, int):
                    if value.is_cuda:
                        value = value.cpu()
                    value = value.numpy()

                npt, idxs = tensor_indices_to_np(tensor, indices)
                npt[idxs] = value
                return npt

            def assert_get_eq(tensor, indexer):
                self.assertEqual(tensor[indexer],
                                 conv_fn(get_numpy(tensor, indexer)))

            def assert_set_eq(tensor, indexer, val):
                pyt = tensor.clone()
                numt = tensor.clone()
                pyt[indexer] = val
                numt = conv_fn(torch.Tensor(set_numpy(numt, indexer, val)))
                self.assertEqual(pyt, numt)

            def get_set_tensor(indexed, indexer):
                set_size = indexed[indexer].size()
                set_count = indexed[indexer].numel()
                set_tensor = conv_fn(torch.randperm(set_count).view(set_size).double())
                return set_tensor

            # Tensor is  0  1  2  3  4
            #            5  6  7  8  9
            #           10 11 12 13 14
            #           15 16 17 18 19
            reference = conv_fn(torch.arange(0., 20).view(4, 5))

            indices_to_test = [
                # grab the second, fourth columns
                [slice(None), [1, 3]],

                # first, third rows,
                [[0, 2], slice(None)],

                # weird shape
                [slice(None), [[0, 1],
                               [2, 3]]],
                # negatives
                [[-1], [0]],
                [[0, 2], [-1]],
                [slice(None), [-1]],
            ]

            # only test dupes on gets
            get_indices_to_test = indices_to_test + [[slice(None), [0, 1, 1, 2, 2]]]

            for indexer in get_indices_to_test:
                assert_get_eq(reference, indexer)

            for indexer in indices_to_test:
                assert_set_eq(reference, indexer, 44)
                assert_set_eq(reference,
                              indexer,
                              get_set_tensor(reference, indexer))

            reference = conv_fn(torch.arange(0., 160).view(4, 8, 5))

            indices_to_test = [
                [slice(None), slice(None), [0, 3, 4]],
                [slice(None), [2, 4, 5, 7], slice(None)],
                [[2, 3], slice(None), slice(None)],
                [slice(None), [0, 2, 3], [1, 3, 4]],
                [slice(None), [0], [1, 2, 4]],
                [slice(None), [0, 1, 3], [4]],
                [slice(None), [[0, 1], [1, 0]], [[2, 3]]],
                [slice(None), [[0, 1], [2, 3]], [[0]]],
                [slice(None), [[5, 6]], [[0, 3], [4, 4]]],
                [[0, 2, 3], [1, 3, 4], slice(None)],
                [[0], [1, 2, 4], slice(None)],
                [[0, 1, 3], [4], slice(None)],
                [[[0, 1], [1, 0]], [[2, 1], [3, 5]], slice(None)],
                [[[0, 1], [1, 0]], [[2, 3]], slice(None)],
                [[[0, 1], [2, 3]], [[0]], slice(None)],
                [[[2, 1]], [[0, 3], [4, 4]], slice(None)],
                [[[2]], [[0, 3], [4, 1]], slice(None)],

                # less dim, ellipsis
                [[0, 2], ],
                [[0, 2], slice(None)],
                [[0, 2], Ellipsis],
                [[0, 2], slice(None), Ellipsis],
                [[0, 2], Ellipsis, slice(None)],
                [[0, 2], [1, 3]],
                [[0, 2], [1, 3], Ellipsis],
                [Ellipsis, [1, 3], [2, 3]],
                [Ellipsis, [2, 3, 4]],
                [Ellipsis, slice(None), [2, 3, 4]],
                [slice(None), Ellipsis, [2, 3, 4]],

                # ellipsis counts for nothing
                [Ellipsis, slice(None), slice(None), [0, 3, 4]],
                [slice(None), Ellipsis, slice(None), [0, 3, 4]],
                [slice(None), slice(None), Ellipsis, [0, 3, 4]],
                [slice(None), slice(None), [0, 3, 4], Ellipsis],
                [Ellipsis, [[0, 1], [1, 0]], [[2, 1], [3, 5]], slice(None)],
                [[[0, 1], [1, 0]], [[2, 1], [3, 5]], Ellipsis, slice(None)],
                [[[0, 1], [1, 0]], [[2, 1], [3, 5]], slice(None), Ellipsis],
            ]

            for indexer in indices_to_test:
                assert_get_eq(reference, indexer)
                assert_set_eq(reference, indexer, 212)
                assert_set_eq(reference,
                              indexer,
                              get_set_tensor(reference, indexer))

            reference = conv_fn(torch.arange(0., 1296).view(3, 9, 8, 6))

            indices_to_test = [
                [slice(None), slice(None), slice(None), [0, 3, 4]],
                [slice(None), slice(None), [2, 4, 5, 7], slice(None)],
                [slice(None), [2, 3], slice(None), slice(None)],
                [[1, 2], slice(None), slice(None), slice(None)],
                [slice(None), slice(None), [0, 2, 3], [1, 3, 4]],
                [slice(None), slice(None), [0], [1, 2, 4]],
                [slice(None), slice(None), [0, 1, 3], [4]],
                [slice(None), slice(None), [[0, 1], [1, 0]], [[2, 3]]],
                [slice(None), slice(None), [[0, 1], [2, 3]], [[0]]],
                [slice(None), slice(None), [[5, 6]], [[0, 3], [4, 4]]],
                [slice(None), [0, 2, 3], [1, 3, 4], slice(None)],
                [slice(None), [0], [1, 2, 4], slice(None)],
                [slice(None), [0, 1, 3], [4], slice(None)],
                [slice(None), [[0, 1], [3, 4]], [[2, 3], [0, 1]], slice(None)],
                [slice(None), [[0, 1], [3, 4]], [[2, 3]], slice(None)],
                [slice(None), [[0, 1], [3, 2]], [[0]], slice(None)],
                [slice(None), [[2, 1]], [[0, 3], [6, 4]], slice(None)],
                [slice(None), [[2]], [[0, 3], [4, 2]], slice(None)],
                [[0, 1, 2], [1, 3, 4], slice(None), slice(None)],
                [[0], [1, 2, 4], slice(None), slice(None)],
                [[0, 1, 2], [4], slice(None), slice(None)],
                [[[0, 1], [0, 2]], [[2, 4], [1, 5]], slice(None), slice(None)],
                [[[0, 1], [1, 2]], [[2, 0]], slice(None), slice(None)],
                [[[2, 2]], [[0, 3], [4, 5]], slice(None), slice(None)],
                [[[2]], [[0, 3], [4, 5]], slice(None), slice(None)],
                [slice(None), [3, 4, 6], [0, 2, 3], [1, 3, 4]],
                [slice(None), [2, 3, 4], [1, 3, 4], [4]],
                [slice(None), [0, 1, 3], [4], [1, 3, 4]],
                [slice(None), [6], [0, 2, 3], [1, 3, 4]],
                [slice(None), [2, 3, 5], [3], [4]],
                [slice(None), [0], [4], [1, 3, 4]],
                [slice(None), [6], [0, 2, 3], [1]],
                [slice(None), [[0, 3], [3, 6]], [[0, 1], [1, 3]], [[5, 3], [1, 2]]],
                [[2, 2, 1], [0, 2, 3], [1, 3, 4], slice(None)],
                [[2, 0, 1], [1, 2, 3], [4], slice(None)],
                [[0, 1, 2], [4], [1, 3, 4], slice(None)],
                [[0], [0, 2, 3], [1, 3, 4], slice(None)],
                [[0, 2, 1], [3], [4], slice(None)],
                [[0], [4], [1, 3, 4], slice(None)],
                [[1], [0, 2, 3], [1], slice(None)],
                [[[1, 2], [1, 2]], [[0, 1], [2, 3]], [[2, 3], [3, 5]], slice(None)],

                # less dim, ellipsis
                [Ellipsis, [0, 3, 4]],
                [Ellipsis, slice(None), [0, 3, 4]],
                [Ellipsis, slice(None), slice(None), [0, 3, 4]],
                [slice(None), Ellipsis, [0, 3, 4]],
                [slice(None), slice(None), Ellipsis, [0, 3, 4]],
                [slice(None), [0, 2, 3], [1, 3, 4]],
                [slice(None), [0, 2, 3], [1, 3, 4], Ellipsis],
                [Ellipsis, [0, 2, 3], [1, 3, 4], slice(None)],
                [[0], [1, 2, 4]],
                [[0], [1, 2, 4], slice(None)],
                [[0], [1, 2, 4], Ellipsis],
                [[0], [1, 2, 4], Ellipsis, slice(None)],
                [[1], ],
                [[0, 2, 1], [3], [4]],
                [[0, 2, 1], [3], [4], slice(None)],
                [[0, 2, 1], [3], [4], Ellipsis],
                [Ellipsis, [0, 2, 1], [3], [4]],
            ]

            for indexer in indices_to_test:
                assert_get_eq(reference, indexer)
                assert_set_eq(reference, indexer, 1333)
                assert_set_eq(reference,
                              indexer,
                              get_set_tensor(reference, indexer))
            indices_to_test += [
                [slice(None), slice(None), [[0, 1], [1, 0]], [[2, 3], [3, 0]]],
                [slice(None), slice(None), [[2]], [[0, 3], [4, 4]]],
            ]
            for indexer in indices_to_test:
                assert_get_eq(reference, indexer)
                assert_set_eq(reference, indexer, 1333)

    def test_advancedindex(self):
        self._test_advancedindex(self, lambda x: x)

    @staticmethod
    def _test_advancedindex_big(self, conv_fn):
        reference = conv_fn(torch.arange(0, 123344).int())

        self.assertEqual(reference[[0, 123, 44488, 68807, 123343], ],
                         torch.LongTensor([0, 123, 44488, 68807, 123343]))

    def test_advancedindex_big(self):
        self._test_advancedindex_big(self, lambda x: x)

    @unittest.skipIf(not TEST_NUMPY, "Numpy not found")
    def test_newaxis_numpy_comparison(self):
        def run_test(tensor, *idx):
            npt = tensor.numpy()
            self.assertEqual(tensor[idx], npt[idx])

        # 1D Tensor Tests
        x = torch.arange(0, 10)
        cases = [
            [None],
            [None, None],
            [Ellipsis, None],
            [None, Ellipsis],
            [2, None],
            [None, 2],
            [Ellipsis, None, 2],
            [Ellipsis, 2, None],
            [2, Ellipsis, None],
            [2, None, Ellipsis],
            [None, 2, Ellipsis],
            [None, Ellipsis, 2],
        ]

        for case in cases:
            run_test(x, *case)

        # 2D Tensor Tests
        x = torch.arange(0, 12).view(3, 4)
        cases = [
            [None],
            [None, None],
            [None, None, None],
            [Ellipsis, None],
            [Ellipsis, None, None],
            [None, Ellipsis],
            [None, Ellipsis, None],
            [None, None, Ellipsis],
            [2, None],
            [2, None, Ellipsis],
            [2, Ellipsis, None],
            [None, 2, Ellipsis],
            [Ellipsis, 2, None],
            [Ellipsis, None, 2],
            [None, Ellipsis, 2],
            [1, 2, None],
            [1, 2, Ellipsis, None],
            [1, Ellipsis, 2, None],
            [Ellipsis, 1, None, 2],
            [Ellipsis, 1, 2, None],
            [1, None, 2, Ellipsis],
            [None, 1, Ellipsis, 2],
            [None, 1, 2, Ellipsis],
        ]

        for case in cases:
            run_test(x, *case)

    def test_newindex(self):
        reference = self._consecutive((3, 3, 3))
        # This relies on __index__() being correct - but we have separate tests for that

        def checkPartialAssign(index):
            reference = torch.zeros(3, 3, 3)
            reference[index] = self._consecutive((3, 3, 3))[index]
            self.assertEqual(reference[index], self._consecutive((3, 3, 3))[index], 0)
            reference[index] = 0
            self.assertEqual(reference, torch.zeros(3, 3, 3), 0)

        checkPartialAssign(0)
        checkPartialAssign(1)
        checkPartialAssign(2)
        checkPartialAssign((0, 1))
        checkPartialAssign((1, 2))
        checkPartialAssign((0, 2))
        checkPartialAssign(torch.LongTensor((0, 2)))

        with self.assertRaises(IndexError):
            reference[1, 1, 1, 1] = 1
        with self.assertRaises(IndexError):
            reference[1, 1, 1, (1, 1)] = 1
        with self.assertRaises(IndexError):
            reference[3, 3, 3, 3, 3, 3, 3, 3] = 1
        with self.assertRaises(IndexError):
            reference[0.0] = 1
        with self.assertRaises(TypeError):
            reference[0.0:2.0] = 1
        with self.assertRaises(IndexError):
            reference[0.0, 0.0:2.0] = 1
        with self.assertRaises(IndexError):
            reference[0.0, :, 0.0:2.0] = 1
        with self.assertRaises(IndexError):
            reference[0.0, ..., 0.0:2.0] = 1
        with self.assertRaises(IndexError):
            reference[0.0, :, 0.0] = 1

    def test_index_copy(self):
        num_copy, num_dest = 3, 20
        dest = torch.randn(num_dest, 4, 5)
        src = torch.randn(num_copy, 4, 5)
        idx = torch.randperm(num_dest).narrow(0, 0, num_copy)
        dest2 = dest.clone()
        dest.index_copy_(0, idx, src)
        for i in range(idx.size(0)):
            dest2[idx[i]] = src[i]
        self.assertEqual(dest, dest2, 0)

        dest = torch.randn(num_dest)
        src = torch.randn(num_copy)
        idx = torch.randperm(num_dest).narrow(0, 0, num_copy)
        dest2 = dest.clone()
        dest.index_copy_(0, idx, src)
        for i in range(idx.size(0)):
            dest2[idx[i]] = src[i]
        self.assertEqual(dest, dest2, 0)

    def test_index_add(self):
        num_copy, num_dest = 3, 3
        dest = torch.randn(num_dest, 4, 5)
        src = torch.randn(num_copy, 4, 5)
        idx = torch.randperm(num_dest).narrow(0, 0, num_copy)
        dest2 = dest.clone()
        dest.index_add_(0, idx, src)
        for i in range(idx.size(0)):
            dest2[idx[i]] += src[i]
        self.assertEqual(dest, dest2)

        dest = torch.randn(num_dest)
        src = torch.randn(num_copy)
        idx = torch.randperm(num_dest).narrow(0, 0, num_copy)
        dest2 = dest.clone()
        dest.index_add_(0, idx, src)
        for i in range(idx.size(0)):
            dest2[idx[i]] = dest2[idx[i]] + src[i]
        self.assertEqual(dest, dest2)

    def test_index_select(self):
        src = torch.randn(3, 4, 5)
        # Index can be duplicated.
        idx = torch.LongTensor([2, 1, 0, 1, 2])
        dest = torch.index_select(src, 0, idx)
        self.assertEqual(dest.shape, (5, 4, 5))
        for i in range(idx.size(0)):
            self.assertEqual(dest[i], src[idx[i]])

        # Check that 'out' is used correctly.
        out = torch.randn(5 * 4 * 5)
        dest = torch.index_select(src, 0, idx, out=out.view(5, 4, 5))
        self.assertEqual(dest.shape, (5, 4, 5))
        for i in range(idx.size(0)):
            self.assertEqual(dest[i], src[idx[i]])
        out.fill_(0.123)
        self.assertEqual(out, dest.view(-1))  # Must point to the same storage.

    def test_t(self):
        # Test 0D tensors
        x = torch.randn(())
        self.assertEqual(x, x.t())
        x = x.to_sparse()
        self.assertEqual(x, x.t())

        # Test 1D tensors
        x = torch.arange(4)
        self.assertEqual(x, x.t())
        x = x.to_sparse()
        self.assertEqual(x, x.t())

        # Test 2D tensors
        x = torch.rand((2, 2))
        self.assertEqual(x.t(), x.transpose(0, 1))
        x = x.to_sparse()
        self.assertEqual(x.t(), x.transpose(0, 1))

        # Test 3D tensor
        x = torch.rand((2, 2, 2))
        with self.assertRaisesRegex(RuntimeError, 'expects a tensor with <= 2 dimensions, but self is 3D'):
            x.t()
        x = x.to_sparse()
        with self.assertRaisesRegex(RuntimeError, 'expects a tensor with <= 2 sparse and 0 dense dimensions'):
            x.t()

    def test_take(self):
        def check(src, idx):
            expected = src.contiguous().view(-1).index_select(
                0, idx.contiguous().view(-1)).view_as(idx)
            actual = src.take(idx)
            self.assertEqual(actual.size(), idx.size())
            self.assertEqual(expected, actual)

        src = torch.randn(2, 3, 5)
        idx = torch.LongTensor([[0, 2], [3, 4]])
        check(src, idx)
        check(src.transpose(1, 2), idx)

    def test_take_empty(self):
        for device in torch.testing.get_all_device_types():
            for input_shape in [(0,), (0, 1, 2, 0), (1, 2, 3)]:
                for indices_shape in [(0,), (0, 1, 2, 0)]:
                    input = torch.empty(input_shape, device=device)
                    indices = torch.empty(indices_shape, dtype=torch.int64, device=device)
                    self.assertEqual(indices, torch.take(input, indices))

    def test_put_(self):
        def check(dst, idx, value):
            expected = dst.clone().view(-1).index_copy_(
                0, idx.contiguous().view(-1), value.contiguous().view(-1))
            expected = expected.view_as(dst)
            dst.put_(idx, value)
            self.assertEqual(expected, dst)

        dst = torch.randn(2, 3, 5)
        idx = torch.LongTensor([[0, 2], [3, 4]])
        values = torch.randn(2, 2)
        check(dst, idx, values)
        check(dst.transpose(1, 2), idx, values)

    def test_put_accumulate(self):
        dst = torch.ones(2, 2)
        idx = torch.LongTensor([[0, 1], [0, 1]])
        src = torch.Tensor([1, 2, 3, 4])
        dst.put_(idx, src, accumulate=True)
        self.assertEqual(dst.tolist(), [[5, 7], [1, 1]])

    def test_put_empty(self):
        for device in torch.testing.get_all_device_types():
            for dst_shape in [(0,), (0, 1, 2, 0), (1, 2, 3)]:
                for indices_shape in [(0,), (0, 1, 2, 0)]:
                    for accumulate in [False, True]:
                        dst = torch.randn(dst_shape, device=device)
                        indices = torch.empty(indices_shape, dtype=torch.int64, device=device)
                        src = torch.randn(indices_shape, device=device)
                        self.assertEqual(dst, dst.put_(indices, src, accumulate=accumulate))

    # Fill idx with valid indices.
    @staticmethod
    def _fill_indices(self, idx, dim, dim_size, elems_per_row, m, n, o):
        for i in range(1 if dim == 0 else m):
            for j in range(1 if dim == 1 else n):
                for k in range(1 if dim == 2 else o):
                    ii = [i, j, k]
                    ii[dim] = slice(0, idx.size(dim) + 1)
                    idx[tuple(ii)] = torch.randperm(dim_size)[0:elems_per_row]

    def test_flatten(self):
        src = torch.randn(5, 5, 5, 5)
        flat = src.flatten(0, -1)
        self.assertEqual(flat.shape, torch.Size([625]))
        self.assertEqual(src.view(-1), flat.view(-1))

        flat = src.flatten(0, 2)
        self.assertEqual(flat.shape, torch.Size([125, 5]))
        self.assertEqual(src.view(-1), flat.view(-1))

        flat = src.flatten(0, 1)
        self.assertEqual(flat.shape, torch.Size([25, 5, 5]))
        self.assertEqual(src.view(-1), flat.view(-1))

        flat = src.flatten(1, 2)
        self.assertEqual(flat.shape, torch.Size([5, 25, 5]))
        self.assertEqual(src.view(-1), flat.view(-1))

        flat = src.flatten(2, 3)
        self.assertEqual(flat.shape, torch.Size([5, 5, 25]))
        self.assertEqual(src.view(-1), flat.view(-1))

        flat = src.flatten(-2, -1)
        self.assertEqual(flat.shape, torch.Size([5, 5, 25]))
        self.assertEqual(src.view(-1), flat.view(-1))

        flat = src.flatten(2, 2)
        self.assertEqual(flat, src)

        # out of bounds index
        with self.assertRaisesRegex(IndexError, 'Dimension out of range'):
            src.flatten(5, 10)

        # invalid start and end
        with self.assertRaisesRegex(RuntimeError, 'start_dim cannot come after end_dim'):
            src.flatten(2, 0)

    @staticmethod
    def _test_gather(self, cast, test_bounds=True):
        m, n, o = random.randint(10, 20), random.randint(10, 20), random.randint(10, 20)
        elems_per_row = random.randint(1, 10)
        dim = random.randrange(3)

        src = torch.randn(m, n, o)
        idx_size = [m, n, o]
        idx_size[dim] = elems_per_row
        idx = torch.LongTensor().resize_(*idx_size)
        _TestTorchMixin._fill_indices(self, idx, dim, src.size(dim), elems_per_row, m, n, o)

        src = cast(src)
        idx = cast(idx)

        actual = torch.gather(src, dim, idx)
        expected = cast(torch.Tensor().resize_(*idx_size))
        for i in range(idx_size[0]):
            for j in range(idx_size[1]):
                for k in range(idx_size[2]):
                    ii = [i, j, k]
                    ii[dim] = idx[i, j, k]
                    expected[i, j, k] = src[tuple(ii)]
        self.assertEqual(actual, expected, 0)

        if test_bounds:
            idx[0][0][0] = 23
            self.assertRaises(RuntimeError, lambda: torch.gather(src, dim, idx))

        src = cast(torch.randn(3, 4, 5))
        expected, idx = src.max(2, True)
        expected = cast(expected)
        idx = cast(idx)
        actual = torch.gather(src, 2, idx)
        self.assertEqual(actual, expected, 0)

    def test_gather(self):
        self._test_gather(self, lambda t: t)

    @staticmethod
    def _test_scatter_base(self, cast, method, is_scalar=False, test_bounds=True):
        m, n, o = random.randint(10, 20), random.randint(10, 20), random.randint(10, 20)
        elems_per_row = random.randint(1, 10)
        dim = random.randrange(3)

        idx_size = [m, n, o]
        idx_size[dim] = elems_per_row
        idx = cast(torch.LongTensor().resize_(*idx_size))
        _TestTorchMixin._fill_indices(self, idx, dim, ([m, n, o])[dim], elems_per_row, m, n, o)

        if is_scalar:
            src = random.random()
        else:
            src = cast(torch.Tensor(*idx_size).normal_())

        base = cast(torch.randn(m, n, o))
        actual = getattr(base.clone(), method)(dim, idx, src)
        expected = base.clone()
        for i in range(idx_size[0]):
            for j in range(idx_size[1]):
                for k in range(idx_size[2]):
                    ii = [i, j, k]
                    ii[dim] = idx[i, j, k]
                    if method == 'scatter_' and not is_scalar:
                        expected[tuple(ii)] = src[i, j, k]
                    elif method == 'scatter_add_':
                        expected[tuple(ii)] += src[i, j, k]
                    else:
                        expected[tuple(ii)] = src
        self.assertEqual(actual, expected, 0)

        if test_bounds:
            idx[0][0][0] = 34
            with self.assertRaises(RuntimeError):
                getattr(base.clone(), method)(dim, idx, src)

        # test for empty index, should be a no-op
        idx = cast(torch.LongTensor())
        actual = getattr(base.clone(), method)(dim, idx, src)
        self.assertEqual(actual, base, 0)

    def test_scatter(self):
        self._test_scatter_base(self, lambda t: t, 'scatter_')

    def test_scatterAdd(self):
        self._test_scatter_base(self, lambda t: t, 'scatter_add_')

    def test_scatterFill(self):
        self._test_scatter_base(self, lambda t: t, 'scatter_', True)

    def test_masked_scatter(self):
        num_copy, num_dest = 3, 10
        dest = torch.randn(num_dest)
        src = torch.randn(num_copy)
        mask = torch.ByteTensor((0, 0, 0, 0, 1, 0, 1, 0, 1, 0))
        dest2 = dest.clone()
        dest.masked_scatter_(mask, src)
        j = 0
        for i in range(num_dest):
            if mask[i]:
                dest2[i] = src[j]
                j += 1
        self.assertEqual(dest, dest2, 0)

        # make source bigger than number of 1s in mask
        src = torch.randn(num_dest)
        dest.masked_scatter_(mask, src)

        # make src smaller. this should fail
        src = torch.randn(num_copy - 1)
        with self.assertRaises(RuntimeError):
            dest.masked_scatter_(mask, src)

    def test_masked_select(self):
        num_src = 10
        src = torch.randn(num_src)
        mask = torch.rand(num_src).clamp(0, 1).mul(2).floor().byte()
        dst = src.masked_select(mask)
        dst2 = []
        for i in range(num_src):
            if mask[i]:
                dst2 += [src[i]]
        self.assertEqual(dst, torch.Tensor(dst2), 0)

    def test_masked_fill(self):
        num_dest = 10
        dst = torch.randn(num_dest)
        mask = torch.rand(num_dest).mul(2).floor().byte()
        val = random.random()
        dst2 = dst.clone()
        dst.masked_fill_(mask, val)
        for i in range(num_dest):
            if mask[i]:
                dst2[i] = val
        self.assertEqual(dst, dst2, 0)

        # test non-contiguous case
        dst = torch.randn(num_dest, num_dest, num_dest).permute((2, 0, 1))
        dst2 = dst.clone()
        dst.masked_fill_(dst > 0, val)
        dst2.masked_fill_(dst2 > 0, val)
        self.assertEqual(dst, dst2, 0)

    def test_abs(self):
        def _test_abs(tensors_dict):
            for _category, tensors in tensors_dict.items():
                for data in tensors:
                    _test_abs_single(data)

        def _test_abs_single(data):
            switch = torch.rand(data.size()).mul(2).floor().mul(2).add(-1).type(data.dtype)
            res = torch.mul(data, switch)
            self.assertTensorsSlowEqual(res.abs(), data, 1e-16)

        shapes = [(3, 4), (3, 5, 7), (2, 2, 5, 8, 2, 3), (1000,), (10, 10, 10)]

        for shape in shapes:
            # Test all except char/byte
            _test_abs(self._make_tensors(shape, val_range=(0, 1000)))

            # Test char
            _test_abs_single(torch.CharTensor(*shape).random_(0, 100))

            # Test byte
            byte_tensor = torch.ByteTensor(*shape).random_(0, 100)
            self.assertTensorsSlowEqual(byte_tensor, byte_tensor.abs(), 1e-16)

        # Checking that the right abs function is called for LongTensor
        bignumber = 2 ^ 31 + 1
        res = torch.LongTensor((-bignumber,))
        self.assertGreater(res.abs()[0], 0)

        # One of
        rec = torch.randn(2, 2, 3, 7, 6, 2).type(torch.float64).clamp(0, 1)
        val1 = rec.select(-1, -1).data[0][0][0].sum()
        val2 = rec.select(-1, -1).data.abs()[0][0][0].sum()
        self.assertEqual(val1, val2, 1e-8, 'absolute value')

    def test_namedtuple_return(self):
        a = torch.randn(5, 5)

        # test max, min, median, mode
        for f in ['max', 'min', 'median', 'mode']:
            ret = getattr(a, f)(dim=0)
            self.assertEqual(ret.values, ret[0])
            self.assertEqual(ret.indices, ret[1])
            ret1 = getattr(torch, f)(a, dim=0, out=ret)
            self.assertEqual(ret1.values, ret1[0])
            self.assertEqual(ret1.indices, ret1[1])
            self.assertEqual(ret1.values, ret[0])
            self.assertEqual(ret1.indices, ret[1])

        # test kthvalue
        ret = a.kthvalue(1, dim=0)
        self.assertEqual(ret.values, ret[0])
        self.assertEqual(ret.indices, ret[1])
        ret1 = torch.kthvalue(a, 1, dim=0, out=ret)
        self.assertEqual(ret1.values, ret1[0])
        self.assertEqual(ret1.indices, ret1[1])
        self.assertEqual(ret1.values, ret[0])
        self.assertEqual(ret1.indices, ret[1])

        # test svd
        ret = a.svd()
        self.assertEqual(ret.U, ret[0])
        self.assertEqual(ret.S, ret[1])
        self.assertEqual(ret.V, ret[2])
        ret1 = torch.svd(a, out=ret)
        self.assertEqual(ret1.U, ret1[0])
        self.assertEqual(ret1.S, ret1[1])
        self.assertEqual(ret1.V, ret1[2])
        self.assertEqual(ret1.U, ret[0])
        self.assertEqual(ret1.S, ret[1])
        self.assertEqual(ret1.V, ret[2])

        # test gesv
        ret = a.solve(a)
        self.assertEqual(ret.solution, ret[0])
        self.assertEqual(ret.LU, ret[1])
        ret1 = torch.solve(a, a, out=tuple(ret))
        self.assertEqual(ret1.solution, ret1[0])
        self.assertEqual(ret1.LU, ret1[1])
        self.assertEqual(ret1.solution, ret[0])
        self.assertEqual(ret1.LU, ret[1])

        # test slogdet
        ret = a.slogdet()
        self.assertEqual(ret.sign, ret[0])
        self.assertEqual(ret.logabsdet, ret[1])

        # test sort
        ret = a.sort(dim=0)
        self.assertEqual(ret.values, ret[0])
        self.assertEqual(ret.indices, ret[1])
        ret1 = torch.sort(a, dim=0, out=tuple(ret))
        self.assertEqual(ret1.values, ret1[0])
        self.assertEqual(ret1.indices, ret1[1])
        self.assertEqual(ret1.values, ret[0])
        self.assertEqual(ret1.indices, ret[1])

        # test topk
        ret = a.topk(2)
        self.assertEqual(ret.values, ret[0])
        self.assertEqual(ret.indices, ret[1])
        ret1 = torch.topk(a, 2, out=tuple(ret))
        self.assertEqual(ret1.values, ret1[0])
        self.assertEqual(ret1.indices, ret1[1])
        self.assertEqual(ret1.values, ret[0])
        self.assertEqual(ret1.indices, ret[1])

        # test symeig, eig
        fn = ['symeig', 'eig']
        for f in fn:
            ret = getattr(torch, f)(a, eigenvectors=True)
            self.assertEqual(ret.eigenvalues, ret[0])
            self.assertEqual(ret.eigenvectors, ret[1])
            ret1 = getattr(torch, f)(a, out=tuple(ret))
            self.assertEqual(ret1.eigenvalues, ret[0])
            self.assertEqual(ret1.eigenvectors, ret[1])
            self.assertEqual(ret1.eigenvalues, ret1[0])
            self.assertEqual(ret1.eigenvectors, ret1[1])

        # test pstrf
        b = torch.mm(a, a.t())
        # add a small number to the diagonal to make the matrix numerically positive semidefinite
        for i in range(a.size(0)):
            b[i][i] = b[i][i] + 1e-7
        ret = b.pstrf()
        self.assertEqual(ret.u, ret[0])
        self.assertEqual(ret.pivot, ret[1])
        ret1 = torch.pstrf(b, out=tuple(ret))
        self.assertEqual(ret1.u, ret1[0])
        self.assertEqual(ret1.pivot, ret1[1])
        self.assertEqual(ret1.u, ret[0])
        self.assertEqual(ret1.pivot, ret[1])

        # test qr
        ret = a.qr()
        self.assertEqual(ret.Q, ret[0])
        self.assertEqual(ret.R, ret[1])
        ret1 = torch.qr(a, out=tuple(ret))
        self.assertEqual(ret1.Q, ret1[0])
        self.assertEqual(ret1.R, ret1[1])

        # test geqrf
        ret = a.geqrf()
        self.assertEqual(ret.a, ret[0])
        self.assertEqual(ret.tau, ret[1])
        ret1 = torch.geqrf(a, out=tuple(ret))
        self.assertEqual(ret1.a, ret1[0])
        self.assertEqual(ret1.tau, ret1[1])

    def test_hardshrink(self):
        data_original = torch.tensor([1, 0.5, 0.3, 0.6]).view(2, 2)
        float_types = [
            'torch.DoubleTensor',
            'torch.FloatTensor'
        ]
        for t in float_types:
            data = data_original.type(t)
            self.assertEqual(torch.tensor([1, 0.5, 0, 0.6]).view(2, 2), data.hardshrink(0.3))
            self.assertEqual(torch.tensor([1, 0, 0, 0.6]).view(2, 2), data.hardshrink(0.5))

            # test default lambd=0.5
            self.assertEqual(data.hardshrink(), data.hardshrink(0.5))

            # test non-contiguous case
            self.assertEqual(torch.tensor([1, 0, 0.5, 0.6]).view(2, 2), data.t().hardshrink(0.3))

    def test_unbiased(self):
        tensor = torch.randn(100)
        self.assertEqual(tensor.var(0), tensor.var(0, unbiased=True))
        self.assertEqual(tensor.var(), tensor.var(unbiased=True))
        self.assertEqual(tensor.var(unbiased=False), tensor.var(0, unbiased=False))

        tensor = torch.FloatTensor([1.0, 2.0])
        self.assertEqual(tensor.var(unbiased=True), 0.5)
        self.assertEqual(tensor.var(unbiased=False), 0.25)

        tensor = torch.FloatTensor([1.0, 2.0, 3.0])
        self.assertEqual(tensor.var(unbiased=True), 1.0)
        self.assertEqual(tensor.var(unbiased=False), 2.0 / 3.0)

        tensor = torch.randn(100)
        self.assertEqual(tensor.std(0), tensor.std(0, unbiased=True))
        self.assertEqual(tensor.std(), tensor.std(unbiased=True))
        self.assertEqual(tensor.std(unbiased=False), tensor.std(0, unbiased=False))

    def test_structseq_repr(self):
        a = torch.arange(250).reshape(5, 5, 10)
        expected = """
        torch.return_types.max(
        values=tensor([[ 40,  41,  42,  43,  44,  45,  46,  47,  48,  49],
                [ 90,  91,  92,  93,  94,  95,  96,  97,  98,  99],
                [140, 141, 142, 143, 144, 145, 146, 147, 148, 149],
                [190, 191, 192, 193, 194, 195, 196, 197, 198, 199],
                [240, 241, 242, 243, 244, 245, 246, 247, 248, 249]]),
        indices=tensor([[4, 4, 4, 4, 4, 4, 4, 4, 4, 4],
                [4, 4, 4, 4, 4, 4, 4, 4, 4, 4],
                [4, 4, 4, 4, 4, 4, 4, 4, 4, 4],
                [4, 4, 4, 4, 4, 4, 4, 4, 4, 4],
                [4, 4, 4, 4, 4, 4, 4, 4, 4, 4]]))"""
        self.assertEqual(repr(a.max(1)), textwrap.dedent(expected).strip())

    def test_var_stability(self):
        tensor = torch.FloatTensor([2281.5, 2281.25])
        self.assertEqual(tensor.var(dim=0), 0.03125)
        self.assertEqual(tensor.var(), 0.03125)

    @staticmethod
    def _test_view(self, cast):
        tensor = cast(torch.rand(15))
        template = cast(torch.rand(3, 5))
        empty = cast(torch.empty(0))
        target = template.size()
        self.assertEqual(tensor.view_as(template).size(), target)
        self.assertEqual(tensor.view(3, 5).size(), target)
        self.assertEqual(tensor.view(torch.Size([3, 5])).size(), target)
        self.assertEqual(tensor.view(-1, 5).size(), target)
        self.assertEqual(tensor.view(3, -1).size(), target)
        tensor_view = tensor.view(5, 3)
        tensor_view.fill_(random.uniform(0, 1))
        self.assertEqual(empty.view_as(empty), empty)
        self.assertEqual(empty.view(0), empty)
        self.assertEqual(empty.view(0, 3, 0, 1).size(), torch.Size([0, 3, 0, 1]))
        self.assertEqual(empty.view(0, 3, 0, 1).view(0), empty)

        # test size inference with empty tensors
        self.assertEqual(empty.view(-1).size(), torch.Size([0]))
        self.assertEqual(empty.view(10, 3, -1).size(), torch.Size([10, 3, 0]))

        with self.assertRaisesRegex(RuntimeError, r"because the unspecified dimension size -1 can be any value"):
            empty.view(-1, 0)

        with self.assertRaisesRegex(RuntimeError, r"because the unspecified dimension size -1 can be any value"):
            empty.view(3, 0, -1, 0)

        self.assertRaises(RuntimeError, lambda: tensor.view(15, 0))
        self.assertRaises(RuntimeError, lambda: tensor.view(7, -1))
        self.assertRaises(RuntimeError, lambda: tensor.view(15, -1, -1))

        # test view when tensor is not contiguous in every dimension, but only
        # contiguous dimensions are touched.
        tensor = cast(torch.rand(4, 2, 5, 1, 6, 2, 9, 3)).transpose(-1, 2).transpose(-2, 3)
        # size:                      [   4,    2,    3,    9,    6,    2,    1,    5]
        # stride:                    [3840, 1620,    1,    3,   54,   27,  324,  324]
        # contiguous dim chunks:     [__________, ____, ____, __________, ____, ____]
        # merging 1 to chunk after:  [__________, ____, ____, __________, __________]
        contig_tensor = tensor.clone()
        # [4, 2] => [8, 1]
        # [3] => [3]
        # [9] => [3, 3]
        # [6, 2] => [4, 1, 3]
        # [1, 5] => [5]
        view_size = [8, 1, 3, 3, 3, 4, 1, 3, 5]
        self.assertEqual(tensor.view(*view_size), contig_tensor.view(*view_size))
        # [4, 2] => [2, 4]
        # [3] => [3]
        # [9] => [1, 9]
        # [6, 2] => [2, 2, 3]
        # [1, 5] => [5, 1]
        view_size = [2, 4, 3, 1, 9, 2, 2, 3, 5, 1]
        self.assertEqual(tensor.view(*view_size), contig_tensor.view(*view_size))
        # adding size 1 dims
        view_size = [1, 1, 2, 1, 4, 3, 1, 1, 9, 1, 2, 1, 2, 3, 1, 5, 1, 1]
        self.assertEqual(tensor.view(*view_size), contig_tensor.view(*view_size))

        # invalid views
        self.assertRaises(RuntimeError, lambda: tensor.view(-1))
        # crossing [4, 2], [3]
        self.assertRaises(RuntimeError, lambda: tensor.view(24, 9, 6, 2, 1, 5))
        # crossing [6, 2], [1, 5]
        self.assertRaises(RuntimeError, lambda: tensor.view(8, 3, 9, 6, 10))
        # crossing [9], [6, 2]
        self.assertRaises(RuntimeError, lambda: tensor.view(8, 3, 54, 2, 1, 5))

        # view with stride 0 dims
        tensor = cast(torch.empty(1, 1)).expand(3, 4)  # all dims are contiguous
        contig_tensor = tensor.clone()
        self.assertEqual(tensor.view(-1), contig_tensor.view(-1))
        self.assertEqual(tensor.view(1, -1, 1), contig_tensor.view(1, -1, 1))
        self.assertEqual(tensor.view(-1, 1), contig_tensor.view(-1, 1))
        self.assertEqual(tensor.view(6, 2, 1), contig_tensor.view(6, 2, 1))
        self.assertEqual(tensor.view(1, 6, 2, 1), contig_tensor.view(1, 6, 2, 1))

    def test_view(self):
        _TestTorchMixin._test_view(self, lambda x: x)

    def test_view_empty(self):
        x = torch.randn(0, 6)
        self.assertEqual((1, 0, 6, 1, 1), x.view(1, 0, 6, 1, 1).shape)

    def test_reshape(self):
        x = torch.randn(3, 3)
        self.assertEqual(x.data_ptr(), x.reshape(-1).data_ptr())
        self.assertEqual(x.data_ptr(), x.reshape(1, 9, 1).data_ptr())
        self.assertEqual(torch.reshape(x, (9,)), x.reshape(9))
        self.assertRaises(RuntimeError, lambda: x.reshape(-1, -1))

        y = torch.randn(4, 4, 4)[:, 0, :]
        self.assertNotEqual(y.data_ptr(), y.reshape(-1).data_ptr())
        self.assertEqual(y.contiguous().view(-1), y.reshape(-1))
        self.assertEqual(y.reshape(2, 2, 4).data_ptr(), y.data_ptr())

        s = torch.randn(())
        self.assertEqual(s.data_ptr(), s.reshape(()).data_ptr())
        self.assertEqual(s.reshape(-1).shape, (1,))
        self.assertRaises(RuntimeError, lambda: s.reshape(2))

        empty = torch.tensor([])
        self.assertEqual(empty, empty.reshape(-1))
        self.assertEqual(empty, empty.reshape([0]))
        # TODO: fix these once we have multi-dimensional empty tensors
        self.assertEqual(empty.reshape([0, 1]).shape, (0, 1))
        self.assertEqual(empty.reshape([1, -1]).shape, (1, 0))
        self.assertRaises(RuntimeError, lambda: empty.reshape(1))

        x = torch.randn(3, 3)
        self.assertEqual(x.data_ptr(), x.reshape_as(torch.rand(9)).data_ptr())
        self.assertEqual(x.data_ptr(), x.reshape_as(torch.rand(1, 9, 1)).data_ptr())
        self.assertRaises(RuntimeError, lambda: x.reshape_as(torch.rand(10)))

    def test_empty_reshape(self):
        x = torch.randn(0, 6)
        self.assertEqual((1, 0, 6, 1, 1), x.reshape(1, 0, 6, 1, 1).shape)
        # should be viewable -- i.e. data_ptr is the same.
        self.assertEqual(x.data_ptr(), x.reshape(1, 0, 6, 1, 1).data_ptr())

        # match NumPy semantics -- don't infer the size of dimension with a degree of freedom
        self.assertRaises(RuntimeError, lambda: x.reshape(0, -1))

    def test_tensor_shape_empty(self):
        for device in torch.testing.get_all_device_types():
            x = torch.randn((0, 1, 3, 0), device=device)
            # flatten
            self.assertEqual((0,), torch.flatten(x, 0, 3).shape)
            self.assertEqual((0, 0), torch.flatten(x, 0, 2).shape)
            self.assertEqual((0, 3, 0), torch.flatten(x, 1, 2).shape)

            # squeeze, unsqueeze
            self.assertEqual((0, 1, 1, 3, 0), torch.unsqueeze(x, 1).shape)
            self.assertEqual((0, 3, 0), torch.squeeze(x, 1).shape)
            self.assertEqual((0, 3, 0), torch.squeeze(x).shape)

            # transpose, t
            self.assertEqual((0, 0, 3, 1), torch.transpose(x, 1, 3).shape)
            y = torch.randn((5, 0), device=device)
            self.assertEqual((0, 5), y.t().shape)

            # select
            self.assertEqual((0, 1, 0), torch.select(x, 2, 2).shape)

            # repeat, permute
            self.assertEqual((9, 0, 5, 6, 0), x.repeat(9, 7, 5, 2, 3).shape)
            self.assertEqual((3, 0, 0, 1), x.permute(2, 3, 0, 1).shape)

            # diagonal, diagflat
            self.assertEqual((0,), torch.diagonal(torch.randn((5, 0), device=device)).shape)
            self.assertEqual((0,), torch.diagonal(torch.randn((0, 5), device=device)).shape)
            # off the end offsets are valid
            self.assertEqual((0,), torch.diagonal(torch.randn((5, 0), device=device), offset=1).shape)
            self.assertEqual((0,), torch.diagonal(torch.randn((0, 5), device=device), offset=1).shape)
            # check non-zero sized offsets off the end
            self.assertEqual((5, 6, 0), torch.diagonal(torch.randn((3, 4, 5, 6), device=device), offset=45252).shape)
            self.assertEqual((5, 6, 0), torch.diagonal(torch.randn((3, 4, 5, 6), device=device), offset=-45252).shape)

            self.assertEqual((0, 0), torch.diagflat(torch.tensor([], device=device)).shape)
            self.assertEqual(torch.zeros(1, 1), torch.diagflat(torch.tensor([], device=device), offset=1))
            self.assertEqual((0, 0), torch.diagflat(torch.tensor([[]], device=device)).shape)
            self.assertEqual(torch.zeros(1, 1), torch.diagflat(torch.tensor([[]], device=device), offset=1))

            # stack, split, chunk
            self.assertEqual((4, 0, 1, 3, 0), torch.stack((x, x, x, x)).shape)
            self.assertEqual([(0, 1, 3, 0)],
                             [z.shape for z in torch.chunk(x, 1, dim=0)])

            self.assertEqual([(0, 1, 3, 0), ] * 3, [z.shape for z in torch.chunk(x, 3, dim=0)])
            self.assertEqual([(0, 1, 1, 0), ] * 3, [z.shape for z in torch.chunk(x, 3, dim=2)])

            # NOTE: split_with_sizes behaves differently than NumPy in that it
            # takes sizes rather than offsets
            self.assertEqual([(0, 1, 0, 0), (0, 1, 1, 0), (0, 1, 2, 0)],
                             [z.shape for z in torch.split(x, (0, 1, 2), dim=2)])

            self.assertRaises(RuntimeError, lambda: torch.split(x, 0, dim=1))
            # This is strange because the split size is larger than the dim size, but consistent with
            # how split handles that case generally (when no 0s are involved).
            self.assertEqual([(0, 1, 3, 0)], [z.shape for z in torch.split(x, 1, dim=0)])
            self.assertEqual([(0, 1, 3, 0)], [z.shape for z in torch.split(x, 0, dim=0)])

    # functions that operate over a dimension but don't reduce.
    @skipIfRocm
    def test_dim_function_empty(self):
        for device in torch.testing.get_all_device_types():
            shape = (0, 1, 2, 0)
            x = torch.randn(shape, device=device)

            # size stride
            self.assertEqual(0, x.size(3))
            self.assertEqual(2, x.size(2))
            self.assertEqual(2, x.stride(0))
            self.assertEqual(1, x.stride(2))

            self.assertEqual(x, torch.nn.functional.glu(x, 0))
            self.assertEqual((0, 1, 1, 0), torch.nn.functional.glu(x, 2).shape)

            # softmax, logsoftmax
            self.assertEqual(x, torch.nn.functional.softmax(x, 0))
            self.assertEqual(x, torch.nn.functional.softmax(x, 2))
            self.assertEqual(x, torch.nn.functional.softmax(x, 3))

            self.assertEqual(x, torch.nn.functional.log_softmax(x, 0))
            self.assertEqual(x, torch.nn.functional.log_softmax(x, 2))
            self.assertEqual(x, torch.nn.functional.log_softmax(x, 3))

            # cumsum, cumprod
            self.assertEqual(shape, torch.cumsum(x, 0).shape)
            self.assertEqual(shape, torch.cumsum(x, 2).shape)
            self.assertEqual(shape, torch.cumprod(x, 0).shape)
            self.assertEqual(shape, torch.cumprod(x, 2).shape)

            # flip
            self.assertEqual(x, x.flip(0))
            self.assertEqual(x, x.flip(2))

            # roll
            self.assertEqual(x, x.roll(0, 1).roll(0, -1))
            self.assertEqual(x, x.roll(1, x.size(1)))
            self.assertEqual(x, x.roll(1))
            self.assertEqual(x, x.roll((1, 1), (3, 1)))

            # unbind
            self.assertEqual((), x.unbind(0))
            self.assertEqual((torch.empty((0, 1, 0), device=device), torch.empty((0, 1, 0), device=device)),
                             x.unbind(2))

            # cross
            y = torch.randn((0, 1, 3, 0), device=device)
            self.assertEqual(y.shape, torch.cross(y, y).shape)

            # renorm
            self.assertEqual(shape, torch.renorm(x, 1, 0, 5).shape)
            self.assertEqual(shape, torch.renorm(x, 1, 2, 5).shape)

            # sort
            self.assertEqual([shape, shape], [z.shape for z in torch.sort(x, dim=0)])
            self.assertEqual([shape, shape], [z.shape for z in torch.sort(x, dim=2)])

            # topk
            self.assertEqual([shape, shape], [z.shape for z in torch.topk(x, 0, dim=0)])
            self.assertEqual([(0, 1, 1, 0), (0, 1, 1, 0)], [z.shape for z in torch.topk(x, 1, dim=2)])

            y = torch.randn((2, 3, 4), device=device)
            self.assertEqual([(2, 3, 0), (2, 3, 0)], [z.shape for z in torch.topk(y, 0)])

            # gather
            self.assertEqual(shape, torch.gather(x, 0, torch.empty(shape, dtype=torch.int64, device=device)).shape)
            self.assertEqual(shape, torch.gather(x, 2, torch.empty(shape, dtype=torch.int64, device=device)).shape)
            larger_shape = torch.empty((0, 1, 3, 0), dtype=torch.int64, device=device)
            self.assertEqual(larger_shape.shape, torch.gather(x, 2, larger_shape).shape)
            smaller_shape = torch.empty((0, 1, 0, 0), dtype=torch.int64, device=device)
            self.assertEqual(smaller_shape.shape, torch.gather(x, 2, smaller_shape).shape)
            y = torch.randn((2, 3, 4), device=device)
            self.assertEqual((0, 3, 4),
                             torch.gather(y, 0, torch.empty((0, 3, 4), dtype=torch.int64, device=device)).shape)

            # scatter, scatter_add
            for dim in [0, 2]:
                y = torch.randn(shape, device=device)
                y_src = torch.randn(shape, device=device)
                ind = torch.empty(shape, dtype=torch.int64, device=device)
                self.assertEqual(shape, y.scatter_(dim, ind, y_src).shape)
                self.assertEqual(shape, y.scatter_add_(dim, ind, y_src).shape)

            z = torch.randn((2, 3, 4), device=device)
            z_src = torch.randn((2, 3, 4), device=device)
            self.assertEqual(z, z.scatter_(2, torch.empty((2, 3, 0), dtype=torch.int64, device=device), z_src))
            self.assertEqual(z, z.scatter_add_(2, torch.empty((2, 3, 0), dtype=torch.int64, device=device), z_src))

            # index_fill, index_copy, index_add
            c = x.clone()
            c_clone = c.clone()
            ind_empty = torch.tensor([], dtype=torch.int64, device=device)
            ind_01 = torch.tensor([0, 1], dtype=torch.int64, device=device)
            self.assertEqual(c_clone, c.index_fill_(0, ind_empty, -1))
            self.assertEqual(c_clone, c.index_fill_(2, ind_empty, -1))
            self.assertEqual(c_clone, c.index_fill_(2, torch.tensor([0, 1], dtype=torch.int64, device=device), -1))
            self.assertEqual(c_clone, c.index_copy_(0, ind_empty, torch.empty((0, 1, 2, 0), device=device)))
            self.assertEqual(c_clone, c.index_copy_(2, ind_empty, torch.empty((0, 1, 0, 0), device=device)))
            self.assertEqual(c_clone, c.index_copy_(2, ind_01, torch.empty((0, 1, 2, 0), device=device)))
            self.assertEqual(c_clone, c.index_add_(0, ind_empty, torch.empty((0, 1, 2, 0), device=device)))
            self.assertEqual(c_clone, c.index_add_(2, ind_empty, torch.empty((0, 1, 0, 0), device=device)))
            self.assertEqual(c_clone, c.index_add_(2, ind_01, torch.empty((0, 1, 2, 0), device=device)))

            c = torch.randn((0, 1, 2), device=device)
            c_clone = c.clone()
            self.assertEqual(c_clone, c.index_fill_(0, ind_empty, -1))
            self.assertEqual(c_clone, c.index_copy_(0, ind_empty, torch.empty((0, 1, 2), device=device)))
            self.assertEqual(c_clone, c.index_add_(0, ind_empty, torch.empty((0, 1, 2), device=device)))
            self.assertEqual(c_clone, c.index_fill_(0, ind_empty, -1))
            self.assertEqual(c_clone, c.index_copy_(0, ind_empty, torch.empty((0, 1, 2), device=device)))
            self.assertEqual(c_clone, c.index_add_(0, ind_empty, torch.empty((0, 1, 2), device=device)))

            # index fill/copy/add non-empty
            z = torch.randn((2, 3, 4), device=device)
            self.assertEqual(z, z.index_fill_(0, ind_empty, -1))
            z = torch.randn((2, 3, 4), device=device)
            self.assertEqual(z, z.index_copy_(0, ind_empty, torch.empty((0, 3, 4), device=device)))
            z = torch.randn((2, 3, 4), device=device)
            self.assertEqual(z, z.index_add_(0, ind_empty, torch.empty((0, 3, 4), device=device)))

            # index_select
            self.assertEqual(x, x.index_select(0, ind_empty))
            self.assertEqual((0, 1, 0, 0), x.index_select(2, ind_empty).shape)
            self.assertEqual(x, x.index_select(2, ind_01))
            z = torch.randn((2, 3, 4), device=device)  # non-empty
            self.assertEqual((0, 3, 4), z.index_select(0, ind_empty).shape)
            c = torch.randn((0, 1, 2), device=device)
            self.assertEqual(c, c.index_select(0, ind_empty))
            c = torch.randn((0, 1, 2), device=device)
            self.assertEqual(c, c.index_select(0, ind_empty))

    @skipIfRocm
    def test_blas_empty(self):
        for device in torch.testing.get_all_device_types():

            def fn(torchfn, *args):
                return torchfn(*tuple(torch.randn(shape, device=device) if isinstance(shape, tuple) else shape
                                      for shape in args))

            # mm, addmm
            self.assertEqual((0, 0), fn(torch.mm, (0, 0), (0, 0)).shape)
            self.assertEqual((0, 5), fn(torch.mm, (0, 0), (0, 5)).shape)
            self.assertEqual((5, 0), fn(torch.mm, (5, 0), (0, 0)).shape)
            self.assertEqual((3, 0), fn(torch.mm, (3, 2), (2, 0)).shape)
            self.assertEqual(torch.zeros((5, 6), device=device), fn(torch.mm, (5, 0), (0, 6)))

            self.assertEqual((0, 0), fn(torch.addmm, (0, 0), (0, 0), (0, 0)).shape)
            self.assertEqual((5, 6), fn(torch.addmm, (5, 6), (5, 0), (0, 6)).shape)

            # mv, addmv
            self.assertEqual((0,), fn(torch.mv, (0, 0), (0,)).shape)
            self.assertEqual((0,), fn(torch.mv, (0, 2), (2,)).shape)
            self.assertEqual(torch.zeros((3,), device=device), fn(torch.mv, (3, 0), (0,)))

            self.assertEqual((0,), fn(torch.addmv, (0,), (0, 0), (0,)).shape)
            self.assertEqual((3,), fn(torch.addmv, (3,), (3, 0), (0,)).shape)

            # ger, addr
            self.assertEqual((0, 0), fn(torch.ger, (0,), (0,)).shape)
            self.assertEqual((5, 0), fn(torch.ger, (5,), (0,)).shape)
            self.assertEqual((0, 4), fn(torch.ger, (0,), (4,)).shape)

            self.assertEqual((0, 0), fn(torch.addr, (0, 0), (0,), (0,)).shape)
            self.assertEqual((5, 0), fn(torch.addr, (5, 0), (5,), (0,)).shape)
            self.assertEqual((0, 4), fn(torch.addr, (0, 4), (0,), (4,)).shape)

            # bmm, baddbmm
            self.assertEqual((0, 0, 0), fn(torch.bmm, (0, 0, 0), (0, 0, 0)).shape)
            self.assertEqual((3, 0, 5), fn(torch.bmm, (3, 0, 0), (3, 0, 5)).shape)
            self.assertEqual((0, 5, 6), fn(torch.bmm, (0, 5, 0), (0, 0, 6)).shape)
            self.assertEqual(torch.zeros((3, 5, 6), device=device), fn(torch.bmm, (3, 5, 0), (3, 0, 6)))

            self.assertEqual((0, 0, 0), fn(torch.baddbmm, (0, 0, 0), (0, 0, 0), (0, 0, 0)).shape)
            self.assertEqual((3, 0, 5), fn(torch.baddbmm, (3, 0, 5), (3, 0, 0), (3, 0, 5)).shape)
            self.assertEqual((0, 5, 6), fn(torch.baddbmm, (0, 5, 6), (0, 5, 0), (0, 0, 6)).shape)
            self.assertEqual((3, 5, 6), fn(torch.baddbmm, (3, 5, 6), (3, 5, 0), (3, 0, 6)).shape)

            # addbmm
            self.assertEqual((0, 0), fn(torch.addbmm, (0, 0), (0, 0, 0), (0, 0, 0)).shape)
            self.assertEqual((0, 5), fn(torch.addbmm, (0, 5), (3, 0, 0), (3, 0, 5)).shape)
            self.assertEqual((5, 6), fn(torch.addbmm, (5, 6), (0, 5, 0), (0, 0, 6)).shape)

            # matmul
            self.assertEqual(torch.tensor(0., device=device), fn(torch.matmul, (0,), (0,)))
            self.assertEqual((0, 0), fn(torch.matmul, (0, 0), (0, 0)).shape)
            self.assertEqual((0, 0, 0), fn(torch.matmul, (0, 0, 0), (0, 0, 0)).shape)
            self.assertEqual((5, 0, 0), fn(torch.matmul, (5, 0, 0), (5, 0, 0)).shape)
            self.assertEqual(torch.zeros((5, 3, 4), device=device), fn(torch.matmul, (5, 3, 0), (5, 0, 4)))

            # dot
            self.assertEqual(torch.tensor(0., device=device), fn(torch.dot, (0,), (0,)))

            if torch._C.has_lapack:
                # lu
                A_LU, pivots = fn(torch.lu, (0, 5, 5))
                self.assertEqual([(0, 5, 5), (0, 5)], [A_LU.shape, pivots.shape])
                A_LU, pivots = fn(torch.lu, (0, 0, 0))
                self.assertEqual([(0, 0, 0), (0, 0)], [A_LU.shape, pivots.shape])
                A_LU, pivots = fn(torch.lu, (2, 0, 0))
                self.assertEqual([(2, 0, 0), (2, 0)], [A_LU.shape, pivots.shape])

    @skipIfRocm
    def test_blas_alpha_beta_empty(self):
        for device in torch.testing.get_all_device_types():
            # ensure beta is respected
            value = 11
            input = torch.full((2,), value, device=device)
            mat = torch.ones((2, 0), device=device)
            vec = torch.ones((0,), device=device)
            out = torch.randn((2,), device=device)
            alpha = 6
            beta = 3
            self.assertEqual(torch.full((2,), beta * value, device=device),
                             torch.addmv(input=input, mat=mat, vec=vec, alpha=alpha, beta=beta))
            self.assertEqual(torch.full((2,), beta * value, device=device),
                             torch.addmv(input=input, mat=mat, vec=vec, alpha=alpha, beta=beta, out=out))

            # torch.addmm
            input = torch.full((2, 3), value, device=device)
            mat2 = torch.ones((0, 3), device=device)
            out = torch.randn((2, 3), device=device)
            self.assertEqual(torch.full((2, 3), beta * value, device=device),
                             torch.addmm(input=input, mat1=mat, mat2=mat2, alpha=alpha, beta=beta))
            self.assertEqual(torch.full((2, 3), beta * value, device=device),
                             torch.addmm(input=input, mat1=mat, mat2=mat2, alpha=alpha, beta=beta, out=out))

    @skipIfNoLapack
    def test_lapack_empty(self):
        # FIXME: these are just a selection of LAPACK functions -- we need a general strategy here.
        # The LAPACK functions themselves generally do NOT work with zero sized dimensions, although
        # numpy/sci often has a direct wrapper (e.g. lu_factor) and a wrapper that "does the right thing"
        # (e.g. lu).  We often name our functions identically to the lapack function, so it will take work
        # to name / migrate-to better wrappers.
        for device in torch.testing.get_all_device_types():

            # need to init cuda to check has_magma
            empty = torch.randn((0, 0), device=device)
            if device == 'cuda' and not torch.cuda.has_magma:
                continue

            def fn(torchfn, *args):
                return torchfn(*tuple(torch.randn(shape, device=device) if isinstance(shape, tuple) else shape
                                      for shape in args))

            # inverse, pinverse
            self.assertEqual((0, 0), fn(torch.inverse, (0, 0)).shape)
            self.assertEqual((5, 0), fn(torch.pinverse, (0, 5)).shape)
            self.assertEqual((0, 5), fn(torch.pinverse, (5, 0)).shape)
            self.assertEqual((0, 0), fn(torch.pinverse, (0, 0)).shape)

            # svd
            self.assertRaises(RuntimeError, lambda: fn(torch.svd, (0, 0)))

            # det, logdet, slogdet
            self.assertEqual(torch.tensor(1., device=device), fn(torch.det, (0, 0)))
            self.assertEqual(torch.tensor(0., device=device), fn(torch.logdet, (0, 0)))
            self.assertEqual((torch.tensor(1., device=device), torch.tensor(0., device=device)),
                             fn(torch.slogdet, (0, 0)))

            # eig, symeig
            evalues, evectors = fn(torch.eig, (0, 0), True)
            self.assertEqual([(0, 2), (0, 0)], [evalues.shape, evectors.shape])
            evalues, evectors = fn(torch.symeig, (0, 0), True)
            self.assertEqual([(0,), (0, 0)], [evalues.shape, evectors.shape])

            # qr, gels
            self.assertRaises(RuntimeError, lambda: torch.qr(torch.randn(0, 0)))
            self.assertRaises(RuntimeError, lambda: torch.gels(torch.randn(0, 0), torch.randn(0, 0)))
            self.assertRaises(RuntimeError, lambda: torch.gels(torch.randn(0,), torch.randn(0, 0)))

    def test_expand(self):
        tensor = torch.rand(1, 8, 1)
        tensor2 = torch.rand(5)
        template = torch.rand(4, 8, 5)
        target = template.size()
        self.assertEqual(tensor.expand_as(template).size(), target)
        self.assertEqual(tensor.expand(4, 8, 5).size(), target)
        self.assertEqual(tensor.expand(target).size(), target)
        self.assertEqual(tensor2.expand_as(template).size(), target)
        self.assertEqual(tensor2.expand(4, 8, 5).size(), target)
        self.assertEqual(tensor2.expand(target).size(), target)

        # test double expand
        self.assertEqual(tensor2.expand(1, 5).expand(2, 2, 5), tensor2.repeat(2, 2, 1))

        # test non-contiguous
        noncontig = torch.randn(5, 2, 1, 3)[:, 0]
        self.assertFalse(noncontig.is_contiguous())
        self.assertEqual(noncontig.expand(2, 5, 4, 3), noncontig.contiguous().repeat(2, 1, 4, 1))

        # make sure it's compatible with unsqueeze
        expanded = tensor2.expand(1, 1, 5)
        unsqueezed = tensor2.unsqueeze(0).unsqueeze(1)
        self.assertEqual(expanded, unsqueezed)
        self.assertEqual(expanded.stride(), unsqueezed.stride())

        # test -1 as target size
        self.assertEqual(tensor.expand(4, -1, 5), tensor.expand(4, 8, 5))
        self.assertRaises(RuntimeError, lambda: tensor2.expand(-1, -1))

        # test expanding empty to empty
        self.assertEqual(torch.zeros(0).expand((0,)), torch.zeros(0))

    def test_repeat(self):

        initial_shape = (8, 4)
        tensor = torch.rand(*initial_shape)

        size = (3, 1, 1)
        torchSize = torch.Size(size)
        target = [3, 8, 4]
        self.assertEqual(tensor.repeat(*size).size(), target, 'Error in repeat')
        self.assertEqual(tensor.repeat(torchSize).size(), target,
                         'Error in repeat using LongStorage')
        result = tensor.repeat(*size)
        self.assertEqual(result.size(), target, 'Error in repeat using result')
        result = tensor.repeat(torchSize)
        self.assertEqual(result.size(), target, 'Error in repeat using result and LongStorage')
        self.assertEqual(result.mean(0).view(8, 4), tensor, 'Error in repeat (not equal)')

    @unittest.skipIf(not TEST_NUMPY, "Numpy not found")
    def test_repeat_tile(self):

        initial_shape = (8, 4)

        repeats = ((3, 1, 1),
                   (3, 3, 3),
                   (1, 2, 1),
                   (2, 2, 2, 2))

        def _generate_noncontiguous_input():

            out = np.broadcast_to(np.random.random((1, 4)),
                                  initial_shape)

            assert not (out.flags.c_contiguous or out.flags.f_contiguous)

            return out

        for repeat in repeats:
            for tensor in (torch.from_numpy(np.random.random(initial_shape)),
                           torch.from_numpy(_generate_noncontiguous_input()),):

                self.assertEqual(tensor.repeat(*repeat).numpy(),
                                 np.tile(tensor.numpy(), repeat))

    def test_is_same_size(self):
        t1 = torch.Tensor(3, 4, 9, 10)
        t2 = torch.Tensor(3, 4)
        t3 = torch.Tensor(1, 9, 3, 3)
        t4 = torch.Tensor(3, 4, 9, 10)

        self.assertFalse(t1.is_same_size(t2))
        self.assertFalse(t1.is_same_size(t3))
        self.assertTrue(t1.is_same_size(t4))

    def test_is_set_to(self):
        t1 = torch.Tensor(3, 4, 9, 10)
        t2 = torch.Tensor(3, 4, 9, 10)
        t3 = torch.Tensor().set_(t1)
        t4 = t3.clone().resize_(12, 90)
        self.assertFalse(t1.is_set_to(t2))
        self.assertTrue(t1.is_set_to(t3))
        self.assertTrue(t3.is_set_to(t1), "is_set_to should be symmetric")
        self.assertFalse(t1.is_set_to(t4))
        self.assertFalse(torch.Tensor().is_set_to(torch.Tensor()),
                         "Tensors with no storages should not appear to be set "
                         "to each other")

        t1 = torch.tensor([True, True], dtype=torch.bool)
        t2 = torch.tensor([0], dtype=torch.bool).set_(t1)
        self.assertTrue(t1.is_set_to(t2))

    def test_tensor_set(self):
        t1 = torch.Tensor()
        t2 = torch.Tensor(3, 4, 9, 10).uniform_()
        t1.set_(t2)
        self.assertEqual(t1.storage()._cdata, t2.storage()._cdata)
        size = torch.Size([9, 3, 4, 10])
        t1.set_(t2.storage(), 0, size)
        self.assertEqual(t1.size(), size)
        t1.set_(t2.storage(), 0, tuple(size))
        self.assertEqual(t1.size(), size)
        self.assertEqual(t1.stride(), (120, 40, 10, 1))
        stride = (10, 360, 90, 1)
        t1.set_(t2.storage(), 0, size, stride)
        self.assertEqual(t1.stride(), stride)
        t1.set_(t2.storage(), 0, size=size, stride=stride)
        self.assertEqual(t1.size(), size)
        self.assertEqual(t1.stride(), stride)

        # test argument names
        t1 = torch.Tensor()
        # 1. case when source is tensor
        t1.set_(source=t2)
        self.assertEqual(t1.storage()._cdata, t2.storage()._cdata)
        # 2. case when source is storage
        t1.set_(source=t2.storage())
        self.assertEqual(t1.storage()._cdata, t2.storage()._cdata)
        # 3. case when source is storage, and other args also specified
        t1.set_(source=t2.storage(), storage_offset=0, size=size, stride=stride)
        self.assertEqual(t1.size(), size)
        self.assertEqual(t1.stride(), stride)

        t1 = torch.tensor([True, True], dtype=torch.bool)
        t2 = torch.tensor([False, False], dtype=torch.bool)
        t1.set_(t2)
        self.assertEqual(t1.storage()._cdata, t2.storage()._cdata)

    def test_equal(self):
        # Contiguous, 1D
        t1 = torch.Tensor((3, 4, 9, 10))
        t2 = t1.contiguous()
        t3 = torch.Tensor((1, 9, 3, 10))
        t4 = torch.Tensor((3, 4, 9))
        t5 = torch.Tensor()
        self.assertTrue(t1.equal(t2))
        self.assertFalse(t1.equal(t3))
        self.assertFalse(t1.equal(t4))
        self.assertFalse(t1.equal(t5))
        self.assertTrue(torch.equal(t1, t2))
        self.assertFalse(torch.equal(t1, t3))
        self.assertFalse(torch.equal(t1, t4))
        self.assertFalse(torch.equal(t1, t5))

        # Non contiguous, 2D
        s = torch.Tensor(((1, 2, 3, 4), (5, 6, 7, 8)))
        s1 = s[:, 1:3]
        s2 = s1.clone()
        s3 = torch.Tensor(((2, 3), (6, 7)))
        s4 = torch.Tensor(((0, 0), (0, 0)))

        self.assertFalse(s1.is_contiguous())
        self.assertTrue(s1.equal(s2))
        self.assertTrue(s1.equal(s3))
        self.assertFalse(s1.equal(s4))
        self.assertTrue(torch.equal(s1, s2))
        self.assertTrue(torch.equal(s1, s3))
        self.assertFalse(torch.equal(s1, s4))

    def test_element_size(self):
        byte = torch.ByteStorage().element_size()
        char = torch.CharStorage().element_size()
        short = torch.ShortStorage().element_size()
        int = torch.IntStorage().element_size()
        long = torch.LongStorage().element_size()
        float = torch.FloatStorage().element_size()
        double = torch.DoubleStorage().element_size()
        bool = torch.BoolStorage().element_size()

        self.assertEqual(byte, torch.ByteTensor().element_size())
        self.assertEqual(char, torch.CharTensor().element_size())
        self.assertEqual(short, torch.ShortTensor().element_size())
        self.assertEqual(int, torch.IntTensor().element_size())
        self.assertEqual(long, torch.LongTensor().element_size())
        self.assertEqual(float, torch.FloatTensor().element_size())
        self.assertEqual(double, torch.DoubleTensor().element_size())

        self.assertGreater(byte, 0)
        self.assertGreater(char, 0)
        self.assertGreater(short, 0)
        self.assertGreater(int, 0)
        self.assertGreater(long, 0)
        self.assertGreater(float, 0)
        self.assertGreater(double, 0)
        self.assertGreater(bool, 0)

        # These tests are portable, not necessarily strict for your system.
        self.assertEqual(byte, 1)
        self.assertEqual(char, 1)
        self.assertEqual(bool, 1)
        self.assertGreaterEqual(short, 2)
        self.assertGreaterEqual(int, 2)
        self.assertGreaterEqual(int, short)
        self.assertGreaterEqual(long, 4)
        self.assertGreaterEqual(long, int)
        self.assertGreaterEqual(double, float)

    def test_split(self):
        tensor = torch.rand(7, 4)
        split_size = 3
        dim = 0
        target_sizes = ([3, 4], [3, 4], [1, 4])
        splits = tensor.split(split_size, dim)
        start = 0
        for target_size, split in zip(target_sizes, splits):
            self.assertEqual(split.size(), target_size)
            self.assertEqual(tensor.narrow(dim, start, target_size[dim]), split, 0)
            start = start + target_size[dim]

        # Variable sections split
        tensor = torch.randn(20, 10)
        dim = 0
        split_sizes = [5, 5, 10]
        target_sizes = ([[5, 10], [5, 10], [10, 10]])
        splits = tensor.split(split_sizes, dim)
        start = 0
        for target_size, split in zip(target_sizes, splits):
            self.assertEqual(split.size(), target_size)
            self.assertEqual(tensor.narrow(dim, start, target_size[dim]), split, 0)
            start = start + target_size[dim]

        split_sizes = [2, 2, 6]
        target_sizes = ([20, 2], [20, 2], [20, 6])
        dim = 1
        splits = tensor.split(split_sizes, dim)
        start = 0
        for target_size, split in zip(target_sizes, splits):
            self.assertEqual(split.size(), target_size)
            self.assertEqual(tensor.narrow(dim, start, target_size[dim]), split, 0)
            start = start + target_size[dim]

    def test_chunk(self):
        tensor = torch.rand(4, 7)
        num_chunks = 3
        dim = 1
        target_sizes = ([4, 3], [4, 3], [4, 1])
        splits = tensor.chunk(num_chunks, dim)
        start = 0
        for target_size, split in zip(target_sizes, splits):
            self.assertEqual(split.size(), target_size)
            self.assertEqual(tensor.narrow(dim, start, target_size[dim]), split, 0)
            start = start + target_size[dim]

        # Invalid chunk sizes
        error_regex = 'chunk expects.*greater than 0'
        with self.assertRaisesRegex(RuntimeError, error_regex):
            tensor.chunk(0)
        with self.assertRaisesRegex(RuntimeError, error_regex):
            tensor.chunk(-2)

    def test_tolist(self):
        list0D = []
        tensor0D = torch.Tensor(list0D)
        self.assertEqual(tensor0D.tolist(), list0D)

        table1D = [1, 2, 3]
        tensor1D = torch.Tensor(table1D)
        storage = torch.Storage(table1D)
        self.assertEqual(tensor1D.tolist(), table1D)
        self.assertEqual(storage.tolist(), table1D)
        self.assertEqual(tensor1D.tolist(), table1D)
        self.assertEqual(storage.tolist(), table1D)

        table2D = [[1, 2], [3, 4]]
        tensor2D = torch.Tensor(table2D)
        self.assertEqual(tensor2D.tolist(), table2D)

        tensor3D = torch.Tensor([[[1, 2], [3, 4]], [[5, 6], [7, 8]]])
        tensorNonContig = tensor3D.select(1, 1)
        self.assertFalse(tensorNonContig.is_contiguous())
        self.assertEqual(tensorNonContig.tolist(), [[3, 4], [7, 8]])

    def test_permute(self):
        orig = [1, 2, 3, 4, 5, 6, 7]
        perm = torch.randperm(7).tolist()
        x = torch.Tensor(*orig).fill_(0)
        new = list(map(lambda x: x - 1, x.permute(*perm).size()))
        self.assertEqual(perm, new)
        self.assertEqual(x.size(), orig)

    @staticmethod
    def _test_flip(self, use_cuda=False):
        device = torch.device('cuda') if use_cuda else torch.device('cpu')
        data = torch.tensor([1, 2, 3, 4, 5, 6, 7, 8], device=device).view(2, 2, 2)

        self.assertEqual(torch.tensor([5, 6, 7, 8, 1, 2, 3, 4]).view(2, 2, 2), data.flip(0))
        self.assertEqual(torch.tensor([3, 4, 1, 2, 7, 8, 5, 6]).view(2, 2, 2), data.flip(1))
        self.assertEqual(torch.tensor([2, 1, 4, 3, 6, 5, 8, 7]).view(2, 2, 2), data.flip(2))
        self.assertEqual(torch.tensor([7, 8, 5, 6, 3, 4, 1, 2]).view(2, 2, 2), data.flip(0, 1))
        self.assertEqual(torch.tensor([8, 7, 6, 5, 4, 3, 2, 1]).view(2, 2, 2), data.flip(0, 1, 2))

        # check for wrap dim
        self.assertEqual(torch.tensor([2, 1, 4, 3, 6, 5, 8, 7]).view(2, 2, 2), data.flip(-1))
        # check for permute
        self.assertEqual(torch.tensor([6, 5, 8, 7, 2, 1, 4, 3]).view(2, 2, 2), data.flip(0, 2))
        self.assertEqual(torch.tensor([6, 5, 8, 7, 2, 1, 4, 3]).view(2, 2, 2), data.flip(2, 0))

        # not allow flip on the same dim more than once
        self.assertRaises(RuntimeError, lambda: data.flip(0, 1, 1))
        # not allow empty list as input
        self.assertRaises(TypeError, lambda: data.flip())

        # not allow size of flip dim > total dims
        self.assertRaises(IndexError, lambda: data.flip(0, 1, 2, 3))
        # not allow dim > max dim
        self.assertRaises(IndexError, lambda: data.flip(3))

        # test for non-contiguous case
        expanded_data = torch.arange(1, 4, device=device).view(3, 1).expand(3, 2)
        tranposed_data = torch.arange(1, 9, device=device).view(2, 2, 2).transpose(0, 1)
        self.assertEqual(torch.tensor([3, 3, 2, 2, 1, 1]).view(3, 2), expanded_data.flip(0))
        self.assertEqual(torch.tensor([8, 7, 4, 3, 6, 5, 2, 1]).view(2, 2, 2), tranposed_data.flip(0, 1, 2))

        # test for shape
        data = torch.randn(2, 3, 4, device=device)
        size = [2, 3, 4]
        test_dims = []
        for i in range(1, 3):
            test_dims += combinations(range(len(size)), i)

        for ds in test_dims:
            self.assertEqual(size, list(data.flip(ds).size()))

        # test rectangular case
        data = torch.tensor([1, 2, 3, 4, 5, 6]).view(2, 3)
        flip0_result = torch.tensor([[4, 5, 6], [1, 2, 3]])
        flip1_result = torch.tensor([[3, 2, 1], [6, 5, 4]])
        if use_cuda:
            data = data.cuda()
            flip0_result = flip0_result.cuda()
            flip1_result = flip1_result.cuda()
        self.assertEqual(flip0_result, data.flip(0))
        self.assertEqual(flip1_result, data.flip(1))

        # test empty tensor, should just return an empty tensor of the same shape
        data = torch.tensor([])
        self.assertEqual(data, data.flip(0))

    def test_flip(self):
        self._test_flip(self, use_cuda=False)

    def test_roll(self):
        for device in torch.testing.get_all_device_types():
            numbers = torch.arange(1, 9, device=device)

            single_roll = numbers.roll(1, 0)
            expected = torch.tensor([8, 1, 2, 3, 4, 5, 6, 7], device=device)
            self.assertEqual(single_roll, expected, "{} did not equal expected result".format(single_roll))

            roll_backwards = numbers.roll(-2, 0)
            expected = torch.tensor([3, 4, 5, 6, 7, 8, 1, 2], device=device)
            self.assertEqual(roll_backwards, expected, "{} did not equal expected result".format(roll_backwards))

            data = numbers.view(2, 2, 2)
            rolled = data.roll(1, 0)
            expected = torch.tensor([5, 6, 7, 8, 1, 2, 3, 4], device=device).view(2, 2, 2)
            self.assertEqual(expected, rolled, "{} did not equal expected result: {}".format(rolled, expected))

            data = data.view(2, 4)
            # roll a loop until back where started
            loop_rolled = data.roll(2, 0).roll(4, 1)
            self.assertEqual(data, loop_rolled, "{} did not equal the original: {}".format(loop_rolled, data))
            # multiple inverse loops
            self.assertEqual(data, data.roll(-20, 0).roll(-40, 1))
            self.assertEqual(torch.tensor([8, 1, 2, 3, 4, 5, 6, 7], device=device), numbers.roll(1, 0))

            # test non-contiguous
            # strided equivalent to numbers.as_strided(size=(4, 2), stride=(1, 4))
            strided = numbers.view(2, 4).transpose(0, 1)
            self.assertFalse(strided.is_contiguous(), "this test needs a non-contiguous tensor")
            expected = torch.tensor([4, 8, 1, 5, 2, 6, 3, 7]).view(4, 2)
            rolled = strided.roll(1, 0)
            self.assertEqual(expected, rolled,
                             "non contiguous tensor rolled to {} instead of {} ".format(rolled, expected))

            # test roll with no dimension specified
            expected = numbers.roll(1, 0).view(2, 4)
            self.assertEqual(expected, data.roll(1), "roll with no dims should flatten and roll.")
            self.assertEqual(expected, data.roll(1, dims=None), "roll with no dims should flatten and roll.")

            # test roll over multiple dimensions
            expected = torch.tensor([[7, 8, 5, 6], [3, 4, 1, 2]], device=device)
            double_rolled = data.roll(shifts=(2, -1), dims=(1, 0))
            self.assertEqual(double_rolled, expected,
                             "should be able to roll over two dimensions, got {}".format(double_rolled))

            self.assertRaisesRegex(RuntimeError, "required", lambda: data.roll(shifts=(), dims=()))
            self.assertRaisesRegex(RuntimeError, "required", lambda: data.roll(shifts=(), dims=1))
            # shifts/dims should align
            self.assertRaisesRegex(RuntimeError, "align", lambda: data.roll(shifts=(1, 2), dims=(1,)))
            self.assertRaisesRegex(RuntimeError, "align", lambda: data.roll(shifts=(1,), dims=(1, 2)))

    def test_reversed(self):
        val = torch.arange(0, 10)
        self.assertEqual(reversed(val), torch.arange(9, -1, -1))

        val = torch.arange(1, 10).view(3, 3)
        self.assertEqual(reversed(val), torch.tensor([[7, 8, 9], [4, 5, 6], [1, 2, 3]]))

        val = torch.tensor(42)
        self.assertEqual(reversed(val), torch.tensor(42))

    def test_contains(self):
        x = torch.arange(0, 10)
        self.assertEqual(4 in x, True)
        self.assertEqual(12 in x, False)

        x = torch.arange(1, 10).view(3, 3)
        val = torch.arange(1, 4)
        self.assertEqual(val in x, True)
        val += 10
        self.assertEqual(val in x, False)

    @staticmethod
    def _test_rot90(self, use_cuda=False):
        device = torch.device("cuda" if use_cuda else "cpu")
        data = torch.arange(1, 5, device=device).view(2, 2)
        self.assertEqual(torch.tensor([1, 2, 3, 4]).view(2, 2), data.rot90(0, [0, 1]))
        self.assertEqual(torch.tensor([2, 4, 1, 3]).view(2, 2), data.rot90(1, [0, 1]))
        self.assertEqual(torch.tensor([4, 3, 2, 1]).view(2, 2), data.rot90(2, [0, 1]))
        self.assertEqual(torch.tensor([3, 1, 4, 2]).view(2, 2), data.rot90(3, [0, 1]))

        # test for default args k=1, dims=[0, 1]
        self.assertEqual(data.rot90(), data.rot90(1, [0, 1]))

        # test for reversed order of dims
        self.assertEqual(data.rot90(3, [0, 1]), data.rot90(1, [1, 0]))

        # test for modulo of k
        self.assertEqual(data.rot90(5, [0, 1]), data.rot90(1, [0, 1]))
        self.assertEqual(data.rot90(3, [0, 1]), data.rot90(-1, [0, 1]))
        self.assertEqual(data.rot90(-5, [0, 1]), data.rot90(-1, [0, 1]))

        # test for dims out-of-range error
        self.assertRaises(RuntimeError, lambda: data.rot90(1, [0, -3]))
        self.assertRaises(RuntimeError, lambda: data.rot90(1, [0, 2]))

        # test tensor with more than 2D
        data = torch.arange(1, 9, device=device).view(2, 2, 2)
        self.assertEqual(torch.tensor([2, 4, 1, 3, 6, 8, 5, 7]).view(2, 2, 2), data.rot90(1, [1, 2]))
        self.assertEqual(data.rot90(1, [1, -1]), data.rot90(1, [1, 2]))

        # test for errors
        self.assertRaises(RuntimeError, lambda: data.rot90(1, [0, 3]))
        self.assertRaises(RuntimeError, lambda: data.rot90(1, [1, 1]))
        self.assertRaises(RuntimeError, lambda: data.rot90(1, [0, 1, 2]))
        self.assertRaises(RuntimeError, lambda: data.rot90(1, [0]))

    def test_rot90(self):
        self._test_rot90(self, use_cuda=False)

    def test_storage(self):
        v = torch.randn(3, 5)
        self.assertEqual(v.storage()[0], v.data[0][0])
        self.assertEqual(v.storage()[14], v.data[2][4])

    def test_nonzero(self):
        num_src = 12

        types = [
            'torch.ByteTensor',
            'torch.CharTensor',
            'torch.ShortTensor',
            'torch.IntTensor',
            'torch.FloatTensor',
            'torch.DoubleTensor',
            'torch.LongTensor',
        ]

        shapes = [
            torch.Size((12,)),
            torch.Size((12, 1)),
            torch.Size((1, 12)),
            torch.Size((6, 2)),
            torch.Size((3, 2, 2)),
        ]

        for t in types:
            while True:
                tensor = torch.rand(num_src).mul(2).floor().type(t)
                if tensor.sum() > 0:
                    break
            for shape in shapes:
                tensor = tensor.clone().resize_(shape)
                dst1 = torch.nonzero(tensor)
                dst2 = tensor.nonzero()
                dst3 = torch.LongTensor()
                torch.nonzero(tensor, out=dst3)
                if len(shape) == 1:
                    dst = []
                    for i in range(num_src):
                        if tensor[i] != 0:
                            dst += [i]

                    self.assertEqual(dst1.select(1, 0), torch.LongTensor(dst), 0)
                    self.assertEqual(dst2.select(1, 0), torch.LongTensor(dst), 0)
                    self.assertEqual(dst3.select(1, 0), torch.LongTensor(dst), 0)
                elif len(shape) == 2:
                    # This test will allow through some False positives. It only checks
                    # that the elements flagged positive are indeed non-zero.
                    for i in range(dst1.size(0)):
                        self.assertNotEqual(tensor[dst1[i, 0], dst1[i, 1]].item(), 0)
                elif len(shape) == 3:
                    # This test will allow through some False positives. It only checks
                    # that the elements flagged positive are indeed non-zero.
                    for i in range(dst1.size(0)):
                        self.assertNotEqual(tensor[dst1[i, 0], dst1[i, 1], dst1[i, 2]].item(), 0)

    def test_nonzero_empty(self):
        for device in torch.testing.get_all_device_types():
            x = torch.randn(0, 2, 0, 5, 0, device=device)
            y = torch.nonzero(x)
            self.assertEqual(0, y.numel())
            self.assertEqual(torch.Size([0, 5]), y.shape)

            x = torch.tensor(0.5, device=device)
            y = torch.nonzero(x)
            self.assertEqual(torch.Size([1, 0]), y.shape)

            x = torch.zeros((), device=device)
            y = torch.nonzero(x)
            self.assertEqual(torch.Size([0, 0]), y.shape)

    def test_deepcopy(self):
        from copy import deepcopy
        a = torch.randn(5, 5)
        b = torch.randn(5, 5)
        c = a.view(25)
        q = [a, [a.storage(), b.storage()], b, c]
        w = deepcopy(q)
        self.assertEqual(w[0], q[0], 0)
        self.assertEqual(w[1][0], q[1][0], 0)
        self.assertEqual(w[1][1], q[1][1], 0)
        self.assertEqual(w[1], q[1], 0)
        self.assertEqual(w[2], q[2], 0)

        # Check that deepcopy preserves sharing
        w[0].add_(1)
        for i in range(a.numel()):
            self.assertEqual(w[1][0][i], q[1][0][i] + 1)
        self.assertEqual(w[3], c + 1)
        w[2].sub_(1)
        for i in range(a.numel()):
            self.assertEqual(w[1][1][i], q[1][1][i] - 1)

    def test_deepcopy_scalar(self):
        from copy import deepcopy
        a = torch.tensor(5)
        self.assertEqual(a.size(), deepcopy(a).size())
        self.assertEqual(a, deepcopy(a))

    def test_deepcopy_parameter(self):
        from copy import deepcopy
        l = torch.nn.Linear(10, 1)
        s = l.state_dict(keep_vars=True)
        self.assertEqual(torch.nn.Parameter, type(s['weight']))
        self.assertEqual(torch.nn.Parameter, type(s['bias']))

        s2 = deepcopy(s)
        self.assertEqual(torch.nn.Parameter, type(s2['weight']))
        self.assertEqual(torch.nn.Parameter, type(s2['bias']))

    def test_pickle(self):
        if sys.version_info[0] == 2:
            import cPickle as pickle
        else:
            import pickle
        a = torch.randn(5, 5)
        serialized = pickle.dumps(a)
        b = pickle.loads(serialized)
        self.assertEqual(a, b)

    def test_pickle_parameter(self):
        if sys.version_info[0] == 2:
            import cPickle as pickle
        else:
            import pickle
        a = torch.nn.Parameter(torch.randn(5, 5))
        serialized = pickle.dumps(a)
        b = pickle.loads(serialized)
        self.assertTrue(isinstance(b, torch.nn.Parameter))
        self.assertEqual(a.requires_grad, b.requires_grad)
        self.assertEqual(a, b)

    def test_pickle_parameter_no_requires_grad(self):
        if sys.version_info[0] == 2:
            import cPickle as pickle
        else:
            import pickle
        a = torch.nn.Parameter(torch.randn(5, 5), requires_grad=False)
        serialized = pickle.dumps(a)
        b = pickle.loads(serialized)
        self.assertTrue(isinstance(b, torch.nn.Parameter))
        self.assertEqual(a.requires_grad, b.requires_grad)
        self.assertEqual(a, b)

    def test_norm_fastpaths(self):
        x = torch.randn(3, 5)

        # slow path
        result = torch.norm(x, 4.5, 1)
        expected = torch.pow(x.abs().pow(4.5).sum(1), 1.0 / 4.5)
        self.assertEqual(result, expected)

        # fast 0-norm
        result = torch.norm(x, 0, 1)
        expected = (x != 0).type_as(x).sum(1)
        self.assertEqual(result, expected)

        # fast 1-norm
        result = torch.norm(x, 1, 1)
        expected = x.abs().sum(1)
        self.assertEqual(result, expected)

        # fast 2-norm
        result = torch.norm(x, 2, 1)
        expected = torch.sqrt(x.pow(2).sum(1))
        self.assertEqual(result, expected)

        # fast 3-norm
        result = torch.norm(x, 3, 1)
        expected = torch.pow(x.pow(3).abs().sum(1), 1.0 / 3.0)
        self.assertEqual(result, expected)

    @staticmethod
    def _test_bernoulli(self, t_dtype, p_dtype, device):
        for trivial_p in ([0, 1], [1, 0, 1, 1, 0, 1]):
            x = torch.tensor(trivial_p, dtype=p_dtype, device=device)
            self.assertEqual(x.bernoulli().tolist(), trivial_p)

        def isBinary(t):
            return torch.ne(t, 0).mul_(torch.ne(t, 1)).sum().item() == 0

        p = torch.rand(5, 5, dtype=p_dtype, device=device)
        self.assertTrue(isBinary(p.bernoulli()))

        p = torch.rand(5, dtype=p_dtype, device=device).expand(5, 5)
        self.assertTrue(isBinary(p.bernoulli()))

        p = torch.rand(5, 5, dtype=p_dtype, device=device)
        torch.bernoulli(torch.rand_like(p), out=p)
        self.assertTrue(isBinary(p))

        p = torch.rand(5, dtype=p_dtype, device=device).expand(5, 5)
        torch.bernoulli(torch.rand_like(p), out=p)
        self.assertTrue(isBinary(p))

        t = torch.empty(10, 10, dtype=t_dtype, device=device)

        t.fill_(2)
        t.bernoulli_(0.5)
        self.assertTrue(isBinary(t))

        p = torch.rand(10, dtype=p_dtype, device=device).expand(10, 10)
        t.fill_(2)
        t.bernoulli_(p)
        self.assertTrue(isBinary(t))

        t.fill_(2)
        torch.bernoulli(torch.rand_like(t, dtype=p_dtype), out=t)
        self.assertTrue(isBinary(t))

        t.fill_(2)
        t.bernoulli_(torch.rand_like(t, dtype=p_dtype))
        self.assertTrue(isBinary(t))

    def test_bernoulli(self):
        self._test_bernoulli(self, torch.float32, torch.float64, 'cpu')
        # test that it works with integral tensors
        self._test_bernoulli(self, torch.uint8, torch.float64, 'cpu')

    def test_normal(self):
        q = torch.Tensor(100, 100)
        q.normal_()
        self.assertEqual(q.mean(), 0, 0.2)
        self.assertEqual(q.std(), 1, 0.2)

        q.normal_(2, 3)
        self.assertEqual(q.mean(), 2, 0.3)
        self.assertEqual(q.std(), 3, 0.3)

        q = torch.Tensor(100, 100)
        q_row1 = q[0:1].clone()
        q[99:100].normal_()
        self.assertEqual(q[99:100].mean(), 0, 0.2)
        self.assertEqual(q[99:100].std(), 1, 0.2)
        self.assertEqual(q[0:1].clone(), q_row1)

        mean = torch.Tensor(100, 100)
        std = torch.Tensor(100, 100)
        mean[:50] = 0
        mean[50:] = 1
        std[:, :50] = 4
        std[:, 50:] = 1

        r = torch.normal(mean)
        self.assertEqual(r[:50].mean(), 0, 0.2)
        self.assertEqual(r[50:].mean(), 1, 0.2)
        self.assertEqual(r.std(), 1, 0.2)

        r = torch.normal(mean, 3)
        self.assertEqual(r[:50].mean(), 0, 0.2)
        self.assertEqual(r[50:].mean(), 1, 0.2)
        self.assertEqual(r.std(), 3, 0.2)

        r = torch.normal(2, std)
        self.assertEqual(r.mean(), 2, 0.2)
        self.assertEqual(r[:, :50].std(), 4, 0.3)
        self.assertEqual(r[:, 50:].std(), 1, 0.2)

        r = torch.normal(mean, std)
        self.assertEqual(r[:50].mean(), 0, 0.2)
        self.assertEqual(r[50:].mean(), 1, 0.2)
        self.assertEqual(r[:, :50].std(), 4, 0.3)
        self.assertEqual(r[:, 50:].std(), 1, 0.2)

    def test_sobolengine_unscrambled_lowdim(self):
        engine_1d = torch.quasirandom.SobolEngine(1)
        expected_1d = torch.tensor([0.5, 0.75, 0.25, 0.375, 0.875, 0.625, 0.125, 0.1875, 0.6875, 0.9375])
        actual_1d = engine_1d.draw(10)
        self.assertEqual(actual_1d.view(-1), expected_1d)
        self.assertEqual(actual_1d.size(), torch.Size([10, 1]))

        # Test out kwarg
        engine_1d.reset()
        actual_1d_out = torch.Tensor().float()
        engine_1d.draw(10, out=actual_1d_out)
        self.assertEqual(actual_1d.view(-1), expected_1d)

        engine_3d = torch.quasirandom.SobolEngine(3)
        expected_3d = torch.tensor([0.5, 0.75, 0.25, 0.625, 0.125, 0.375, 0.875, 0.3125, 0.8125, 0.5625])
        actual_3d = engine_3d.draw(10)
        self.assertEqual(actual_3d[:, 2], expected_3d)
        self.assertEqual(actual_3d[:, 0], expected_1d)
        self.assertEqual(actual_3d.size(), torch.Size([10, 3]))

        engine_3d = torch.quasirandom.SobolEngine(3)
        draws = torch.cat([engine_3d.draw() for _ in range(0, 10)])
        self.assertEqual(draws, actual_3d)

        engine_3d = torch.quasirandom.SobolEngine(3).fast_forward(5)
        draws = engine_3d.draw(5)
        self.assertEqual(draws, actual_3d[5:])
        engine_3d.reset()
        self.assertEqual(engine_3d.draw(3), actual_3d[:3])
        engine_3d.fast_forward(2)
        self.assertEqual(engine_3d.draw(5), actual_3d[5:])

    def test_sobolengine_unscrambled_highdim(self):
        from collections import Counter
        engine = torch.quasirandom.SobolEngine(1111)
        count1 = dict(Counter(engine.draw().view(-1).tolist()))
        count2 = dict(Counter(engine.draw().view(-1).tolist()))
        count3 = dict(Counter(engine.draw().view(-1).tolist()))
        self.assertTrue(count1 == {0.5: 1111})
        self.assertTrue(count2 == {0.25: 580, 0.75: 531})
        self.assertTrue(count3 == {0.25: 531, 0.75: 580})

        engine = torch.quasirandom.SobolEngine(1111)
        draws = engine.draw(1000)
        self.assertTrue(torch.all(draws <= 1))
        self.assertTrue(torch.all(draws >= 0))

    def test_sobolengine_scrambled_lowdim(self):
        engine_1d = torch.quasirandom.SobolEngine(1, scramble=True, seed=1729)
        expected_1d = [0.16478512, 0.43221009, 0.84261382, 0.99750268, 0.27460563,
                       0.01084163, 0.73373985, 0.65039611, 0.12329865, 0.35587373]
        actual_1d = engine_1d.draw(10)
        self.assertEqual(actual_1d.flatten(), torch.tensor(expected_1d))
        self.assertEqual(actual_1d.size(), torch.Size([10, 1]))

        engine_3d = torch.quasirandom.SobolEngine(3, scramble=True, seed=1729)
        expected_3d = [0.32642800, 0.17881306, 0.68837059, 0.46492538, 0.91789097,
                       0.58075899, 0.03642474, 0.68229187, 0.20051685, 0.30083340]
        actual_3d = engine_3d.draw(10)
        self.assertEqual(actual_3d[:, 2], torch.tensor(expected_3d))
        self.assertEqual(actual_3d.size(), torch.Size([10, 3]))

        engine_3d = torch.quasirandom.SobolEngine(3, scramble=True, seed=1729)
        draws = torch.cat([engine_3d.draw() for _ in range(0, 10)])
        self.assertEqual(draws, actual_3d)

        engine_3d = torch.quasirandom.SobolEngine(3, scramble=True, seed=1729)
        engine_3d.fast_forward(5)
        draws = engine_3d.draw(5)
        self.assertEqual(draws, actual_3d[5:])
        engine_3d.reset()
        self.assertEqual(engine_3d.draw(3), actual_3d[:3])
        engine_3d.fast_forward(2)
        self.assertEqual(engine_3d.draw(5), actual_3d[5:])

    def test_sobolengine_scrambled_highdim(self):
        engine = torch.quasirandom.SobolEngine(1111, scramble=True)
        draws = engine.draw(1000)
        self.assertTrue(torch.all(draws <= 1))
        self.assertTrue(torch.all(draws >= 0))

    def test_parsing_int64(self):
        # accepts integer arguments
        x = torch.cumsum(torch.ones(5, 5), 0)
        self.assertEqual(x, torch.cumsum(torch.ones(5, 5), torch.tensor(0)))
        # doesn't accept floating point variables
        self.assertRaises(TypeError, lambda: torch.cumsum(torch.ones(5, 5), torch.tensor(0.)))

    def test_parsing_double(self):
        # accepts floating point and integer arguments
        x = torch.randn(2, 3)
        torch.isclose(x, x, 1, 1)
        self.assertTrue(torch.isclose(x, x, 1, 1).all())
        self.assertTrue(torch.isclose(x, x, 1.5, 1.).all())
        # accepts floating point and integer tensors
        self.assertTrue(torch.isclose(x, x, torch.tensor(1), torch.tensor(1)).all())
        self.assertTrue(torch.isclose(x, x, torch.tensor(1.5), torch.tensor(1.)).all())
        # doesn't accept variables with requires_grad
        self.assertRaises(TypeError,
                          lambda: torch.isclose(x, x, torch.tensor(1.5), torch.tensor(1., requires_grad=True)).all())

    def test_parsing_intlist(self):
        #  parse with integer variables
        self.assertEqual(torch.Size([3, 4]), torch.ones((torch.tensor(3), torch.tensor(4))).shape)
        self.assertEqual(torch.Size([3, 4]), torch.ones(torch.tensor(3), torch.tensor(4)).shape)
        # parse with numpy integers
        if TEST_NUMPY:
            self.assertEqual(torch.Size([3, 4]), torch.ones((np.array(3), np.int64(4))).shape)
            self.assertEqual(torch.Size([3, 4]), torch.ones(np.array(3), np.int64(4)).shape)
            self.assertEqual(torch.Size([3, 4]), torch.ones((np.int64(3), np.array(4))).shape)
            self.assertEqual(torch.Size([3, 4]), torch.ones(np.int64(3), np.array(4)).shape)

        # fail parse with float variables
        self.assertRaises(TypeError, lambda: torch.ones((torch.tensor(3.), torch.tensor(4))))
        # fail parse with numpy floats
        if TEST_NUMPY:
            self.assertRaises(TypeError, lambda: torch.ones((np.float(3.), torch.tensor(4))))
            self.assertRaises(TypeError, lambda: torch.ones((np.array(3.), torch.tensor(4))))

        # fail parse with > 1 element variables
        self.assertRaises(TypeError, lambda: torch.ones(torch.tensor(3, 3)))
        self.assertRaises(TypeError, lambda: torch.ones((torch.tensor(3, 3))))
        if TEST_NUMPY:
            self.assertRaises(TypeError, lambda: torch.ones(np.array(3, 3)))
            self.assertRaises(TypeError, lambda: torch.ones((np.array(3, 3))))

        # fail parse with additional positional args after intlist arg
        self.assertRaisesRegex(TypeError,
                               "received an invalid combination of arguments",
                               lambda: torch.LongTensor((6, 0), 1, 1, 0))
        self.assertRaisesRegex(TypeError,
                               "missing 1 required positional arguments",
                               lambda: torch.tensor().new_zeros((5, 5), 0))

    def _test_serialization_data(self):
        a = [torch.randn(5, 5).float() for i in range(2)]
        b = [a[i % 2] for i in range(4)]  # 0-3
        b += [a[0].storage()]  # 4
        b += [a[0].reshape(-1)[1:4].storage()]  # 5
        b += [torch.arange(1, 11).int()]  # 6
        t1 = torch.FloatTensor().set_(a[0].reshape(-1)[1:4].clone().storage(), 0, (3,), (1,))
        t2 = torch.FloatTensor().set_(a[0].reshape(-1)[1:4].clone().storage(), 0, (3,), (1,))
        b += [(t1.storage(), t1.storage(), t2.storage())]  # 7
        b += [a[0].reshape(-1)[0:2].storage()]  # 8
        return b

    def _test_serialization_assert(self, b, c):
        self.assertEqual(b, c, 0)
        self.assertTrue(isinstance(c[0], torch.FloatTensor))
        self.assertTrue(isinstance(c[1], torch.FloatTensor))
        self.assertTrue(isinstance(c[2], torch.FloatTensor))
        self.assertTrue(isinstance(c[3], torch.FloatTensor))
        self.assertTrue(isinstance(c[4], torch.FloatStorage))
        c[0].fill_(10)
        self.assertEqual(c[0], c[2], 0)
        self.assertEqual(c[4], torch.FloatStorage(25).fill_(10), 0)
        c[1].fill_(20)
        self.assertEqual(c[1], c[3], 0)
        # I have to do it in this roundabout fashion, because there's no
        # way to slice storages
        for i in range(4):
            self.assertEqual(c[4][i + 1], c[5][i])

        # check that serializing the same storage view object unpickles
        # it as one object not two (and vice versa)
        views = c[7]
        self.assertEqual(views[0]._cdata, views[1]._cdata)
        self.assertEqual(views[0], views[2])
        self.assertNotEqual(views[0]._cdata, views[2]._cdata)

        rootview = c[8]
        self.assertEqual(rootview.data_ptr(), c[0].data_ptr())

    def test_serialization(self):
        # Test serialization with a real file
        b = self._test_serialization_data()
        for use_name in (False, True):
            # Passing filename to torch.save(...) will cause the file to be opened twice,
            # which is not supported on Windows
            if sys.platform == "win32" and use_name:
                continue
            with tempfile.NamedTemporaryFile() as f:
                handle = f if not use_name else f.name
                torch.save(b, handle)
                f.seek(0)
                c = torch.load(handle)
            self._test_serialization_assert(b, c)
        # test non-ascii encoding of bytes arrays/strings
        # The following bytes are produced by serializing
        #   [b'\xc5\xbc\xc4\x85\xc4\x85\xc3\xb3\xc5\xbc\xc4\x85\xc5\xbc', torch.zeros(1, dtype=torch.float), 2]
        # in Python 2.7.12 and PyTorch 0.4.1, where the first element contains
        # bytes of some utf-8 characters (i.e., `utf8_str.encode('utf-8')`).
        serialized = (
            b'\x80\x02\x8a\nl\xfc\x9cF\xf9 j\xa8P\x19.\x80\x02M\xe9\x03.'
            b'\x80\x02}q\x01(U\x10protocol_versionq\x02M\xe9\x03U\n'
            b'type_sizesq\x03}q\x04(U\x03intq\x05K\x04U\x05shortq\x06K\x02U'
            b'\x04longq\x07K\x04uU\rlittle_endianq\x08\x88u.\x80\x02]q'
            b'\x01(U\x0e\xc5\xbc\xc4\x85\xc4\x85\xc3\xb3\xc5\xbc\xc4\x85'
            b'\xc5\xbcq\x02ctorch._utils\n_rebuild_tensor_v2\nq\x03((U'
            b'\x07storageq\x04ctorch\nFloatStorage\nq\x05U\x0845640624q'
            b'\x06U\x03cpuq\x07\x8a\x01\x01NtQK\x00K\x01\x85K\x01\x85'
            b'\x89NtRq\x08K\x02e.\x80\x02]q\x01U\x0845640624q\x02a.\x01\x00'
            b'\x00\x00\x00\x00\x00\x00\x00\x00\x00\x00'
        )
        buf = io.BytesIO(serialized)
        utf8_bytes = b'\xc5\xbc\xc4\x85\xc4\x85\xc3\xb3\xc5\xbc\xc4\x85\xc5\xbc'
        utf8_str = utf8_bytes.decode('utf-8')
        if PY3:
            with self.assertRaisesRegex(UnicodeDecodeError, "'ascii' codec can't decode byte"):
                loaded = torch.load(buf)
            buf.seek(0)
            loaded_utf8 = torch.load(buf, encoding='utf-8')
            self.assertEqual(loaded_utf8, [utf8_str, torch.zeros(1, dtype=torch.float), 2])
            buf.seek(0)
            loaded_bytes = torch.load(buf, encoding='bytes')
        else:
            loaded_bytes = torch.load(buf)
        self.assertEqual(loaded_bytes, [utf8_bytes, torch.zeros(1, dtype=torch.float), 2])

    def test_serialization_filelike(self):
        # Test serialization (load and save) with a filelike object
        b = self._test_serialization_data()
        with BytesIOContext() as f:
            torch.save(b, f)
            f.seek(0)
            c = torch.load(f)
        self._test_serialization_assert(b, c)

    def test_serialization_gzip(self):
        # Test serialization with gzip file
        b = self._test_serialization_data()
        f1 = tempfile.NamedTemporaryFile(delete=False)
        f2 = tempfile.NamedTemporaryFile(delete=False)
        torch.save(b, f1)
        with open(f1.name, 'rb') as f_in, gzip.open(f2.name, 'wb') as f_out:
            shutil.copyfileobj(f_in, f_out)

        with gzip.open(f2.name, 'rb') as f:
            c = torch.load(f)
        self._test_serialization_assert(b, c)

    def test_serialization_offset(self):
        a = torch.randn(5, 5)
        i = 41
        for use_name in (False, True):
            # Passing filename to torch.save(...) will cause the file to be opened twice,
            # which is not supported on Windows
            if sys.platform == "win32" and use_name:
                continue
            with tempfile.NamedTemporaryFile() as f:
                handle = f if not use_name else f.name
                pickle.dump(i, f)
                torch.save(a, f)
                f.seek(0)
                j = pickle.load(f)
                b = torch.load(f)
            self.assertTrue(torch.equal(a, b))
            self.assertEqual(i, j)

    def test_serialization_offset_filelike(self):
        a = torch.randn(5, 5)
        i = 41
        with BytesIOContext() as f:
            pickle.dump(i, f)
            torch.save(a, f)
            f.seek(0)
            j = pickle.load(f)
            b = torch.load(f)
        self.assertTrue(torch.equal(a, b))
        self.assertEqual(i, j)

    def test_serialization_offset_gzip(self):
        a = torch.randn(5, 5)
        i = 41
        f1 = tempfile.NamedTemporaryFile(delete=False)
        f2 = tempfile.NamedTemporaryFile(delete=False)
        with open(f1.name, 'wb') as f:
            pickle.dump(i, f)
            torch.save(a, f)
        with open(f1.name, 'rb') as f_in, gzip.open(f2.name, 'wb') as f_out:
            shutil.copyfileobj(f_in, f_out)

        with gzip.open(f2.name, 'rb') as f:
            j = pickle.load(f)
            b = torch.load(f)
        self.assertTrue(torch.equal(a, b))
        self.assertEqual(i, j)

    def test_half_tensor(self):
        x = torch.randn(5, 5).float()
        y = torch.randn(5, 5).float()
        xh, yh = x.half(), y.half()

        self.assertEqual(x.half().float(), x, 1e-3)

        z = torch.Tensor(5, 5)
        self.assertEqual(z.copy_(xh), x, 1e-3)

        with tempfile.NamedTemporaryFile() as f:
            torch.save(xh, f)
            f.seek(0)
            xh2 = torch.load(f)
            self.assertEqual(xh.float(), xh2.float())

    def test_serialize_device(self):
        device_str = ['cpu', 'cpu:0', 'cuda', 'cuda:0']
        device_obj = [torch.device(d) for d in device_str]
        for device in device_obj:
            device_copied = copy.deepcopy(device)
            self.assertEqual(device, device_copied)

    @unittest.skipIf(not torch.cuda.is_available(), 'no CUDA')
    def test_half_tensor_cuda(self):
        x = torch.randn(5, 5).half()
        self.assertEqual(x.cuda(), x)

        xc = x.cuda()
        with tempfile.NamedTemporaryFile() as f:
            torch.save(xc, f)
            f.seek(0)
            xc2 = torch.load(f)
            self.assertIsInstance(xc2, type(xc))
            self.assertEqual(xc.float(), xc2.float())

    def _test_serialization_cuda(self, filecontext_lambda):
        device_count = torch.cuda.device_count()
        t0 = torch.cuda.FloatTensor(5).fill_(1)
        torch.cuda.set_device(device_count - 1)
        tn = torch.cuda.FloatTensor(3).fill_(2)
        torch.cuda.set_device(0)
        b = (t0, tn)
        with filecontext_lambda() as f:
            torch.save(b, f)
            f.seek(0)
            c = torch.load(f)
            self.assertEqual(b, c, 0)
            u0, un = c
            self.assertEqual(u0.get_device(), 0)
            self.assertEqual(un.get_device(), device_count - 1)

    @unittest.skipIf(not torch.cuda.is_available(), 'no CUDA')
    def test_serialization_cuda(self):
        self._test_serialization_cuda(tempfile.NamedTemporaryFile)

    @unittest.skipIf(not torch.cuda.is_available(), 'no CUDA')
    def test_serialization_cuda_filelike(self):
        self._test_serialization_cuda(BytesIOContext)

    def test_serialization_backwards_compat(self):
        a = [torch.arange(1 + i, 26 + i).view(5, 5).float() for i in range(2)]
        b = [a[i % 2] for i in range(4)]
        b += [a[0].storage()]
        b += [a[0].reshape(-1)[1:4].clone().storage()]
        path = download_file('https://download.pytorch.org/test_data/legacy_serialized.pt')
        c = torch.load(path)
        self.assertEqual(b, c, 0)
        self.assertTrue(isinstance(c[0], torch.FloatTensor))
        self.assertTrue(isinstance(c[1], torch.FloatTensor))
        self.assertTrue(isinstance(c[2], torch.FloatTensor))
        self.assertTrue(isinstance(c[3], torch.FloatTensor))
        self.assertTrue(isinstance(c[4], torch.FloatStorage))
        c[0].fill_(10)
        self.assertEqual(c[0], c[2], 0)
        self.assertEqual(c[4], torch.FloatStorage(25).fill_(10), 0)
        c[1].fill_(20)
        self.assertEqual(c[1], c[3], 0)

        # test some old tensor serialization mechanism
        class OldTensorBase(object):
            def __init__(self, new_tensor):
                self.new_tensor = new_tensor

            def __getstate__(self):
                return (self.new_tensor.storage(),
                        self.new_tensor.storage_offset(),
                        tuple(self.new_tensor.size()),
                        self.new_tensor.stride())

        class OldTensorV1(OldTensorBase):
            def __reduce__(self):
                return (torch.Tensor, (), self.__getstate__())

        class OldTensorV2(OldTensorBase):
            def __reduce__(self):
                return (_rebuild_tensor, self.__getstate__())

        x = torch.randn(30).as_strided([2, 3], [9, 3], 2)
        for old_cls in [OldTensorV1, OldTensorV2]:
            with tempfile.NamedTemporaryFile() as f:
                old_x = old_cls(x)
                torch.save(old_x, f)
                f.seek(0)
                load_x = torch.load(f)
                self.assertEqual(x.storage(), load_x.storage())
                self.assertEqual(x.storage_offset(), load_x.storage_offset())
                self.assertEqual(x.size(), load_x.size())
                self.assertEqual(x.stride(), load_x.stride())

    # unique_key is necessary because on Python 2.7, if a warning passed to
    # the warning module is the same, it is not raised again.
    def _test_serialization_container(self, unique_key, filecontext_lambda):
        tmpmodule_name = 'tmpmodule{}'.format(unique_key)

        def import_module(name, filename):
            if sys.version_info >= (3, 5):
                import importlib.util
                spec = importlib.util.spec_from_file_location(name, filename)
                module = importlib.util.module_from_spec(spec)
                spec.loader.exec_module(module)
            else:
                import imp
                module = imp.load_source(name, filename)
            sys.modules[module.__name__] = module
            return module

        with filecontext_lambda() as checkpoint:
            fname = get_file_path_2(os.path.dirname(__file__), 'data', 'network1.py')
            module = import_module(tmpmodule_name, fname)
            torch.save(module.Net(), checkpoint)

            # First check that the checkpoint can be loaded without warnings
            checkpoint.seek(0)
            with warnings.catch_warnings(record=True) as w:
                loaded = torch.load(checkpoint)
                self.assertTrue(isinstance(loaded, module.Net))
                if can_retrieve_source:
                    self.assertEquals(len(w), 0)

            # Replace the module with different source
            fname = get_file_path_2(os.path.dirname(__file__), 'data', 'network2.py')
            module = import_module(tmpmodule_name, fname)
            checkpoint.seek(0)
            with warnings.catch_warnings(record=True) as w:
                loaded = torch.load(checkpoint)
                self.assertTrue(isinstance(loaded, module.Net))
                if can_retrieve_source:
                    self.assertEquals(len(w), 1)
                    self.assertTrue(w[0].category, 'SourceChangeWarning')

    def test_serialization_container(self):
        self._test_serialization_container('file', tempfile.NamedTemporaryFile)

    def test_serialization_container_filelike(self):
        self._test_serialization_container('filelike', BytesIOContext)

    def test_serialization_map_location(self):
        test_file_path = download_file('https://download.pytorch.org/test_data/gpu_tensors.pt')

        def map_location(storage, loc):
            return storage

        def load_bytes():
            with open(test_file_path, 'rb') as f:
                return io.BytesIO(f.read())

        fileobject_lambdas = [lambda: test_file_path, load_bytes]
        cpu_map_locations = [
            map_location,
            {'cuda:0': 'cpu'},
            'cpu',
            torch.device('cpu'),
        ]
        gpu_0_map_locations = [
            {'cuda:0': 'cuda:0'},
            'cuda',
            'cuda:0',
            torch.device('cuda'),
            torch.device('cuda', 0)
        ]
        gpu_last_map_locations = [
            'cuda:{}'.format(torch.cuda.device_count() - 1),
        ]

        def check_map_locations(map_locations, tensor_class, intended_device):
            for fileobject_lambda in fileobject_lambdas:
                for map_location in map_locations:
                    tensor = torch.load(fileobject_lambda(), map_location=map_location)

                    self.assertEqual(tensor.device, intended_device)
                    self.assertIsInstance(tensor, tensor_class)
                    self.assertEqual(tensor, tensor_class([[1.0, 2.0], [3.0, 4.0]]))

        check_map_locations(cpu_map_locations, torch.FloatTensor, torch.device('cpu'))
        if torch.cuda.is_available():
            check_map_locations(gpu_0_map_locations, torch.cuda.FloatTensor, torch.device('cuda', 0))
            check_map_locations(
                gpu_last_map_locations,
                torch.cuda.FloatTensor,
                torch.device('cuda', torch.cuda.device_count() - 1)
            )

    @unittest.skipIf(torch.cuda.is_available(), "Testing torch.load on CPU-only machine")
    @unittest.skipIf(not PY3, "Test tensors were serialized using python 3")
    def test_load_nonexistent_device(self):
        # Setup: create a serialized file object with a 'cuda:0' restore location
        # The following was generated by saving a torch.randn(2, device='cuda') tensor.
        serialized = (b'\x80\x02\x8a\nl\xfc\x9cF\xf9 j\xa8P\x19.\x80\x02M\xe9'
                      b'\x03.\x80\x02}q\x00(X\x10\x00\x00\x00protocol_versionq'
                      b'\x01M\xe9\x03X\r\x00\x00\x00little_endianq\x02\x88X\n'
                      b'\x00\x00\x00type_sizesq\x03}q\x04(X\x05\x00\x00\x00shortq'
                      b'\x05K\x02X\x03\x00\x00\x00intq\x06K\x04X\x04\x00\x00\x00'
                      b'longq\x07K\x04uu.\x80\x02ctorch._utils\n_rebuild_tensor_v2'
                      b'\nq\x00((X\x07\x00\x00\x00storageq\x01ctorch\nFloatStorage'
                      b'\nq\x02X\x0e\x00\x00\x0094919395964320q\x03X\x06\x00\x00'
                      b'\x00cuda:0q\x04K\x02Ntq\x05QK\x00K\x02\x85q\x06K\x01\x85q'
                      b'\x07\x89Ntq\x08Rq\t.\x80\x02]q\x00X\x0e\x00\x00\x00'
                      b'94919395964320q\x01a.\x02\x00\x00\x00\x00\x00\x00\x00\xbb'
                      b'\x1f\x82\xbe\xea\x81\xd1>')

        buf = io.BytesIO(serialized)

        error_msg = r'Attempting to deserialize object on a CUDA device'
        with self.assertRaisesRegex(RuntimeError, error_msg):
            _ = torch.load(buf)

    def test_serialization_filelike_api_requirements(self):
        filemock = FilelikeMock(b'', has_readinto=False)
        tensor = torch.randn(3, 5)
        torch.save(tensor, filemock)
        expected_superset = {'write', 'flush'}
        self.assertTrue(expected_superset.issuperset(filemock.calls))

        # Reset between save and load
        filemock.seek(0)
        filemock.calls.clear()

        _ = torch.load(filemock)
        expected_superset = {'read', 'readline', 'seek', 'tell'}
        self.assertTrue(expected_superset.issuperset(filemock.calls))

    def _test_serialization_filelike(self, tensor, mock, desc):
        f = mock(b'')
        torch.save(tensor, f)
        f.seek(0)
        data = mock(f.read())

        msg = 'filelike serialization with {}'

        b = torch.load(data)
        self.assertTrue(torch.equal(tensor, b), msg.format(desc))

    def test_serialization_filelike_missing_attrs(self):
        # Test edge cases where filelike objects are missing attributes.
        # The Python io docs suggests that these attributes should really exist
        # and throw io.UnsupportedOperation, but that isn't always the case.
        mocks = [
            ('no readinto', lambda x: FilelikeMock(x)),
            ('has readinto', lambda x: FilelikeMock(x, has_readinto=True)),
            ('no fileno', lambda x: FilelikeMock(x, has_fileno=False)),
        ]

        to_serialize = torch.randn(3, 10)
        for desc, mock in mocks:
            self._test_serialization_filelike(to_serialize, mock, desc)

    def test_serialization_filelike_stress(self):
        a = torch.randn(11 * (2 ** 9) + 1, 5 * (2 ** 9))

        # This one should call python read multiple times
        self._test_serialization_filelike(a, lambda x: FilelikeMock(x, has_readinto=False),
                                          'read() stress test')
        self._test_serialization_filelike(a, lambda x: FilelikeMock(x, has_readinto=True),
                                          'readinto() stress test')

    def test_serialization_filelike_uses_readinto(self):
        # For maximum effiency, when reading a file-like object,
        # ensure the C API calls readinto instead of read.
        a = torch.randn(5, 4)

        f = io.BytesIO()
        torch.save(a, f)
        f.seek(0)
        data = FilelikeMock(f.read(), has_readinto=True)

        b = torch.load(data)
        self.assertTrue(data.was_called('readinto'))

    def test_serialization_storage_slice(self):
        # Generated using:
        #
        # t = torch.zeros(2);
        # s1 = t.storage()[:1]
        # s2 = t.storage()[1:]
        # torch.save((s1, s2), 'foo.ser')
        #
        # with PyTorch 0.3.1
        serialized = (b'\x80\x02\x8a\nl\xfc\x9cF\xf9 j\xa8P\x19.\x80\x02M\xe9\x03'
                      b'.\x80\x02}q\x00(X\n\x00\x00\x00type_sizesq\x01}q\x02(X\x03'
                      b'\x00\x00\x00intq\x03K\x04X\x05\x00\x00\x00shortq\x04K\x02X'
                      b'\x04\x00\x00\x00longq\x05K\x04uX\x10\x00\x00\x00protocol_versionq'
                      b'\x06M\xe9\x03X\r\x00\x00\x00little_endianq\x07\x88u.\x80\x02'
                      b'(X\x07\x00\x00\x00storageq\x00ctorch\nFloatStorage\nq\x01X\x0e'
                      b'\x00\x00\x0094279043900432q\x02X\x03\x00\x00\x00cpuq\x03K\x02'
                      b'X\x0e\x00\x00\x0094279029750368q\x04K\x00K\x01\x87q\x05tq\x06'
                      b'Q(h\x00h\x01X\x0e\x00\x00\x0094279043900432q\x07h\x03K\x02X'
                      b'\x0e\x00\x00\x0094279029750432q\x08K\x01K\x01\x87q\ttq\nQ'
                      b'\x86q\x0b.\x80\x02]q\x00X\x0e\x00\x00\x0094279043900432q'
                      b'\x01a.\x02\x00\x00\x00\x00\x00\x00\x00\x00\x00\x00\x00'
                      b'\x00\x00\x00\x00')

        buf = io.BytesIO(serialized)
        (s1, s2) = torch.load(buf)
        self.assertEqual(s1[0], 0)
        self.assertEqual(s2[0], 0)
        self.assertEqual(s1.data_ptr() + 4, s2.data_ptr())

    def test_load_error_msg(self):
        expected_err_msg = (".*You can only torch.load from a file that is seekable. " +
                            "Please pre-load the data into a buffer like io.BytesIO and " +
                            "try to load from it instead.")

        resource = FilelikeMock(data=b"data")
        delattr(resource, "tell")
        delattr(resource, "seek")
        self.assertRaisesRegex(AttributeError, expected_err_msg, lambda: torch.load(resource))

    def test_from_buffer(self):
        a = bytearray([1, 2, 3, 4])
        self.assertEqual(torch.ByteStorage.from_buffer(a).tolist(), [1, 2, 3, 4])
        shorts = torch.ShortStorage.from_buffer(a, 'big')
        self.assertEqual(shorts.size(), 2)
        self.assertEqual(shorts.tolist(), [258, 772])
        ints = torch.IntStorage.from_buffer(a, 'little')
        self.assertEqual(ints.size(), 1)
        self.assertEqual(ints[0], 67305985)
        f = bytearray([0x40, 0x10, 0x00, 0x00])
        floats = torch.FloatStorage.from_buffer(f, 'big')
        self.assertEqual(floats.size(), 1)
        self.assertEqual(floats[0], 2.25)

        f = bytearray([0x00, 0x01, 0x02, 0x03, 0x04, 0x05, 0x10, 0x40])
        bools = torch.BoolStorage.from_buffer(f, 'big')
        self.assertEqual(bools.size(), 8)
        self.assertEqual(bools.tolist(), [False, True, True, True, True, True, True, True])
        self.assertEqual(bools.type(), 'torch.BoolStorage')

        f = bytearray(b'\x80\x02\x8a\nl\xfc\x9cF\xf9 j\xa8P\x19.\x80\x02M\xe9')
        bools = torch.BoolStorage.from_buffer(f, 'big')
        self.assertEqual(bools.size(), 19)

        f = bytearray(b'\0x4A')
        bools = torch.BoolStorage.from_buffer(f, 'big')
        self.assertEqual(bools.size(), 4)
        self.assertEqual(bools.tolist(), [False, True, True, True])

    def test_storage_casts(self):
        storage = torch.IntStorage([-1, 0, 1, 2, 3, 4])
        self.assertEqual(storage.size(), 6)
        self.assertEqual(storage.tolist(), [-1, 0, 1, 2, 3, 4])
        self.assertEqual(storage.type(), 'torch.IntStorage')
        self.assertIs(storage.dtype, torch.int32)

        floatStorage = storage.float()
        self.assertEqual(floatStorage.size(), 6)
        self.assertEqual(floatStorage.tolist(), [-1, 0, 1, 2, 3, 4])
        self.assertEqual(floatStorage.type(), 'torch.FloatStorage')
        self.assertEqual(floatStorage.int().tolist(), [-1, 0, 1, 2, 3, 4])
        self.assertIs(floatStorage.dtype, torch.float32)

        halfStorage = storage.half()
        self.assertEqual(halfStorage.size(), 6)
        self.assertEqual(halfStorage.tolist(), [-1, 0, 1, 2, 3, 4])
        self.assertEqual(halfStorage.type(), 'torch.HalfStorage')
        self.assertEqual(halfStorage.int().tolist(), [-1, 0, 1, 2, 3, 4])
        self.assertIs(halfStorage.dtype, torch.float16)

        longStorage = storage.long()
        self.assertEqual(longStorage.size(), 6)
        self.assertEqual(longStorage.tolist(), [-1, 0, 1, 2, 3, 4])
        self.assertEqual(longStorage.type(), 'torch.LongStorage')
        self.assertEqual(longStorage.int().tolist(), [-1, 0, 1, 2, 3, 4])
        self.assertIs(longStorage.dtype, torch.int64)

        shortStorage = storage.short()
        self.assertEqual(shortStorage.size(), 6)
        self.assertEqual(shortStorage.tolist(), [-1, 0, 1, 2, 3, 4])
        self.assertEqual(shortStorage.type(), 'torch.ShortStorage')
        self.assertEqual(shortStorage.int().tolist(), [-1, 0, 1, 2, 3, 4])
        self.assertIs(shortStorage.dtype, torch.int16)

        doubleStorage = storage.double()
        self.assertEqual(doubleStorage.size(), 6)
        self.assertEqual(doubleStorage.tolist(), [-1.0, 0.0, 1.0, 2.0, 3.0, 4.0])
        self.assertEqual(doubleStorage.type(), 'torch.DoubleStorage')
        self.assertEqual(doubleStorage.int().tolist(), [-1, 0, 1, 2, 3, 4])
        self.assertIs(doubleStorage.dtype, torch.float64)

        charStorage = storage.char()
        self.assertEqual(charStorage.size(), 6)
        self.assertEqual(charStorage.tolist(), [-1.0, 0.0, 1.0, 2.0, 3.0, 4.0])
        self.assertEqual(charStorage.type(), 'torch.CharStorage')
        self.assertEqual(charStorage.int().tolist(), [-1, 0, 1, 2, 3, 4])
        self.assertIs(charStorage.dtype, torch.int8)

        byteStorage = storage.byte()
        self.assertEqual(byteStorage.size(), 6)
        self.assertEqual(byteStorage.tolist(), [255, 0, 1, 2, 3, 4])
        self.assertEqual(byteStorage.type(), 'torch.ByteStorage')
        self.assertEqual(byteStorage.int().tolist(), [255, 0, 1, 2, 3, 4])
        self.assertIs(byteStorage.dtype, torch.uint8)

        boolStorage = storage.bool()
        self.assertEqual(boolStorage.size(), 6)
        self.assertEqual(boolStorage.tolist(), [True, False, True, True, True, True])
        self.assertEqual(boolStorage.type(), 'torch.BoolStorage')
        self.assertEqual(boolStorage.int().tolist(), [1, 0, 1, 1, 1, 1])
        self.assertIs(boolStorage.dtype, torch.bool)

    def test_storage_device(self):
        devices = ['cpu'] if not torch.cuda.is_available() else ['cpu', 'cuda']
        for device in devices:
            x = torch.tensor([], device=device)
            self.assertEqual(x.dtype, x.storage().dtype)

    @unittest.skipIf(torch.cuda.device_count() < 2, 'less than 2 GPUs detected')
    def test_storage_multigpu(self):
        devices = ['cuda:0', 'cuda:1']
        for device in devices:
            x = torch.tensor([], device=device)
            self.assertEqual(x.dtype, x.storage().dtype)

    @unittest.skipIf(IS_WINDOWS, "TODO: need to fix this test case for Windows")
    def test_from_file(self):
        size = 10000
        with tempfile.NamedTemporaryFile() as f:
            s1 = torch.FloatStorage.from_file(f.name, True, size)
            t1 = torch.FloatTensor(s1).copy_(torch.randn(size))

            # check mapping
            s2 = torch.FloatStorage.from_file(f.name, True, size)
            t2 = torch.FloatTensor(s2)
            self.assertEqual(t1, t2, 0)

            # check changes to t1 from t2
            rnum = random.uniform(-1, 1)
            t1.fill_(rnum)
            self.assertEqual(t1, t2, 0)

            # check changes to t2 from t1
            rnum = random.uniform(-1, 1)
            t2.fill_(rnum)
            self.assertEqual(t1, t2, 0)

    def test_print(self):
        default_type = torch.Tensor().type()
        for t in torch._tensor_classes:
            if t == torch.HalfTensor:
                continue  # HalfTensor does not support fill
            if t.is_sparse:
                continue
            if t.is_cuda and not torch.cuda.is_available():
                continue
            obj = t(100, 100).fill_(1)
            obj.__repr__()
            str(obj)
        # test half tensor
        obj = torch.rand(100, 100, device='cpu').half()
        obj.__repr__()
        str(obj)
        for t in torch._storage_classes:
            if t.is_cuda and not torch.cuda.is_available():
                continue
            if t == torch.BoolStorage or t == torch.cuda.BoolStorage:
                obj = t(100).fill_(True)
            else:
                obj = t(100).fill_(1)
            obj.__repr__()
            str(obj)

        # test big integer
        x = torch.tensor(2341234123412341)
        self.assertEqual(x.__repr__(), str(x))
        self.assertExpectedInline(str(x), '''tensor(2341234123412341)''')

        # test scientific notation
        x = torch.tensor([1e28, 1e-28])
        self.assertEqual(x.__repr__(), str(x))
        self.assertExpectedInline(str(x), '''tensor([1.0000e+28, 1.0000e-28])''')

        # test scientific notation using set_printoptions
        x = torch.tensor([1e2, 1e-2])
        torch.set_printoptions(sci_mode=True)
        self.assertEqual(x.__repr__(), str(x))
        self.assertExpectedInline(str(x), '''tensor([1.0000e+02, 1.0000e-02])''')
        torch.set_printoptions(sci_mode=False)
        self.assertEqual(x.__repr__(), str(x))
        self.assertExpectedInline(str(x), '''tensor([  100.0000,     0.0100])''')
        torch.set_printoptions(sci_mode=None)  # reset to the default value

        # test no leading space if all elements positive
        x = torch.tensor([1, 2])
        self.assertEqual(x.__repr__(), str(x))
        self.assertExpectedInline(str(x), '''tensor([1, 2])''')

        # test for leading space if there are negative elements
        x = torch.tensor([1, -2])
        self.assertEqual(x.__repr__(), str(x))
        self.assertExpectedInline(str(x), '''tensor([ 1, -2])''')

        # test inf and nan
        x = torch.tensor([4, inf, 1.5, -inf, 0, nan, 1])
        self.assertEqual(x.__repr__(), str(x))
        self.assertExpectedInline(str(x), '''tensor([4.0000,    inf, 1.5000,   -inf, 0.0000,    nan, 1.0000])''')

        # test dtype
        torch.set_default_dtype(torch.float)
        x = torch.tensor([1e-324, 1e-323, 1e-322, 1e307, 1e308, 1e309], dtype=torch.float64)
        self.assertEqual(x.__repr__(), str(x))
        expected_str = '''\
tensor([ 0.0000e+00, 9.8813e-324, 9.8813e-323, 1.0000e+307, 1.0000e+308,
                inf], dtype=torch.float64)'''
        self.assertExpectedInline(str(x), expected_str)

        # test changing default dtype
        torch.set_default_dtype(torch.float64)
        self.assertEqual(x.__repr__(), str(x))
        expected_str = '''\
tensor([ 0.0000e+00, 9.8813e-324, 9.8813e-323, 1.0000e+307, 1.0000e+308,
                inf])'''
        self.assertExpectedInline(str(x), expected_str)

        # test summary
        x = torch.zeros(10000)
        self.assertEqual(x.__repr__(), str(x))
        self.assertExpectedInline(str(x), '''tensor([0., 0., 0.,  ..., 0., 0., 0.])''')

        # test internal summary function
        x = torch.rand(1, 20, 5, 30)
        summary = torch._tensor_str.get_summarized_data(x)
        self.assertEqual(summary.shape, (1, 6, 5, 6))
        first_and_last = [0, 1, 2, -3, -2, -1]
        self.assertEqual(summary, x[:, first_and_last][..., first_and_last])

        # test device
        if torch.cuda.is_available():
            x = torch.tensor([123], device='cuda:0')
            self.assertEqual(x.__repr__(), str(x))
            self.assertExpectedInline(str(x), '''tensor([123], device='cuda:0')''')

            # test changing default to cuda
            torch.set_default_tensor_type(torch.cuda.FloatTensor)
            self.assertEqual(x.__repr__(), str(x))
            self.assertExpectedInline(str(x), '''tensor([123])''')
        torch.set_default_tensor_type(default_type)

        # test integral floats and requires_grad
        x = torch.tensor([123.], requires_grad=True)
        self.assertEqual(x.__repr__(), str(x))
        self.assertExpectedInline(str(x), '''tensor([123.], requires_grad=True)''')

        # test non-contiguous print
        # sliced tensor should have > PRINT_OPTS.threshold elements
        x = torch.ones(100, 2, 2, 10)
        y = x.as_strided(size=(100, 2, 10), stride=(2 * 2 * 10, 2 * 10, 1))
        self.assertEqual(str(y), y.__repr__())
        expected_str = '''\
tensor([[[1., 1., 1.,  ..., 1., 1., 1.],
         [1., 1., 1.,  ..., 1., 1., 1.]],

        [[1., 1., 1.,  ..., 1., 1., 1.],
         [1., 1., 1.,  ..., 1., 1., 1.]],

        [[1., 1., 1.,  ..., 1., 1., 1.],
         [1., 1., 1.,  ..., 1., 1., 1.]],

        ...,

        [[1., 1., 1.,  ..., 1., 1., 1.],
         [1., 1., 1.,  ..., 1., 1., 1.]],

        [[1., 1., 1.,  ..., 1., 1., 1.],
         [1., 1., 1.,  ..., 1., 1., 1.]],

        [[1., 1., 1.,  ..., 1., 1., 1.],
         [1., 1., 1.,  ..., 1., 1., 1.]]])\
'''

        self.assertExpectedInline(str(y), expected_str)

        # test print 0-dim tensor: there's no 0-dim in Numpy, we match arrayprint style
        x = torch.tensor(0.00002)
        self.assertEqual(x.__repr__(), str(x))
        self.assertExpectedInline(str(x), '''tensor(2.0000e-05)''')

        # [Numpy] test print float in sci_mode when min < 0.0001.
        x = torch.tensor([0.00002])
        self.assertEqual(x.__repr__(), str(x))
        self.assertExpectedInline(str(x), '''tensor([2.0000e-05])''')

        # [Numpy] test print float in sci_mode when max > 1e8.
        # TODO: Pytorch uses fixed precision to print, while Numpy uses dragon4_scientific
        # to do automatic trimming and padding.
        x = torch.tensor([123456789.])
        self.assertEqual(x.__repr__(), str(x))
        self.assertExpectedInline(str(x), '''tensor([1.2346e+08])''')

        # [Numpy] test print float in sci_mode when max / min > 1000.
        x = torch.tensor([0.01, 11])
        self.assertEqual(x.__repr__(), str(x))
        self.assertExpectedInline(str(x), '''tensor([1.0000e-02, 1.1000e+01])''')

        # [Numpy] test print int max / min > 1000, no sci_mode
        x = torch.tensor([1, 1010])
        self.assertEqual(x.__repr__(), str(x))
        self.assertExpectedInline(str(x), '''tensor([   1, 1010])''')

        # [Numpy] test print int > 1e8, no sci_mode
        x = torch.tensor([1000000000])  # 1e9
        self.assertEqual(x.__repr__(), str(x))
        self.assertExpectedInline(str(x), '''tensor([1000000000])''')

        # [Numpy] test printing float in int_mode
        x = torch.tensor([1., 1000.])
        self.assertEqual(x.__repr__(), str(x))
        self.assertExpectedInline(str(x), '''tensor([   1., 1000.])''')

        # [Numpy] test printing float in int_mode in sci format when max / min > 1000.
        x = torch.tensor([1., 1010.])
        self.assertEqual(x.__repr__(), str(x))
        self.assertExpectedInline(str(x), '''tensor([1.0000e+00, 1.0100e+03])''')

    def test_sizeof(self):
        sizeof_empty = torch.randn(0).storage().__sizeof__()
        sizeof_10 = torch.randn(10).storage().__sizeof__()
        sizeof_100 = torch.randn(100).storage().__sizeof__()
        self.assertEqual((sizeof_100 - sizeof_empty) // (sizeof_10 - sizeof_empty), 10)
        self.assertEqual((sizeof_100 - sizeof_empty) % (sizeof_10 - sizeof_empty), 0)

        sizeof_empty = torch.randn(0).type(torch.ByteTensor).storage().__sizeof__()
        sizeof_10 = torch.randn(10).type(torch.ByteTensor).storage().__sizeof__()
        sizeof_100 = torch.randn(100).type(torch.ByteTensor).storage().__sizeof__()
        self.assertEqual((sizeof_100 - sizeof_empty) // (sizeof_10 - sizeof_empty), 10)
        self.assertEqual((sizeof_100 - sizeof_empty) % (sizeof_10 - sizeof_empty), 0)

    def test_unsqueeze(self):
        x = torch.randn(2, 3, 4)
        y = x.unsqueeze(1)
        self.assertEqual(y, x.view(2, 1, 3, 4))
        y = x.clone().unsqueeze_(2)
        self.assertEqual(y, x.view(2, 3, 1, 4))

        x = x[:, 1]
        self.assertFalse(x.is_contiguous())
        y = x.unsqueeze(1)
        self.assertEqual(y, x.contiguous().view(2, 1, 4))
        y = x.clone().unsqueeze_(2)
        self.assertEqual(y, x.contiguous().view(2, 4, 1))

    def test_iter(self):
        x = torch.randn(5, 5)
        for i, sub in enumerate(x):
            self.assertEqual(sub, x[i])

        x = torch.Tensor()
        self.assertEqual(list(x), [])

    def test_accreal_type(self):
        x = torch.ones(2, 3, 4)
        self.assertIsInstance(x.double().sum().item(), float)
        self.assertIsInstance(x.float().sum().item(), float)
        self.assertIsInstance(x.long().sum().item(), int)
        self.assertIsInstance(x.int().sum().item(), int)
        self.assertIsInstance(x.short().sum().item(), int)
        self.assertIsInstance(x.char().sum().item(), int)
        self.assertIsInstance(x.byte().sum().item(), int)

    def test_assertEqual(self):
        x = torch.FloatTensor([0])
        self.assertEqual(x, 0)
        xv = torch.autograd.Variable(x)
        self.assertEqual(xv, 0)
        self.assertEqual(x, xv)
        self.assertEqual(xv, x)

    def test_new(self):
        x = torch.autograd.Variable(torch.Tensor())
        y = torch.autograd.Variable(torch.randn(4, 4))
        z = torch.autograd.Variable(torch.IntTensor([1, 2, 3]))
        self.assertEqual(x.new().shape, [0])
        self.assertEqual(x.new(), x)
        self.assertEqual(x.new(1, 2).shape, [1, 2])
        self.assertEqual(x.new(torch.Size([3, 4])).shape, [3, 4])
        self.assertEqual(x.new([3, 4]).shape, [2])
        self.assertEqual(x.new([3, 4]).tolist(), [3, 4])
        self.assertEqual(x.new((3, 4)).tolist(), [3, 4])
        if TEST_NUMPY:
            self.assertEqual(x.new([np.int32(3), np.float64(4)]).tolist(), [3, 4])
            self.assertEqual(x.new(np.array((3, 4))).tolist(), [3, 4])
        self.assertEqual(x.new([z[2], z[0] + 3]).tolist(), [3, 4])
        self.assertEqual(x.new(size=(3, 4)).shape, [3, 4])
        self.assertEqual(x.new(()).shape, [0])
        self.assertEqual(x.new(y.storage()).data_ptr(), y.data_ptr())
        self.assertEqual(x.new(y).data_ptr(), y.data_ptr())
        self.assertIsNot(x.new(y), y)

        self.assertRaises(TypeError, lambda: x.new(z))
        # TypeError would be better
        self.assertRaises(RuntimeError, lambda: x.new(z.storage()))

    def test_empty_like(self):
        x = torch.autograd.Variable(torch.Tensor())
        y = torch.autograd.Variable(torch.randn(4, 4))
        z = torch.autograd.Variable(torch.IntTensor([1, 2, 3]))
        for a in (x, y, z):
            self.assertEqual(torch.empty_like(a).shape, a.shape)
            self.assertEqual(torch.empty_like(a).type(), a.type())

    def test_empty_strided(self):
        for device in torch.testing.get_all_device_types():
            for shape in [(2, 3, 4), (0, 2, 0)]:
                # some of these cases are pretty strange, just verifying that if as_strided
                # allows them then empty_strided can as well.
                for strides in [(12, 4, 1), (2, 4, 6), (0, 0, 0)]:
                    empty_strided = torch.empty_strided(shape, strides, device=device)
                    # as_strided checks the storage size is big enough to support such a strided tensor;
                    # instead of repeating this calculation, we just use empty_strided which does the same
                    # calculation when setting the storage size.
                    as_strided = torch.empty(empty_strided.storage().size(),
                                             device=device).as_strided(shape, strides)
                    self.assertEqual(empty_strided.shape, as_strided.shape)
                    self.assertEqual(empty_strided.stride(), as_strided.stride())

    @unittest.skipIf(not torch.cuda.is_available(), 'no CUDA')
    def test_pin_memory(self):
        x = torch.randn(3, 5)
        self.assertFalse(x.is_pinned())
        pinned = x.pin_memory()
        self.assertTrue(pinned.is_pinned())
        self.assertEqual(pinned, x)
        self.assertNotEqual(pinned.data_ptr(), x.data_ptr())

    @unittest.skipIf(not torch.cuda.is_available(), 'no CUDA')
    def test_pin_memory_from_constructor(self):

        def _get_like(t, **kwargs):
            return [
                torch.rand_like(t, **kwargs),
                torch.randn_like(t, **kwargs),
                torch.empty_like(t, **kwargs),
                torch.full_like(t, 4, **kwargs),
                torch.zeros_like(t, **kwargs),
                torch.ones_like(t, **kwargs),
            ]

        def _get_tensors(**kwargs):
            return [
                torch.tensor([10, 11], **kwargs),
                torch.randn(3, 5, **kwargs),
                torch.rand(3, **kwargs),
                # torch.randint(3,5, **kwargs), // unsupported
                torch.zeros(3, **kwargs),
                torch.randperm(3, **kwargs),
                torch.empty(6, **kwargs),
                torch.ones(6, **kwargs),
                torch.eye(6, **kwargs),
                torch.arange(3, 5, **kwargs), ]

        pinned_tensors = _get_tensors(pin_memory=True) + _get_like(torch.empty(5, dtype=torch.float64), pin_memory=True)
        for x in pinned_tensors:
            self.assertTrue(x.is_pinned())

        tensors = _get_tensors() + _get_like(torch.empty(5, dtype=torch.float64, pin_memory=True))
        for x in tensors:
            self.assertFalse(x.is_pinned())

    @unittest.skipIf(not TEST_NUMPY, "Numpy not found")
    def test_numpy_unresizable(self):
        x = np.zeros((2, 2))
        y = torch.from_numpy(x)
        with self.assertRaises(ValueError):
            x.resize((5, 5))

        z = torch.randn(5, 5)
        w = z.numpy()
        with self.assertRaises(RuntimeError):
            z.resize_(10, 10)
        with self.assertRaises(ValueError):
            w.resize((10, 10))

    @unittest.skipIf(not TEST_NUMPY, "Numpy not found")
    def test_to_numpy(self):
        def get_castable_tensor(shape, tp):
            dtype = tp.dtype
            if dtype.is_floating_point:
                dtype_info = torch.finfo(dtype)
                # can't directly use min and max, because for double, max - min
                # is greater than double range and sampling always gives inf.
                low = max(dtype_info.min, -1e10)
                high = min(dtype_info.max, 1e10)
                t = torch.empty(shape, dtype=torch.float64).uniform_(low, high)
            else:
                # can't directly use min and max, because for int64_t, max - min
                # is greater than int64_t range and triggers UB.
                dtype_info = torch.iinfo(dtype)
                low = max(dtype_info.min, int(-1e10))
                high = min(dtype_info.max, int(1e10))
                dtype_info = torch.iinfo(dtype)
                t = torch.empty(shape, dtype=torch.int64).random_(low, high)
            return t.to(dtype)

        types = [
            torch.ByteTensor,
            torch.CharTensor,
            torch.ShortTensor,
            torch.IntTensor,
            torch.HalfTensor,
            torch.FloatTensor,
            torch.DoubleTensor,
            torch.LongTensor,
        ]
        for tp in types:
            # 1D
            sz = 10
            x = get_castable_tensor(sz, tp)
            y = x.numpy()
            for i in range(sz):
                self.assertEqual(x[i], y[i])

            # 1D > 0 storage offset
            xm = get_castable_tensor(sz * 2, tp)
            x = xm.narrow(0, sz - 1, sz)
            self.assertTrue(x.storage_offset() > 0)
            y = x.numpy()
            for i in range(sz):
                self.assertEqual(x[i], y[i])

            def check2d(x, y):
                for i in range(sz1):
                    for j in range(sz2):
                        self.assertEqual(x[i][j], y[i][j])

            # empty
            x = torch.Tensor().type(tp)
            y = x.numpy()
            self.assertEqual(y.size, 0)

            # contiguous 2D
            sz1 = 3
            sz2 = 5
            x = get_castable_tensor((sz1, sz2), tp)
            y = x.numpy()
            check2d(x, y)
            self.assertTrue(y.flags['C_CONTIGUOUS'])

            # with storage offset
            xm = get_castable_tensor((sz1 * 2, sz2), tp)
            x = xm.narrow(0, sz1 - 1, sz1)
            y = x.numpy()
            self.assertTrue(x.storage_offset() > 0)
            check2d(x, y)
            self.assertTrue(y.flags['C_CONTIGUOUS'])

            # non-contiguous 2D
            x = get_castable_tensor((sz2, sz1), tp).t()
            y = x.numpy()
            check2d(x, y)
            self.assertFalse(y.flags['C_CONTIGUOUS'])

            # with storage offset
            xm = get_castable_tensor((sz2 * 2, sz1), tp)
            x = xm.narrow(0, sz2 - 1, sz2).t()
            y = x.numpy()
            self.assertTrue(x.storage_offset() > 0)
            check2d(x, y)

            # non-contiguous 2D with holes
            xm = get_castable_tensor((sz2 * 2, sz1 * 2), tp)
            x = xm.narrow(0, sz2 - 1, sz2).narrow(1, sz1 - 1, sz1).t()
            y = x.numpy()
            self.assertTrue(x.storage_offset() > 0)
            check2d(x, y)

            if tp != torch.HalfTensor:
                # check writeable
                x = get_castable_tensor((3, 4), tp)
                y = x.numpy()
                self.assertTrue(y.flags.writeable)
                y[0][1] = 3
                self.assertTrue(x[0][1] == 3)
                y = x.t().numpy()
                self.assertTrue(y.flags.writeable)
                y[0][1] = 3
                self.assertTrue(x[0][1] == 3)

    @unittest.skipIf(not TEST_NUMPY, "Numpy not found")
    def test_to_numpy_bool(self):
        x = torch.tensor([True, False], dtype=torch.bool)
        self.assertEqual(x.dtype, torch.bool)

        y = x.numpy()
        self.assertEqual(y.dtype, np.bool)
        for i in range(len(x)):
            self.assertEqual(x[i], y[i])

        x = torch.tensor([True], dtype=torch.bool)
        self.assertEqual(x.dtype, torch.bool)

        y = x.numpy()
        self.assertEqual(y.dtype, np.bool)
        self.assertEqual(x[0], y[0])

    def test_dlpack_conversion(self):
        x = torch.randn(1, 2, 3, 4).type('torch.FloatTensor')
        z = from_dlpack(to_dlpack(x))
        self.assertEqual(z, x)

    @unittest.skipIf(not torch.cuda.is_available(), "No CUDA")
    def test_dlpack_cuda(self):
        x = torch.randn(1, 2, 3, 4).cuda()
        z = from_dlpack(to_dlpack(x))
        self.assertEqual(z, x)

    @unittest.skipIf(not TEST_NUMPY, "Numpy not found")
    def test_from_numpy(self):
        dtypes = [
            np.double,
            np.float,
            np.float16,
            np.int64,
            np.int32,
            np.int16,
            np.int8,
            np.uint8,
            np.longlong,
            np.bool,
        ]
        for dtype in dtypes:
            array = np.array([1, 2, 3, 4], dtype=dtype)
            tensor_from_array = torch.from_numpy(array)
            # TODO: change to tensor equality check once HalfTensor
            # implements `==`
            for i in range(len(array)):
                self.assertEqual(tensor_from_array[i], array[i])

        # check storage offset
        x = np.linspace(1, 125, 125)
        x.shape = (5, 5, 5)
        x = x[1]
        expected = torch.arange(1, 126).view(5, 5, 5)[1]
        self.assertEqual(torch.from_numpy(x), expected)

        # check noncontiguous
        x = np.linspace(1, 25, 25)
        x.shape = (5, 5)
        expected = torch.arange(1, 26).view(5, 5).t()
        self.assertEqual(torch.from_numpy(x.T), expected)

        # check noncontiguous with holes
        x = np.linspace(1, 125, 125)
        x.shape = (5, 5, 5)
        x = x[:, 1]
        expected = torch.arange(1, 126).view(5, 5, 5)[:, 1]
        self.assertEqual(torch.from_numpy(x), expected)

        # check zero dimensional
        x = np.zeros((0, 2))
        self.assertEqual(torch.from_numpy(x).shape, (0, 2))
        x = np.zeros((2, 0))
        self.assertEqual(torch.from_numpy(x).shape, (2, 0))

        # check ill-sized strides raise exception
        x = np.array([3., 5., 8.])
        x.strides = (3,)
        self.assertRaises(ValueError, lambda: torch.from_numpy(x))

    @unittest.skipIf(not TEST_NUMPY, "Numpy not found")
    def test_ctor_with_numpy_array(self):
        correct_dtypes = [
            np.double,
            np.float,
            np.float16,
            np.int64,
            np.int32,
            np.int16,
            np.int8,
            np.uint8,
            np.bool,
        ]

        incorrect_byteorder = '>' if sys.byteorder == 'little' else '<'
        incorrect_dtypes = map(lambda t: incorrect_byteorder + t, ['d', 'f'])

        for dtype in correct_dtypes:
            array = np.array([1, 2, 3, 4], dtype=dtype)

            # Upcast
            tensor = torch.DoubleTensor(array)
            for i in range(len(array)):
                self.assertEqual(tensor[i], array[i])

            if torch.cuda.is_available():
                tensor = torch.cuda.DoubleTensor(array)
                for i in range(len(array)):
                    self.assertEqual(tensor[i], array[i])

            # Downcast (sometimes)
            tensor = torch.FloatTensor(array)
            for i in range(len(array)):
                self.assertEqual(tensor[i], array[i])

            tensor = torch.HalfTensor(array)
            for i in range(len(array)):
                self.assertEqual(tensor[i], array[i])

            if torch.cuda.is_available():
                tensor = torch.cuda.FloatTensor(array)
                for i in range(len(array)):
                    self.assertEqual(tensor[i], array[i])

                tensor = torch.cuda.HalfTensor(array)
                for i in range(len(array)):
                    self.assertEqual(tensor[i], array[i])

    @unittest.skipIf(not TEST_NUMPY, "Numpy not found")
    def test_ctor_with_numpy_scalar_ctor(self):
        dtypes = [
            np.double,
            np.float,
            np.float16,
            np.int64,
            np.int32,
            np.int16,
            np.uint8,
            np.bool,
        ]
        for dtype in dtypes:
            self.assertEqual(dtype(42), torch.tensor(dtype(42)).item())

    @unittest.skipIf(not TEST_NUMPY, "Numpy not found")
    def test_numpy_index(self):
        i = np.int32([0, 1, 2])
        x = torch.randn(5, 5)
        for idx in i:
            self.assertFalse(isinstance(idx, int))
            self.assertEqual(x[idx], x[int(idx)])

    @unittest.skipIf(not TEST_NUMPY, "Numpy not found")
    def test_numpy_array_interface(self):
        types = [
            torch.DoubleTensor,
            torch.FloatTensor,
            torch.HalfTensor,
            torch.LongTensor,
            torch.IntTensor,
            torch.ShortTensor,
            torch.ByteTensor,
        ]
        dtypes = [
            np.float64,
            np.float32,
            np.float16,
            np.int64,
            np.int32,
            np.int16,
            np.uint8,
        ]
        for tp, dtype in zip(types, dtypes):
            if np.dtype(dtype).kind == 'u':
                x = torch.Tensor([1, 2, 3, 4]).type(tp)
                array = np.array([1, 2, 3, 4], dtype=dtype)
            else:
                x = torch.Tensor([1, -2, 3, -4]).type(tp)
                array = np.array([1, -2, 3, -4], dtype=dtype)

            # Test __array__ w/o dtype argument
            asarray = np.asarray(x)
            self.assertIsInstance(asarray, np.ndarray)
            self.assertEqual(asarray.dtype, dtype)
            for i in range(len(x)):
                self.assertEqual(asarray[i], x[i])

            # Test __array_wrap__, same dtype
            abs_x = np.abs(x)
            abs_array = np.abs(array)
            self.assertIsInstance(abs_x, tp)
            for i in range(len(x)):
                self.assertEqual(abs_x[i], abs_array[i])

        # Test __array__ with dtype argument
        for dtype in dtypes:
            x = torch.IntTensor([1, -2, 3, -4])
            asarray = np.asarray(x, dtype=dtype)
            self.assertEqual(asarray.dtype, dtype)
            if np.dtype(dtype).kind == 'u':
                wrapped_x = np.array([1, -2, 3, -4], dtype=dtype)
                for i in range(len(x)):
                    self.assertEqual(asarray[i], wrapped_x[i])
            else:
                for i in range(len(x)):
                    self.assertEqual(asarray[i], x[i])

        # Test some math functions with float types
        float_types = [torch.DoubleTensor, torch.FloatTensor]
        float_dtypes = [np.float64, np.float32]
        for tp, dtype in zip(float_types, float_dtypes):
            x = torch.Tensor([1, 2, 3, 4]).type(tp)
            array = np.array([1, 2, 3, 4], dtype=dtype)
            for func in ['sin', 'sqrt', 'ceil']:
                ufunc = getattr(np, func)
                res_x = ufunc(x)
                res_array = ufunc(array)
                self.assertIsInstance(res_x, tp)
                for i in range(len(x)):
                    self.assertEqual(res_x[i], res_array[i])

        # Test functions with boolean return value
        for tp, dtype in zip(types, dtypes):
            x = torch.Tensor([1, 2, 3, 4]).type(tp)
            array = np.array([1, 2, 3, 4], dtype=dtype)
            geq2_x = np.greater_equal(x, 2)
            geq2_array = np.greater_equal(array, 2).astype('uint8')
            self.assertIsInstance(geq2_x, torch.ByteTensor)
            for i in range(len(x)):
                self.assertEqual(geq2_x[i], geq2_array[i])

    @unittest.skipIf(not TEST_NUMPY, "Numpy not found")
    def test_multiplication_numpy_scalar(self):
        for np_dtype in [np.float32, np.float64, np.int32, np.int64, np.int16, np.uint8]:
            for t_dtype in [torch.float, torch.double]:
                np_sc = np_dtype(2.0)
                t = torch.ones(2, requires_grad=True, dtype=t_dtype)
                r1 = t * np_sc
                self.assertIsInstance(r1, torch.Tensor)
                self.assertTrue(r1.dtype == t_dtype)
                self.assertTrue(r1.requires_grad)
                r2 = np_sc * t
                self.assertIsInstance(r2, torch.Tensor)
                self.assertTrue(r2.dtype == t_dtype)
                self.assertTrue(r2.requires_grad)

    def test_error_msg_type_translation(self):
        with self.assertRaisesRegex(
                RuntimeError,
                # message includes both Double and Long
                '(?=.*Double)(?=.*Long)'):

            # Calls model with a DoubleTensor input but LongTensor weights
            input = torch.autograd.Variable(torch.randn(1, 1, 1, 6).double())
            weight = torch.zeros(1, 1, 1, 3).long()
            model = torch.nn.Conv2d(1, 1, (1, 3), stride=1, padding=0, bias=False)
            model.weight.data = weight
            out = model(input)

    def test_tensor_from_sequence(self):
        class MockSequence(object):
            def __init__(self, lst):
                self.lst = lst

            def __len__(self):
                return len(self.lst)

            def __getitem__(self, item):
                raise TypeError

        class GoodMockSequence(MockSequence):
            def __getitem__(self, item):
                return self.lst[item]

        bad_mock_seq = MockSequence([1.0, 2.0, 3.0])
        good_mock_seq = GoodMockSequence([1.0, 2.0, 3.0])
        with self.assertRaisesRegex(ValueError, 'could not determine the shape'):
            torch.Tensor(bad_mock_seq)
        self.assertEqual(torch.Tensor([1.0, 2.0, 3.0]), torch.Tensor(good_mock_seq))

    def test_comparison_ops(self):
        x = torch.randn(5, 5)
        y = torch.randn(5, 5)

        eq = x == y
        for idx in iter_indices(x):
            self.assertEqual(x[idx] == y[idx], eq[idx] == 1)

        ne = x != y
        for idx in iter_indices(x):
            self.assertEqual(x[idx] != y[idx], ne[idx] == 1)

        lt = x < y
        for idx in iter_indices(x):
            self.assertEqual(x[idx] < y[idx], lt[idx] == 1)

        le = x <= y
        for idx in iter_indices(x):
            self.assertEqual(x[idx] <= y[idx], le[idx] == 1)

        gt = x > y
        for idx in iter_indices(x):
            self.assertEqual(x[idx] > y[idx], gt[idx] == 1)

        ge = x >= y
        for idx in iter_indices(x):
            self.assertEqual(x[idx] >= y[idx], ge[idx] == 1)

    def test_bitwise_ops(self):
        x = torch.randn(5, 5).gt(0)
        y = torch.randn(5, 5).gt(0)

        and_result = x & y
        for idx in iter_indices(x):
            if and_result[idx]:
                self.assertTrue(x[idx] and y[idx])
            else:
                self.assertFalse(x[idx] and y[idx])

        or_result = x | y
        for idx in iter_indices(x):
            if or_result[idx]:
                self.assertTrue(x[idx] or y[idx])
            else:
                self.assertFalse(x[idx] or y[idx])

        xor_result = x ^ y
        for idx in iter_indices(x):
            if xor_result[idx]:
                self.assertTrue(x[idx] ^ y[idx])
            else:
                self.assertFalse(x[idx] ^ y[idx])

        invert_result = ~x
        for idx in iter_indices(x):
            self.assertEqual(1 - x[idx], invert_result[idx])

        x_clone = x.clone()
        x_clone &= y
        self.assertEqual(x_clone, and_result)

        x_clone = x.clone()
        x_clone |= y
        self.assertEqual(x_clone, or_result)

        x_clone = x.clone()
        x_clone ^= y
        self.assertEqual(x_clone, xor_result)

    def test_invert(self):
        x = torch.ByteTensor([0, 1, 1])
        self.assertEqual((~x).tolist(), [1, 0, 0])

    def test_apply(self):
        x = torch.arange(1, 6)
        res = x.clone().apply_(lambda k: k + k)
        self.assertEqual(res, x * 2)
        self.assertRaises(TypeError, lambda: x.apply_(lambda k: "str"))

    def test_map(self):
        x = torch.autograd.Variable(torch.randn(3, 3))
        y = torch.autograd.Variable(torch.randn(3))
        res = x.clone()
        res.map_(y, lambda a, b: a + b)
        self.assertEqual(res, x + y)
        self.assertRaisesRegex(TypeError, "not callable", lambda: res.map_(y, "str"))

    def test_map2(self):
        x = torch.autograd.Variable(torch.randn(3, 3))
        y = torch.autograd.Variable(torch.randn(3))
        z = torch.autograd.Variable(torch.randn(1, 3))
        res = x.clone()
        res.map2_(y, z, lambda a, b, c: a + b * c)
        self.assertEqual(res, x + y * z)
        z.requires_grad = True
        self.assertRaisesRegex(
            RuntimeError, "requires grad",
            lambda: res.map2_(y, z, lambda a, b, c: a + b * c))

    def test_Size(self):
        x = torch.Size([1, 2, 3])
        self.assertIsInstance(x, tuple)
        self.assertEqual(x[0], 1)
        self.assertEqual(x[1], 2)
        self.assertEqual(x[2], 3)
        self.assertEqual(len(x), 3)
        self.assertRaises(TypeError, lambda: torch.Size(torch.ones(3)))

        self.assertIsInstance(x * 2, torch.Size)
        self.assertIsInstance(x[:-1], torch.Size)
        self.assertIsInstance(x + x, torch.Size)

    def test_Size_scalar(self):
        three = torch.tensor(3)
        two = torch.tensor(2)
        x = torch.Size([0, 1, two, three, 4])
        for i in range(1, 5):
            self.assertEqual(x[i], i)

    def test_Size_iter(self):
        for sizes in [iter([1, 2, 3, 4, 5]), range(1, 6)]:
            x = torch.Size(sizes)
            for i in range(0, 5):
                self.assertEqual(x[i], i + 1)

    def test_t_not_2d_error(self):
        self.assertRaises(RuntimeError, lambda: torch.randn(2, 3, 4).t())
        self.assertRaises(RuntimeError, lambda: torch.randn(2, 3, 4).t_())

    # unit test for special case transposed copy (see ATen/native/Copy.cpp for details)
    @unittest.skipIf(not TEST_NUMPY, "Numpy not found")
    def test_big_transpose(self):
        t = torch.rand(456, 789)
        t1 = t.t().contiguous()
        t2 = torch.from_numpy(t.numpy().transpose())
        self.assertEqual(t1, t2)

    def test_inplace_division(self):
        t = torch.rand(5, 5)
        id_before = id(t)
        t /= 2
        id_after = id(t)
        self.assertEqual(id_before, id_after)

    def test_simple_scalar_cast(self):
        ok = [torch.Tensor([1.5]), torch.zeros(1, 1, 1, 1)]
        ok_values = [1.5, 0]

        not_ok = map(torch.Tensor, [[], [1, 2], [[1, 2], [3, 4]]])

        for tensor, value in zip(ok, ok_values):
            self.assertEqual(int(tensor), int(value))
            self.assertEqual(float(tensor), float(value))
            if sys.version_info[0] < 3:
                self.assertEqual(long(tensor), long(value))

        for tensor in not_ok:
            self.assertRaises(ValueError, lambda: int(tensor))
            self.assertRaises(ValueError, lambda: float(tensor))
            if sys.version_info[0] < 3:
                self.assertRaises(ValueError, lambda: long(tensor))

    def test_offset_scalar_cast(self):
        x = torch.Tensor([1, 2, 3])
        y = x[2:]
        self.assertEqual(int(y), 3)

    # skip this test for now as it affects all tests
    @unittest.skipIf(True, "flush_denormal not supported")
    def test_set_flush_denormal(self):
        tiny_float = 1e-42
        tiny_double = 1e-320
        float_tensor = torch.FloatTensor([1.0, tiny_float])
        double_tensor = torch.DoubleTensor([1.0, tiny_float, tiny_double])

        self.assertEqual(float_tensor[0], 1.0, prec=0.0)
        self.assertEqual(float_tensor[1], tiny_float, prec=tiny_float / 16)
        self.assertEqual(double_tensor[0], 1.0, prec=0.0)
        self.assertEqual(double_tensor[1], tiny_float, prec=0.0)
        self.assertEqual(double_tensor[2], tiny_double, prec=0.0)

        torch.set_flush_denormal(True)
        self.assertEqual(float_tensor[0], 1.0, prec=0.0)
        self.assertEqual(float_tensor[1], 0.0, prec=0.0)  # tiny_float to zero
        self.assertEqual(double_tensor[0], 1.0, prec=0.0)
        # tiny_float is not converted to zero in double type
        self.assertEqual(double_tensor[1], tiny_float, prec=0.0)
        self.assertEqual(double_tensor[2], 0.0, prec=0.0)  # tiny_double to zero
        torch.set_flush_denormal(False)

    def test_unique(self):
        x = torch.LongTensor([1, 2, 3, 2, 8, 5, 2, 3])
        expected_unique = torch.LongTensor([1, 2, 3, 5, 8])
        expected_inverse = torch.LongTensor([0, 1, 2, 1, 4, 3, 1, 2])

        x_unique = torch.unique(x)
        self.assertEqual(
            expected_unique.tolist(), sorted(x_unique.tolist()))

        x_unique, x_inverse = x.unique(return_inverse=True)
        self.assertEqual(
            expected_unique.tolist(), sorted(x_unique.tolist()))
        self.assertEqual(expected_inverse.numel(), x_inverse.numel())

        x_unique = x.unique(sorted=True)
        self.assertEqual(expected_unique, x_unique)

        x_unique, x_inverse = torch.unique(
            x, sorted=True, return_inverse=True)
        self.assertEqual(expected_unique, x_unique)
        self.assertEqual(expected_inverse, x_inverse)

        # Tests per-element unique on a higher rank tensor.
        y = x.view(2, 2, 2)
        y_unique, y_inverse = y.unique(sorted=True, return_inverse=True)
        self.assertEqual(expected_unique, y_unique)
        self.assertEqual(expected_inverse.view(y.size()), y_inverse)

        # Tests unique on other types.
        int_unique, int_inverse = torch.unique(
            torch.IntTensor([2, 1, 2]), sorted=True, return_inverse=True)
        self.assertEqual(torch.IntTensor([1, 2]), int_unique)
        self.assertEqual(torch.LongTensor([1, 0, 1]), int_inverse)

        double_unique, double_inverse = torch.unique(
            torch.DoubleTensor([2., 1.5, 2.1, 2.]),
            sorted=True,
            return_inverse=True,
        )
        self.assertEqual(torch.DoubleTensor([1.5, 2., 2.1]), double_unique)
        self.assertEqual(torch.LongTensor([1, 0, 2, 1]), double_inverse)

        byte_unique, byte_inverse = torch.unique(
            torch.ByteTensor([133, 7, 7, 7, 42, 128]),
            sorted=True,
            return_inverse=True,
        )
        self.assertEqual(torch.ByteTensor([7, 42, 128, 133]), byte_unique)
        self.assertEqual(torch.LongTensor([3, 0, 0, 0, 1, 2]), byte_inverse)

    def test_unique_dim(self):
        def run_test(dtype=torch.float):
            x = torch.tensor([[[1., 1.],
                               [0., 1.],
                               [2., 1.],
                               [0., 1.]],
                              [[1., 1.],
                               [0., 1.],
                               [2., 1.],
                               [0., 1.]]], dtype=dtype)
            expected_unique_dim0 = torch.tensor([[[1., 1.],
                                                  [0., 1.],
                                                  [2., 1.],
                                                  [0., 1.]]], dtype=dtype)
            expected_inverse_dim0 = torch.tensor([0, 0])
            expected_unique_dim1 = torch.tensor([[[0., 1.],
                                                  [1., 1.],
                                                  [2., 1.]],
                                                 [[0., 1.],
                                                  [1., 1.],
                                                  [2., 1.]]], dtype=dtype)
            expected_inverse_dim1 = torch.tensor([1, 0, 2, 0])
            expected_unique_dim2 = torch.tensor([[[1., 1.],
                                                  [0., 1.],
                                                  [2., 1.],
                                                  [0., 1.]],
                                                 [[1., 1.],
                                                  [0., 1.],
                                                  [2., 1.],
                                                  [0., 1.]]], dtype=dtype)
            expected_inverse_dim2 = torch.tensor([0, 1])

            # dim0
            x_unique = torch.unique(x, dim=0)
            self.assertEqual(expected_unique_dim0, x_unique)

            x_unique, x_inverse = torch.unique(x, return_inverse=True, dim=0)
            self.assertEqual(expected_unique_dim0, x_unique)
            self.assertEqual(expected_inverse_dim0, x_inverse)

            # dim1
            x_unique = torch.unique(x, dim=1)
            self.assertEqual(expected_unique_dim1, x_unique)

            x_unique, x_inverse = torch.unique(x, return_inverse=True, dim=1)
            self.assertEqual(expected_unique_dim1, x_unique)
            self.assertEqual(expected_inverse_dim1, x_inverse)

            # dim2
            x_unique = torch.unique(x, dim=2)
            self.assertEqual(expected_unique_dim2, x_unique)

            x_unique, x_inverse = torch.unique(x, return_inverse=True, dim=2)
            self.assertEqual(expected_unique_dim2, x_unique)
            self.assertEqual(expected_inverse_dim2, x_inverse)

        run_test(torch.float)
        run_test(torch.double)
        run_test(torch.long)
        run_test(torch.uint8)

    @staticmethod
    def _test_bincount(self, device):
        # negative input throws
        with self.assertRaisesRegex(RuntimeError, '1-d non-negative integral'):
            torch.bincount(torch.tensor([1, -1], device=device))
        # n-d input, with n > 1 throws
        with self.assertRaisesRegex(RuntimeError, '1-d non-negative integral'):
            torch.bincount(torch.tensor([[1, 2], [3, 4]], device=device))
        # floating input type throws
        with self.assertRaisesRegex(RuntimeError, 'not implemented'):
            torch.bincount(torch.tensor([1., 0.3], device=device))
        # minlength < 0 throws
        with self.assertRaisesRegex(RuntimeError, 'minlength should be >= 0'):
            torch.bincount(torch.tensor([1, 3], device=device),
                           torch.tensor([.2, .2], device=device),
                           minlength=-1)
        # input and weights dim mismatch
        with self.assertRaisesRegex(RuntimeError, 'same length'):
            torch.bincount(torch.tensor([1, 0], device=device),
                           torch.tensor([1., 0.3, 0.5], device=device))
        # 1-d input with no elements and default minlength
        self.assertEqual(torch.bincount(torch.tensor([], device=device, dtype=torch.long)),
                         torch.zeros(0, dtype=torch.long, device=device))
        # 1-d input with no elements and specified minlength
        self.assertEqual(torch.bincount(torch.tensor([], device=device, dtype=torch.long), minlength=10),
                         torch.zeros(10, dtype=torch.long, device=device))

        # test tensor method without weights
        long_counts = torch.tensor(
            [0, 3, 2, 1, 3], dtype=torch.uint8, device=device).bincount()
        self.assertEqual(
            torch.tensor([1, 1, 1, 2], dtype=torch.int64, device=device),
            long_counts)
        # test minlength functionality
        int_counts = torch.bincount(
            torch.tensor([1, 1, 1, 1], device=device), minlength=5)
        self.assertEqual(
            torch.tensor([0, 4, 0, 0, 0], dtype=torch.int64, device=device),
            int_counts)
        # test weights
        byte_counts = torch.bincount(
            torch.tensor([0, 1, 1, 1, 4], device=device),
            torch.tensor([.1, .2, .3, .4, .5], device=device))
        self.assertEqual(
            torch.tensor([0.1, 0.9, 0, 0, 0.5], device=device), byte_counts)
        byte_counts = torch.bincount(
            torch.tensor([0, 1, 1, 1, 4], device=device),
            torch.tensor([1, 2, 3, 4, 5], dtype=torch.int8, device=device))
        self.assertEqual(
            torch.tensor([1, 9, 0, 0, 5], device=device), byte_counts)
        # test non-contiguous inputs and weights
        inputs = torch.tensor([[0, 0], [3, 1], [2, 1], [1, 1], [3, 4]], device=device)
        weights = torch.tensor([[.1, 1], [.2, 2], [.3, 3], [.4, 4], [.5, 5]], device=device)
        for i in [0, 1]:
            assert not inputs[:, i].is_contiguous(), "Inputs are supposed to be non-contiguous"
            assert not weights[:, i].is_contiguous(), "Weights are supposed to be non-contiguous"
        # inputs are non-contiguous but weights are contiguous
        self.assertEqual(inputs[:, 0].bincount(), torch.tensor([1, 1, 1, 2]))
        # inputs and weights are non-contiguous
        self.assertEqual(inputs[:, 1].bincount(weights[:, 1]), torch.tensor([1, 9, 0, 0, 5]))
        # weights are non-contiguous but inputs are contiguous
        self.assertEqual(inputs[:, 1].contiguous().bincount(weights[:, 1]),
                         torch.tensor([1, 9, 0, 0, 5]))

        # test bincount on non-contiguous slices
        all0s = torch.zeros((32, 2), dtype=torch.int64, device=device)
        self.assertEqual(all0s[:, 0].bincount(), torch.tensor([32]))

        all1s = torch.ones((32, 2), dtype=torch.int64, device=device)
        self.assertEqual(all1s[:, 0].bincount(), torch.tensor([0, 32]))

        # test large number of bins - global memory use
        big_exp = torch.zeros(10000000, device=device)
        big_exp[-1] = 50.0
        big_w = torch.tensor([.5] * 100, device=device)
        big_out = torch.tensor([9999999] * 100, device=device).bincount(big_w)
        self.assertEqual(big_exp, big_out)
        # test large input size
        big_exp = torch.zeros(2, device=device)
        big_exp[1] = 1000000
        big_out = torch.ones(1000000, dtype=torch.int8, device=device).bincount()
        self.assertEqual(big_exp, big_out)

    @slowTest
    def test_slow_test(self):
        # Just a smoketest to make sure our slowTest decorator works.
        pass

    def test_bincount_cpu(self):
        self._test_bincount(self, device='cpu')

    def test_is_nonzero(self):
        self.assertExpectedRaises(RuntimeError, lambda: torch.tensor([]).is_nonzero(), subname="empty")
        self.assertExpectedRaises(RuntimeError, lambda: torch.tensor([0, 0]).is_nonzero(), subname="multiple")
        self.assertFalse(torch.tensor(0).is_nonzero())
        self.assertTrue(torch.tensor(1).is_nonzero())
        self.assertFalse(torch.tensor([0]).is_nonzero())
        self.assertTrue(torch.tensor([1]).is_nonzero())
        self.assertFalse(torch.tensor([[0]]).is_nonzero())
        self.assertTrue(torch.tensor([[1]]).is_nonzero())

    def test_meshgrid(self):
        a = torch.tensor(1)
        b = torch.tensor([1, 2, 3])
        c = torch.tensor([1, 2])
        grid_a, grid_b, grid_c = torch.meshgrid([a, b, c])
        self.assertEqual(grid_a.shape, torch.Size([1, 3, 2]))
        self.assertEqual(grid_b.shape, torch.Size([1, 3, 2]))
        self.assertEqual(grid_c.shape, torch.Size([1, 3, 2]))
        grid_a2, grid_b2, grid_c2 = torch.meshgrid(a, b, c)
        self.assertEqual(grid_a2.shape, torch.Size([1, 3, 2]))
        self.assertEqual(grid_b2.shape, torch.Size([1, 3, 2]))
        self.assertEqual(grid_c2.shape, torch.Size([1, 3, 2]))
        expected_grid_a = torch.ones(1, 3, 2, dtype=torch.int64)
        expected_grid_b = torch.tensor([[[1, 1],
                                         [2, 2],
                                         [3, 3]]])
        expected_grid_c = torch.tensor([[[1, 2],
                                         [1, 2],
                                         [1, 2]]])
        self.assertTrue(grid_a.equal(expected_grid_a))
        self.assertTrue(grid_b.equal(expected_grid_b))
        self.assertTrue(grid_c.equal(expected_grid_c))
        self.assertTrue(grid_a2.equal(expected_grid_a))
        self.assertTrue(grid_b2.equal(expected_grid_b))
        self.assertTrue(grid_c2.equal(expected_grid_c))

    # NB: we must not be built with CUDA; if we are built with CUDA but no CUDA
    # is available, we get a different error.
    @unittest.skipIf(torch.backends.cuda.is_built() or IS_SANDCASTLE, "CUDA is built, can't test CUDA not built error")
    def test_cuda_not_built(self):
        msg = "Torch not compiled with CUDA enabled"
        self.assertRaisesRegex(AssertionError, msg, lambda: torch.cuda.current_device())
        self.assertRaisesRegex(AssertionError, msg, lambda: torch.tensor([1], device="cuda"))
        self.assertRaisesRegex(AssertionError, msg, lambda: torch.tensor([1]).cuda())
        self.assertRaisesRegex(AssertionError, msg, lambda: torch.cuda.FloatTensor())
        self.assertRaisesRegex(AssertionError, msg, lambda: torch.tensor([1]).to(device="cuda"))

    def test_cast_binary_op(self):
        # Scalar
        a = torch.tensor(2)
        b = torch.tensor(3)
        a_copy = a.clone()
        b_copy = b.clone()

        self.assertEqual(torch.tensor(6), a.float() * b)

        self.assertEqual(a.type(), a_copy.type())
        self.assertEqual(a.data.type(), a_copy.data.type())
        self.assertEqual(b.type(), b_copy.type())
        self.assertEqual(b.data.type(), b_copy.type())

    def test_cartesian_prod(self):
        a = torch.tensor([1])
        b = torch.tensor([1, 2, 3])
        c = torch.tensor([1, 2])
        prod = torch.cartesian_prod(a, b, c)
        expected = torch.tensor(list(product([a], b, c)))
        self.assertEqual(expected, prod)

        # test 0 size input
        d = torch.empty(0, dtype=b.dtype)
        prod = torch.cartesian_prod(a, b, c, d)
        expected = torch.empty(0, 4, dtype=b.dtype)
        self.assertEqual(expected, prod)

        # test single input
        prod = torch.cartesian_prod(b)
        self.assertEqual(b, prod)

    def test_combinations(self):
        a = torch.tensor([1, 2, 3])

        c = torch.combinations(a, r=1)
        expected = torch.tensor(list(combinations(a, r=1)))
        self.assertEqual(c, expected)

        c = torch.combinations(a, r=1, with_replacement=True)
        expected = torch.tensor(list(combinations_with_replacement(a, r=1)))
        self.assertEqual(c, expected)

        c = torch.combinations(a)
        expected = torch.tensor(list(combinations(a, r=2)))
        self.assertEqual(c, expected)

        c = torch.combinations(a, with_replacement=True)
        expected = torch.tensor(list(combinations_with_replacement(a, r=2)))
        self.assertEqual(c, expected)

        c = torch.combinations(a, r=3)
        expected = torch.tensor(list(combinations(a, r=3)))
        self.assertEqual(c, expected)

        c = torch.combinations(a, r=4)
        expected = torch.empty(0, 4, dtype=a.dtype)
        self.assertEqual(c, expected)

        c = torch.combinations(a, r=5)
        expected = torch.empty(0, 5, dtype=a.dtype)
        self.assertEqual(c, expected)

        # test empty imput
        a = torch.empty(0)
        c1 = torch.combinations(a)
        c2 = torch.combinations(a, with_replacement=True)
        expected = torch.empty(0, 2, dtype=a.dtype)
        self.assertEqual(c1, expected)
        self.assertEqual(c2, expected)

    def test_has_internal_overlap(self):
        OVERLAP_NO = 0
        OVERLAP_YES = 1
        OVERLAP_TOO_HARD = 2

        # Check for contiguous tensors
        a = torch.randn(3, 3)
        self.assertEqual(torch._debug_has_internal_overlap(a), OVERLAP_NO)

        # Checks for zero strides
        b = torch.randn(1, 3)
        b_expanded = b.expand(4, 3)
        self.assertEqual(torch._debug_has_internal_overlap(b_expanded), OVERLAP_YES)

    @staticmethod
    def unary_check_mem_overlap(self, inplace_op, value=-0.5, device='cpu'):
        tensor = torch.tensor(value, device=device).expand(3, 3)
        with self.assertRaisesRegex(RuntimeError, 'single memory location'):
            inplace_op(tensor)

    @staticmethod
    def _test_inplace_unary_mem_overlap(self, device='cpu'):
        TestTorch.unary_check_mem_overlap(self, lambda t: t.acos_(), device=device)
        TestTorch.unary_check_mem_overlap(self, lambda t: t.asin_(), device=device)
        TestTorch.unary_check_mem_overlap(self, lambda t: t.atan_(), device=device)
        TestTorch.unary_check_mem_overlap(self, lambda t: t.ceil_(), device=device)
        TestTorch.unary_check_mem_overlap(self, lambda t: t.cos_(), device=device)
        TestTorch.unary_check_mem_overlap(self, lambda t: t.erf_(), device=device)
        TestTorch.unary_check_mem_overlap(self, lambda t: t.erfc_(), device=device)
        TestTorch.unary_check_mem_overlap(self, lambda t: t.exp_(), device=device)
        TestTorch.unary_check_mem_overlap(self, lambda t: t.expm1_(), device=device)
        TestTorch.unary_check_mem_overlap(self, lambda t: t.floor_(), device=device)
        TestTorch.unary_check_mem_overlap(self, lambda t: t.log_(), device=device)
        TestTorch.unary_check_mem_overlap(self, lambda t: t.log10_(), device=device)
        TestTorch.unary_check_mem_overlap(self, lambda t: t.log1p_(), device=device)
        TestTorch.unary_check_mem_overlap(self, lambda t: t.log2_(), device=device)
        TestTorch.unary_check_mem_overlap(self, lambda t: t.round_(), device=device)
        TestTorch.unary_check_mem_overlap(self, lambda t: t.rsqrt_(), device=device)
        TestTorch.unary_check_mem_overlap(self, lambda t: t.sin_(), device=device)
        TestTorch.unary_check_mem_overlap(self, lambda t: t.sqrt_(), device=device)
        TestTorch.unary_check_mem_overlap(self, lambda t: t.tan_(), device=device)
        TestTorch.unary_check_mem_overlap(self, lambda t: t.tanh_(), device=device)
        TestTorch.unary_check_mem_overlap(self, lambda t: t.trunc_(), device=device)

    def test_inplace_unary_mem_overlap(self):
        return self._test_inplace_unary_mem_overlap(self)

    @unittest.expectedFailure
    def test_abs_unary_mem_overlap(self):
        self.unary_check_mem_overlap(lambda t: t.abs_())

    @unittest.expectedFailure
    def test_sinh_unary_mem_overlap(self):
        self.unary_check_mem_overlap(lambda t: t.sinh_())

    @unittest.expectedFailure
    def test_cosh_unary_mem_overlap(self):
        self.unary_check_mem_overlap(lambda t: t.cosh_())

    @unittest.skipIf(torch.cuda.device_count() < 2, 'only one GPU detected')
    def test_reverse_binary_ops_multiple_device(self):
        self.assertEqual(2 + torch.tensor(3), 2 + torch.tensor(3).to("cuda:1"))    # __radd__
        self.assertEqual(2 - torch.tensor(3), 2 - torch.tensor(3).to("cuda:1"))    # __rsub__
        self.assertEqual(2 * torch.tensor(3), 2 * torch.tensor(3).to("cuda:1"))    # __rmul__
        self.assertEqual(2 / torch.tensor(3), 2 / torch.tensor(3).to("cuda:1"))    # __rtruediv__
        self.assertEqual(2 // torch.tensor(3), 2 // torch.tensor(3).to("cuda:1"))  # __rfloordiv__

        with self.assertRaisesRegex(RuntimeError, "expected both inputs to be on same device"):
            torch.tensor(2).to("cuda:1") + torch.tensor(3).to("cuda:0")
        with self.assertRaisesRegex(RuntimeError, "expected both inputs to be on same device"):
            torch.tensor(2).to("cuda:1") - torch.tensor(3).to("cuda:0")
        with self.assertRaisesRegex(RuntimeError, "expected both inputs to be on same device"):
            torch.tensor(2).to("cuda:1") * torch.tensor(3).to("cuda:0")
        with self.assertRaisesRegex(RuntimeError, "expected both inputs to be on same device"):
            torch.tensor(2).to("cuda:1") / torch.tensor(3).to("cuda:0")
        with self.assertRaisesRegex(RuntimeError, "expected both inputs to be on same device"):
            torch.tensor(2).to("cuda:1") // torch.tensor(3).to("cuda:0")

    def test_allow_tensor_metadata_change(self):
        def do_test(t):
            with self.assertRaisesRegex(
                    RuntimeError,
                    "set_sizes_contiguous is not allowed on Tensor created from .data or .detach()"):
                t.resize_((2, 1))
            with self.assertRaisesRegex(
                    RuntimeError,
                    "set_storage is not allowed on Tensor created from .data or .detach()"):
                t.set_()
            with self.assertRaisesRegex(
                    RuntimeError,
                    "set_storage_offset is not allowed on Tensor created from .data or .detach()"):
                t.set_(t.storage(), 0, t.size(), list(t.stride()))

        do_test(torch.tensor([[1, 2]]).data)
        do_test(torch.tensor([[1, 2]]).detach())

    def test_c10_layer_norm(self):
        # test that we can call c10 ops and they return a reasonable result
        X = torch.rand(5, 5, dtype=torch.float)
        epsilon = 1e-4

        expected_norm = torch.nn.functional.layer_norm(X, X.size()[1:], eps=epsilon)
        actual_norm, actual_mean, actual_stdev = \
            torch.ops._caffe2.LayerNorm(torch.tensor(X), 1, epsilon)
        torch.testing.assert_allclose(expected_norm, actual_norm)

# Functions to test negative dimension wrapping
METHOD = 1
INPLACE_METHOD = 2
FUNCTIONAL = 4
DIM_ARG = None


def make_neg_dim_test(name, tensor_arg, arg_constr, types, extra_dim=0):
    def neg_dim_test(self):
        if isinstance(tensor_arg, list):
            assert METHOD not in types and INPLACE_METHOD not in types
            x = [torch.randn(arg) for arg in tensor_arg]
            ndim = len(tensor_arg[-1])
        else:
            x = torch.randn(*tensor_arg)
            ndim = len(tensor_arg)
        ndim += extra_dim

        n_dim_to_test = sum(map(lambda e: e is DIM_ARG, arg_constr()))

        for dims_val in combinations(range(ndim), n_dim_to_test):
            arg = arg_constr()
            arg_neg = copy.deepcopy(arg)
            idx = 0
            for i, v in enumerate(arg):
                if v is DIM_ARG:
                    arg[i] = dims_val[idx]
                    arg_neg[i] = dims_val[idx] - ndim
                    idx += 1

            if METHOD in types:
                a = getattr(x, name)(*arg)
                b = getattr(x, name)(*arg_neg)
                self.assertEqual(a, b)

            if INPLACE_METHOD in types:
                a = x.clone()
                getattr(a, name + '_')(*arg)
                b = x.clone()
                getattr(b, name + '_')(*arg_neg)
                self.assertEqual(a, b)

            if FUNCTIONAL in types:
                a = getattr(torch, name)(x, *arg)
                b = getattr(torch, name)(x, *arg_neg)
                self.assertEqual(a, b)

    return neg_dim_test


def idx_tensor(size, max_val):
    return torch.LongTensor(*size).random_(0, max_val - 1)


def add_neg_dim_tests():
    neg_dim_tests = [
        ('narrow', (10, 20, 30), lambda: [DIM_ARG, 0, 5], [METHOD]),
        ('transpose', (10, 20, 30), lambda: [DIM_ARG, DIM_ARG], [METHOD, INPLACE_METHOD, FUNCTIONAL]),
        ('size', (10, 20, 30), lambda: [DIM_ARG], [METHOD]),
        ('cat', [(2, 3, 4), (2, 3, 4)], lambda: [DIM_ARG], [FUNCTIONAL]),
        ('chunk', (10, 20, 30), lambda: [5, DIM_ARG], [METHOD, FUNCTIONAL]),
        ('gather', (10, 20), lambda: [DIM_ARG, idx_tensor((10, 20), 10)], [METHOD, FUNCTIONAL]),
        ('index_select', (10, 10), lambda: [DIM_ARG, idx_tensor((10,), 10)], [METHOD, FUNCTIONAL]),
        ('split', (10, 20), lambda: [5, DIM_ARG], [METHOD, FUNCTIONAL]),
        ('squeeze', (10, 1, 20, 1), lambda: [DIM_ARG], [METHOD, INPLACE_METHOD, FUNCTIONAL]),
        ('unbind', (2, 3, 4), lambda: [DIM_ARG], [FUNCTIONAL]),
        ('unsqueeze', (10, 20), lambda: [DIM_ARG], [METHOD, INPLACE_METHOD, FUNCTIONAL], 1),
        ('cumprod', (10, 20), lambda: [DIM_ARG], [METHOD, FUNCTIONAL]),
        ('cumsum', (10, 20), lambda: [DIM_ARG], [METHOD, FUNCTIONAL]),
        ('mean', (10, 20), lambda: [DIM_ARG], [METHOD, FUNCTIONAL]),
        ('median', (10, 20), lambda: [DIM_ARG], [METHOD, FUNCTIONAL]),
        ('mode', (10, 20), lambda: [DIM_ARG], [METHOD, FUNCTIONAL]),
        ('norm', (10, 20), lambda: [2, DIM_ARG], [METHOD, FUNCTIONAL]),
        ('prod', (10, 20), lambda: [DIM_ARG], [METHOD, FUNCTIONAL]),
        ('std', (10, 20), lambda: [DIM_ARG], [METHOD, FUNCTIONAL]),
        ('sum', (10, 20), lambda: [DIM_ARG], [METHOD, FUNCTIONAL]),
        ('var', (10, 20), lambda: [DIM_ARG], [METHOD, FUNCTIONAL]),
        ('kthvalue', (10, 20), lambda: [3, DIM_ARG], [METHOD, FUNCTIONAL]),
        ('max', (10, 20), lambda: [DIM_ARG], [METHOD, FUNCTIONAL]),
        ('min', (10, 20), lambda: [DIM_ARG], [METHOD, FUNCTIONAL]),
        ('sort', (10, 20), lambda: [DIM_ARG], [METHOD, FUNCTIONAL]),
        ('topk', (10, 20), lambda: [5, DIM_ARG], [METHOD, FUNCTIONAL]),
        ('renorm', (10, 20), lambda: [2, DIM_ARG, 1], [METHOD, INPLACE_METHOD, FUNCTIONAL]),
        ('index_add', (10, 10), lambda: [DIM_ARG, idx_tensor((10,), 10), torch.randn(10, 10)], [INPLACE_METHOD]),
        ('index_copy', (10, 10), lambda: [DIM_ARG, idx_tensor((10,), 10), torch.randn(10, 10)], [INPLACE_METHOD]),
        ('index_fill', (10, 10), lambda: [DIM_ARG, idx_tensor((10,), 10), 12], [INPLACE_METHOD]),
        ('scatter', (10, 10), lambda: [DIM_ARG, idx_tensor((10, 10), 10), torch.randn(10, 10)], [INPLACE_METHOD]),
        ('select', (10, 20), lambda: [DIM_ARG, 3], [METHOD]),
        ('unfold', (10, 20), lambda: [DIM_ARG, 5, 2], [METHOD]),
    ]

    for decl in neg_dim_tests:
        if len(decl) == 4:
            name, tensor_arg, arg_constr, types = decl
            extra_dim = 0
        elif len(decl) == 5:
            name, tensor_arg, arg_constr, types, extra_dim = decl

        test_name = 'test_' + name + '_neg_dim'

        assert not hasattr(_TestTorchMixin, test_name), "Duplicated test name: " + test_name
        setattr(_TestTorchMixin, test_name, make_neg_dim_test(name, tensor_arg, arg_constr, types, extra_dim))

add_neg_dim_tests()


class TestTorch(TestCase, _TestTorchMixin):
    pass

if __name__ == '__main__':
    run_tests()<|MERGE_RESOLUTION|>--- conflicted
+++ resolved
@@ -2661,8 +2661,6 @@
         qr = r.quantize_linear(scale, zero_point)
         self.assertEqual(qr.q_scale(), scale)
         self.assertEqual(qr.q_zero_point(), zero_point)
-<<<<<<< HEAD
-        print('dir', dir(qr))
         self.assertTrue(qr.is_quantized)
         rqr = qr.dequantize()
         for i in range(num_elements):
@@ -2671,11 +2669,6 @@
         r = torch.ones(1, dtype=torch.float)
         qr = r.quantize_linear(scale, zero_point)
         self.assertEqual(qr.item(), 1)
-=======
-        rqr = qr.dequantize()
-        for i in range(num_elements):
-            self.assertEqual(r[i], rqr[i])
->>>>>>> 862aff64
 
     def test_to(self):
         def test_copy_behavior(t, non_blocking=False):
