from __future__ import absolute_import, division, print_function, unicode_literals

import torch
import torch.jit
import numpy as np
import unittest
from common_utils import TEST_WITH_UBSAN, TestCase, run_tests, skipIfNotRegistered


def canonical(graph):
    return str(torch._C._jit_pass_canonicalize(graph))


<<<<<<< HEAD
# Make sure we won't have overflows from vpmaddubsw instruction used in FBGEMM
def avoid_vpmaddubsw_overflow_fc(
    batch_size, input_channels, output_channels, X, X_min, X_max, W, W_min, W_max
):
    for i, j in np.ndindex((batch_size, output_channels)):
        for k in range(0, input_channels // 2 * 2, 2):
            x0 = X[i, k] - X_min
            x1 = X[i, k + 1] - X_min
            w0 = W[j, k] - 128 - W_min
            w1 = W[j, k + 1] - 128 - W_min
            if x0 * w0 + x1 * w1 < -(1 << 15):
                w1_adjusted = (-(1 << 15) - float(x0) * w0) / x1
                W[j, k + 1] = int(w1_adjusted) + 128 + W_min
            elif x0 * w0 + x1 * w1 > (1 << 15) - 1:
                w1_adjusted = ((1 << 15) - 1 - float(x0) * w0) / x1
                W[j, k + 1] = int(w1_adjusted) + 128 + W_min

    # Go through the same loop again to double check we don't have any overflow
    for i, j in np.ndindex((batch_size, output_channels)):
        for k in range(0, input_channels // 2 * 2, 2):
            x0 = X[i, k] - X_min
            x1 = X[i, k + 1] - X_min
            w0 = W[j, k] - 128 - W_min
            w1 = W[j, k + 1] - 128 - W_min
            assert -(1 << 15) <= x0 * w0 + x1 * w1 < (1 << 15)


# Reference quantized FC operator
def qfc_ref(X_q, X_scale, X_zp, W_q, W_scale, W_zp, b_q, Y_scale, Y_zp):
    row_offsets_ref = X_q.sum(axis=1).astype(np.int32).reshape((-1, 1))
    col_offsets_ref = W_q.sum(axis=1).astype(np.int32).reshape((1, -1))
    assert X_q.ndim == 2
    batch_size, input_channels = X_q.shape

    Prod_XqWq_ref = (
        np.matmul(X_q.astype(np.int32), W_q.astype(np.int32).T)
        - W_zp * row_offsets_ref
        - X_zp * col_offsets_ref
        + input_channels * X_zp * W_zp
    )

    Y_q_ref = (
        (np.round((Prod_XqWq_ref + b_q) * (X_scale * W_scale / Y_scale)) + Y_zp)
        .clip(0, 255)
        .astype(np.uint8)
    )
    return Y_q_ref


@skipIfNotRegistered("Relu_ENGINE_FBGEMM",
=======
def _quantize(x, scale, zero_point, qmin=0, qmax=255):
    """Quantizes a numpy array."""
    qx = np.round(x / scale + zero_point)
    qx = np.clip(qx, qmin, qmax).astype(np.uint8)
    return qx


def _dequantize(qx, scale, zero_point):
    """Dequantizes a numpy array."""
    x = (qx.astype(np.float) - zero_point) * scale
    return x


@skipIfNotRegistered("Relu_ENGINE_DNNLOWP",
>>>>>>> 6e06154c
                     "fbgemm-based Caffe2 ops are not linked")
class TestQuantized(TestCase):
    def test_relu(self):
        a = (torch.tensor([4, 6, 1, 10], dtype=torch.uint8), 0.01, 5)
        r = torch.ops.c10.quantized_relu(a)
        np.testing.assert_equal(
            r[0].numpy(), torch.tensor([5, 6, 5, 10], dtype=torch.uint8).numpy()
        )
        np.testing.assert_almost_equal(0.01, r[1])
        self.assertEqual(5, r[2])

    def test_quantize(self):
        a = (torch.tensor([4, 6, 1, 10], dtype=torch.uint8), 0.01, 5)
        r = torch.ops.c10.dequantize(a)
        np.testing.assert_almost_equal(r.numpy(), [-0.01, 0.01, -0.04, 0.05])
        # default args
        q_def = torch.ops.c10.quantize(r)
        # specified
        q = torch.ops.c10.quantize(r, scale=0.01, zero_point=5)
        np.testing.assert_equal(q[0].numpy(), a[0].numpy())
        np.testing.assert_almost_equal(q[1], a[1])
        self.assertEqual(q[2], a[2])

    def test_script(self):
        @torch.jit.script
        def foo(x):
            # type: (Tuple[Tensor, float, int]) -> Tuple[Tensor, float, int]
            return torch.ops.c10.quantized_relu(x)

        self.assertExpectedInline(
            canonical(foo.graph),
            """\
graph(%x : (Tensor, float, int)):
  %1 : (Tensor, float, int) = c10::quantized_relu(%x)
  return (%1)
""",
        )


class TestQuantizedOps(unittest.TestCase):
    """Tests the correctness of the quantized::relu op."""

    def test_qrelu(self):
        relu = torch.ops.quantized.relu

        X = torch.arange(-5, 5, dtype=torch.float)
        scale = 2.0
        zero_point = 1
        qX = X.quantize_linear(scale=scale, zero_point=zero_point)
        print("X:\n{}".format(X))
        print("\nQuantized:\n{}\nFake:\n{}".format(qX.int_repr(), _quantize(X.numpy(), scale, zero_point)))

        Y = X.numpy().copy()
        Y[Y < 0] = 0
        qY = _quantize(Y, scale, zero_point)
        qY_hat = relu(qX)
        np.testing.assert_equal(qY, qY_hat.int_repr())

    """Tests the correctness of the quantized::sum_relu op."""
    def test_qsumrelu_same_qparams(self):
        sum_relu = torch.ops.quantized.sum_relu

        A = torch.arange(-25, 25, dtype=torch.float)
        B = torch.arange(-25, 25, dtype=torch.float)
        scale = 2.0
        zero_point = 127
        qA = A.quantize_linear(scale=scale, zero_point=zero_point)
        qB = A.quantize_linear(scale=scale, zero_point=zero_point)

        # Sum + ReLU ground truth
        C = (qA.dequantize() + qB.dequantize()).numpy()
        C[C < 0] = 0
        qC = _quantize(C, scale, zero_point)

        qC_hat = sum_relu(qA, qB, scale=scale, zero_point=zero_point)
        np.testing.assert_equal(qC, qC_hat.int_repr())

    """Tests the correctness of the quantized::sum_relu op."""
    def test_qsumrelu_different_qparams(self):
        sum_relu = torch.ops.quantized.sum_relu

        A = torch.arange(-25, 25, dtype=torch.float)
        B = torch.arange(-25, 25, dtype=torch.float)
        scale_A = 3.0
        zero_point_A = 7
        scale_B = 5.0
        zero_point_B = 127

        scale_C = 0.5
        zero_point_C = 5

        qA = A.quantize_linear(scale=scale_A, zero_point=zero_point_A)
        qB = A.quantize_linear(scale=scale_B, zero_point=zero_point_B)

        # Sum + ReLU ground truth
        C = (qA.dequantize() + qB.dequantize()).numpy()
        C[C < 0] = 0
        qC = _quantize(C, scale_C, zero_point_C)

        qC_hat = sum_relu(qA, qB, scale=scale_C, zero_point=zero_point_C)
        np.testing.assert_equal(qC, qC_hat.int_repr())


@unittest.skipIf(
    TEST_WITH_UBSAN or not torch.fbgemm_is_cpu_supported(),
    " Quantized FC requires FBGEMM. FBGEMM does not play"
    " well with UBSAN at the moment, so we skip the test if"
    " we are in a UBSAN environment.",
)
class TestQuantizedFC(unittest.TestCase):
    """Tests the correctness of the quantized::fc op."""

    def test_qfc(self):
        qfc_prepack = torch.ops.quantized.fbgemm_linear_prepack
        qfc = torch.ops.quantized.fbgemm_linear

        batch_size = 4
        input_channels = 16
        output_channels = 8

        X_scale = 1.5
        X_zp = 5
        X_value_min = 0
        X_value_max = 225
        X_q = np.round(
            np.random.rand(batch_size, input_channels) * (X_value_max - X_value_min)
            + X_value_min
        ).astype(np.uint8)

        W_scale = 0.4
        W_zp = 2
        W_value_min = -128
        W_value_max = 127
        W_q = np.round(
            np.random.rand(output_channels, input_channels)
            * (W_value_max - W_value_min)
            + W_value_min
        ).astype(np.int8)

        b_q = np.round(np.random.randn(output_channels) * 10 - 10).astype(np.int32)

        Y_scale = 7.1234
        Y_zp = 5

        avoid_vpmaddubsw_overflow_fc(
            batch_size,
            input_channels,
            output_channels,
            X_q,
            X_value_min,
            X_value_max,
            W_q,
            W_value_min,
            W_value_max,
        )

        # Reference quantized FC operator
        Y_q_ref = qfc_ref(X_q, X_scale, X_zp, W_q, W_scale, W_zp, b_q, Y_scale, Y_zp)

        # Weight prepacking operator for quantized FC
        W_prepack = qfc_prepack(torch.from_numpy(W_q), W_zp)
        [Y_q, Y_scale, Y_zp] = qfc(
            torch.from_numpy(X_q),
            X_scale,
            X_zp,
            W_prepack,
            W_scale,
            W_zp,
            torch.from_numpy(b_q),
            Y_scale,
            Y_zp,
        )

        # Assert equal
        np.testing.assert_equal(Y_q_ref, Y_q.numpy())


if __name__ == "__main__":
    run_tests()<|MERGE_RESOLUTION|>--- conflicted
+++ resolved
@@ -11,7 +11,19 @@
     return str(torch._C._jit_pass_canonicalize(graph))
 
 
-<<<<<<< HEAD
+def _quantize(x, scale, zero_point, qmin=0, qmax=255, qtype=np.uint8):
+    """Quantizes a numpy array."""
+    qx = np.round(x / scale + zero_point)
+    qx = np.clip(qx, qmin, qmax).astype(qtype)
+    return qx
+
+
+def _dequantize(qx, scale, zero_point):
+    """Dequantizes a numpy array."""
+    x = (qx.astype(np.float) - zero_point) * scale
+    return x
+
+
 # Make sure we won't have overflows from vpmaddubsw instruction used in FBGEMM
 def avoid_vpmaddubsw_overflow_fc(
     batch_size, input_channels, output_channels, X, X_min, X_max, W, W_min, W_max
@@ -45,39 +57,17 @@
     col_offsets_ref = W_q.sum(axis=1).astype(np.int32).reshape((1, -1))
     assert X_q.ndim == 2
     batch_size, input_channels = X_q.shape
-
     Prod_XqWq_ref = (
         np.matmul(X_q.astype(np.int32), W_q.astype(np.int32).T)
         - W_zp * row_offsets_ref
         - X_zp * col_offsets_ref
         + input_channels * X_zp * W_zp
     )
-
-    Y_q_ref = (
-        (np.round((Prod_XqWq_ref + b_q) * (X_scale * W_scale / Y_scale)) + Y_zp)
-        .clip(0, 255)
-        .astype(np.uint8)
-    )
+    Y_q_ref = _quantize(Prod_XqWq_ref + b_q, Y_scale / (X_scale * W_scale), Y_zp)
     return Y_q_ref
 
 
 @skipIfNotRegistered("Relu_ENGINE_FBGEMM",
-=======
-def _quantize(x, scale, zero_point, qmin=0, qmax=255):
-    """Quantizes a numpy array."""
-    qx = np.round(x / scale + zero_point)
-    qx = np.clip(qx, qmin, qmax).astype(np.uint8)
-    return qx
-
-
-def _dequantize(qx, scale, zero_point):
-    """Dequantizes a numpy array."""
-    x = (qx.astype(np.float) - zero_point) * scale
-    return x
-
-
-@skipIfNotRegistered("Relu_ENGINE_DNNLOWP",
->>>>>>> 6e06154c
                      "fbgemm-based Caffe2 ops are not linked")
 class TestQuantized(TestCase):
     def test_relu(self):
@@ -219,7 +209,9 @@
 
         b_q = np.round(np.random.randn(output_channels) * 10 - 10).astype(np.int32)
 
-        Y_scale = 7.1234
+        # Make sure X_scale * W_scale * input_channels * X_value_max * W_value_max
+        # matches Y_scale * 255 (max for uint8).
+        Y_scale = 1345.1234
         Y_zp = 5
 
         avoid_vpmaddubsw_overflow_fc(
