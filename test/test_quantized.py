--- conflicted
+++ resolved
@@ -13,23 +13,14 @@
 
 def _quantize(x, scale, zero_point, qmin=0, qmax=255):
     """Quantizes a numpy array."""
-<<<<<<< HEAD
-    qx = np.round(x / scale) + zero_point
-=======
     qx = np.round(x / scale + zero_point)
->>>>>>> b88c4751
     qx = np.clip(qx, qmin, qmax).astype(np.uint8)
     return qx
 
 
 def _dequantize(qx, scale, zero_point):
     """Dequantizes a numpy array."""
-<<<<<<< HEAD
-    qx = qx.astype(np.float)
-    x = (qx - zero_point) * scale
-=======
     x = (qx.astype(np.float) - zero_point) * scale
->>>>>>> b88c4751
     return x
 
 
@@ -85,50 +76,6 @@
         qY_hat = relu(qX)
         np.testing.assert_equal(qY, qY_hat.int_repr())
 
-    """Tests the correctness of the quantized::sum_relu op."""
-    def test_qsumrelu_same_qparams(self):
-        sum_relu = torch.ops.quantized.sum_relu
-
-        A = torch.arange(-25, 25, dtype=torch.float)
-        B = torch.arange(-25, 25, dtype=torch.float)
-        scale = 2.0
-        zero_point = 127
-        qA = A.quantize_linear(scale=scale, zero_point=zero_point)
-        qB = A.quantize_linear(scale=scale, zero_point=zero_point)
-
-        # Sum + ReLU ground truth
-        C = (qA.dequantize() + qB.dequantize()).numpy()
-        C[C < 0] = 0
-        qC = _quantize(C, scale, zero_point)
-
-        qC_hat = sum_relu(qA, qB, scale=scale, zero_point=zero_point)
-        np.testing.assert_equal(qC, qC_hat.int_repr())
-
-    """Tests the correctness of the quantized::sum_relu op."""
-    def test_qsumrelu_different_qparams(self):
-        sum_relu = torch.ops.quantized.sum_relu
-
-        A = torch.arange(-25, 25, dtype=torch.float)
-        B = torch.arange(-25, 25, dtype=torch.float)
-        scale_A = 3.0
-        zero_point_A = 7
-        scale_B = 5.0
-        zero_point_B = 127
-
-        scale_C = 0.5
-        zero_point_C = 5
-
-        qA = A.quantize_linear(scale=scale_A, zero_point=zero_point_A)
-        qB = A.quantize_linear(scale=scale_B, zero_point=zero_point_B)
-
-        # Sum + ReLU ground truth
-        C = (qA.dequantize() + qB.dequantize()).numpy()
-        C[C < 0] = 0
-        qC = _quantize(C, scale_C, zero_point_C)
-
-        qC_hat = sum_relu(qA, qB, scale=scale_C, zero_point=zero_point_C)
-        np.testing.assert_equal(qC, qC_hat.int_repr())
-
 
 if __name__ == '__main__':
     run_tests()