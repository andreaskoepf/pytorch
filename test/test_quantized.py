--- conflicted
+++ resolved
@@ -214,16 +214,6 @@
             + W_value_min
         ).astype(np.int8)
 
-<<<<<<< HEAD
-=======
-        b_q = np.round(np.random.randn(output_channels) * 10 - 10).astype(np.int32)
-
-        # Compare X_scale * W_scale * input_channels * X_value_max * W_value_max with
-        # Y_scale * 255 (max for uint8).
-        Y_scale = 125.1234
-        Y_zp = 5
-
->>>>>>> e7b27339
         avoid_vpmaddubsw_overflow_fc(
             batch_size,
             input_channels,
@@ -244,9 +234,9 @@
         W_q = W.quantize_linear(scale=W_scale, zero_point=W_zp + 128)
         b_q = torch.round(torch.rand(output_channels) * 10 - 10).to(dtype=torch.int32)
 
-        # Make sure X_scale * W_scale * input_channels * X_value_max * W_value_max
-        # matches Y_scale * 255 (max for uint8).
-        Y_scale = 1235.1234
+        # Compare X_scale * W_scale * input_channels * X_value_max * W_value_max with
+        # Y_scale * 255 (max for uint8).
+        Y_scale = 125.1234
         Y_zp = 5
 
         # Reference quantized FC operator
