#include <ATen/quantized/Quantizer.h>
#include <ATen/ATen.h>
#include <ATen/NativeFunctions.h>
#include <ATen/Type.h>
#include <ATen/native/TensorFactories.h>
#include <ATen/quantized/QTensorImpl.h>

namespace at {

QuantizerPtr make_per_tensor_affine_quantizer(
    double scale,
    int64_t zero_point) {
  return c10::make_intrusive<PerTensorAffineQuantizer>(
      static_cast<float>(scale), static_cast<uint8_t>(zero_point));
}

QTensorImpl* get_qtensorimpl(const QTensor& self) {
  // TODO: remove this when Variable and Tensor are merged
  AT_ASSERTM(
      !self.is_variable(),
      "_internal_get_QTensorImpl: should not be a variable");
  // TODO: uncomment after is_quantized() is implemented
  // AT_ASSERTM(self.is_quantized(), "_internal_get_QTensorImpl: not a quantized
  // tensor");
  return static_cast<QTensorImpl*>(self.unsafeGetTensorImpl());
}

inline QTensor new_qtensor_cpu(
    IntArrayRef sizes,
    const TensorOptions& options,
    QuantizerPtr quantizer) {
  AT_ASSERT(options.device().is_cpu());

  native::check_size_nonnegative(sizes);
  auto* allocator = at::getCPUAllocator();
  int64_t nelements = at::prod_intlist(sizes);
  auto dtype = options.dtype();
  AT_CHECK(isQIntType(typeMetaToScalarType(dtype)), "ScalarType not supported for QTensor in new_qtensor_cpu.");
  auto storage = c10::make_intrusive<StorageImpl>(
      dtype,
      nelements,
      allocator->allocate(nelements * dtype.itemsize()),
      allocator,
      /*resizable=*/true);
  auto tensor = detail::make_tensor<QTensorImpl>(
      storage, at::QuantizedCPUTensorId(), quantizer);
  get_qtensorimpl(tensor)->set_sizes_contiguous(sizes);
  return tensor;
}

qint8 quantize_uint8(float scale, uint8_t zero_point, float value) {
  const int32_t qmin = std::numeric_limits<uint8_t>::min();
  const int32_t qmax = std::numeric_limits<uint8_t>::max();

  // std::nearbyint results in nearest integer value according to the current
  // rounding mode and the default rounding mode is rounds to even in half-way
  // cases in most popular processor architectures like x86 and ARM. This is
  // typically faster than an alternatives like std::round that rounds half-way
  // cases away from zero, and can be consistent with SIMD implementations for
  // example in x86 using _mm512_cvtps_epi32 or mm512_round_ps with
  // _MM_FROUND_CUR_DIRECTION option that also follow the current rounding mode.
  int32_t r = zero_point + static_cast<int32_t>(std::nearbyint(value / scale));
  r = std::max(r, qmin);
  r = std::min(r, qmax);
  return static_cast<qint8>(r);
}

QTensor PerTensorAffineQuantizer::quantize(RealTensor tensor) {
  IntArrayRef sizes = tensor.sizes();
  // Here we need a std::intrusive_ptr<Quantizer>.. but actually "this" is the
  // quantizer that can be reused, so I'm using intrusive_from_this here
  AT_CHECK(
      tensor.options().device() == kCPU,
      "quantize only works for CPU backend right now.");
  QTensor qv = new_qtensor_cpu(
      sizes,
      tensor.options().dtype(at::kQInt8),
      intrusive_from_this());
  auto qvd = qv.data<qint8>();
  tensor.contiguous();
  const float* svd = tensor.data<float>();
  for (int i = 0; i < tensor.numel(); ++i) {
    qvd[i] = quantize_uint8(scale_, zero_point_, svd[i]);
  }
  return qv;
}

RealTensor PerTensorAffineQuantizer::dequantize(QTensor tensor) {
  std::vector<int64_t> sizes = tensor.sizes().vec();
  at::TensorOptions real_options = tensor.options().dtype(at::kFloat);

  RealTensor rv = at::empty(sizes, real_options);
  tensor.contiguous();
  const auto* qvd = tensor.data<qint8>();
  float* rvd = rv.data<float>();
  for (auto i = 0; i < tensor.numel(); ++i) {
<<<<<<< HEAD
=======
    // We need to convert the qint8 value to float to ensure the subtraction
    // subexpression returns a float
>>>>>>> 9c254587
    rvd[i] = (static_cast<float>(qvd[i].val_) - zero_point_) * scale_;
  }
  return rv;
}

Quantizer::~Quantizer() {}

} // namespace at<|MERGE_RESOLUTION|>--- conflicted
+++ resolved
@@ -94,11 +94,8 @@
   const auto* qvd = tensor.data<qint8>();
   float* rvd = rv.data<float>();
   for (auto i = 0; i < tensor.numel(); ++i) {
-<<<<<<< HEAD
-=======
     // We need to convert the qint8 value to float to ensure the subtraction
     // subexpression returns a float
->>>>>>> 9c254587
     rvd[i] = (static_cast<float>(qvd[i].val_) - zero_point_) * scale_;
   }
   return rv;
