#include <ATen/quantized/Quantizer.h>
#include <ATen/ATen.h>
#include <ATen/NativeFunctions.h>
#include <ATen/Type.h>
#include <ATen/native/TensorFactories.h>
#include <ATen/quantized/QTensorImpl.h>

namespace at {

QuantizerPtr make_per_tensor_affine_quantizer(
    double scale,
    int64_t zero_point) {
  return c10::make_intrusive<PerTensorAffineQuantizer>(
      static_cast<float>(scale), static_cast<uint8_t>(zero_point));
}

QTensorImpl* get_qtensorimpl(const QTensor& self) {
  // TODO: remove this when Variable and Tensor are merged
  AT_ASSERTM(
      !self.is_variable(),
      "_internal_get_QTensorImpl: should not be a variable");
  // TODO: uncomment after is_quantized() is implemented
  // AT_ASSERTM(self.is_quantized(), "_internal_get_QTensorImpl: not a quantized
  // tensor");
  return static_cast<QTensorImpl*>(self.unsafeGetTensorImpl());
}

inline QTensor new_qtensor(
    IntArrayRef sizes,
    const TensorOptions& options,
    QuantizerPtr quantizer) {
  AT_ASSERT(options.device().is_cpu());

  native::check_size_nonnegative(sizes);
  auto* allocator = at::getCPUAllocator();
  int64_t nelements = at::prod_intlist(sizes);
  auto dtype = options.dtype();
  AT_ASSERT(isQIntType(typeMetaToScalarType(dtype)));
  auto storage = c10::make_intrusive<StorageImpl>(
      dtype,
      nelements,
      allocator->allocate(nelements * dtype.itemsize()),
      allocator,
      /*resizable=*/true);
  // TODO: get TensorTypeId from quantizer
  auto tensor = detail::make_tensor<QTensorImpl>(
<<<<<<< HEAD
      storage, at::AffineCPUTensorId(), is_variable, quantizer);
=======
      storage_impl, at::QuantizedCPUTensorId(), quantizer);
>>>>>>> 16e3a872
  get_qtensorimpl(tensor)->set_sizes_contiguous(sizes);
  return tensor;
}

qint8 quantize_uint8(float scale, uint8_t zero_point, float value) {
  const int32_t qmin = std::numeric_limits<uint8_t>::min();
  const int32_t qmax = std::numeric_limits<uint8_t>::max();

  // std::nearbyint results in nearest integer value according to the current
  // rounding mode and the default rounding mode is rounds to even in half-way
  // cases in most popular processor architectures like x86 and ARM. This is
  // typically faster than an alternatives like std::round that rounds half-way
  // cases away from zero, and can be consistent with SIMD implementations for
  // example in x86 using _mm512_cvtps_epi32 or mm512_round_ps with
  // _MM_FROUND_CUR_DIRECTION option that also follow the current rounding mode.
  int32_t r = zero_point + static_cast<int32_t>(std::nearbyint(value / scale));
  r = std::max(r, qmin);
  r = std::min(r, qmax);
  return static_cast<qint8>(r);
}

QTensor PerTensorAffineQuantizer::quantize(RealTensor tensor) {
  IntArrayRef sizes = tensor.sizes();
  // Here we need a std::intrusive_ptr<Quantizer>.. but actually "this" is the
  // quantizer that can be reused, so I'm using intrusive_from_this here
  AT_CHECK(
      tensor.options().device() == kCPU,
      "quantize only works for CPU backend right now.");
  QTensor qv = new_qtensor(
      sizes,
      tensor.options().dtype(at::kQInt8),
      intrusive_from_this());
  auto qvd = qv.data<qint8>();
  tensor.contiguous();
  const float* svd = tensor.data<float>();
  for (int i = 0; i < tensor.numel(); ++i) {
    qvd[i] = quantize_uint8(scale_, zero_point_, svd[i]);
  }
  return qv;
}

RealTensor PerTensorAffineQuantizer::dequantize(QTensor tensor) {
  std::vector<int64_t> sizes = tensor.sizes().vec();
  at::TensorOptions real_options = tensor.options().dtype(at::kFloat);

  RealTensor rv = at::empty(sizes, real_options);
  tensor.contiguous();
  const auto* qvd = tensor.data<qint8>();
  float* rvd = rv.data<float>();
  for (auto i = 0; i < tensor.numel(); ++i) {
    rvd[i] = (static_cast<uint32_t>(qvd[i].val_) - zero_point_) * scale_;
  }
  return rv;
}

Quantizer::~Quantizer() {}

} // namespace at<|MERGE_RESOLUTION|>--- conflicted
+++ resolved
@@ -44,11 +44,7 @@
       /*resizable=*/true);
   // TODO: get TensorTypeId from quantizer
   auto tensor = detail::make_tensor<QTensorImpl>(
-<<<<<<< HEAD
-      storage, at::AffineCPUTensorId(), is_variable, quantizer);
-=======
-      storage_impl, at::QuantizedCPUTensorId(), quantizer);
->>>>>>> 16e3a872
+      storage, at::QuantizedCPUTensorId(), quantizer);
   get_qtensorimpl(tensor)->set_sizes_contiguous(sizes);
   return tensor;
 }
