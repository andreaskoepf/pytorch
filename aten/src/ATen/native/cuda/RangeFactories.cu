#include <ATen/Dispatch.h>
#include <ATen/NativeFunctions.h>
#include <ATen/AccumulateType.h>
#include <ATen/cuda/Exceptions.h>
#include <cmath>
#include <limits>

#include <thrust/device_ptr.h>
#include <thrust/sequence.h>

namespace at {
namespace native {

template<typename T, typename accT = T>
struct LinspaceOp {
  __host__ __device__ LinspaceOp(accT start, accT step):
    start_(start), step_(step) { }
  __device__ __forceinline__ T operator()(ptrdiff_t index) {
    accT increment = step_ * static_cast<accT>(index);
    accT value = start_ + increment;
    return static_cast<T>(value);
  }

  const accT start_, step_;
};

template<typename T, typename accT = T>
struct LogspaceOp {
  __host__ __device__ LogspaceOp(accT start, accT step):
    start_(start), step_(step) { }
  __device__ __forceinline__ T operator()(ptrdiff_t index) {
    accT increment = step_ * static_cast<accT>(index);
    accT base10 = 10;
    accT value = std::pow(base10, start_ + increment);
    return static_cast<T>(value);
  }

  const accT start_, step_;
};

Tensor& linspace_cuda_out(Tensor& result, Scalar start, Scalar end, int64_t steps) {
  AT_CHECK(steps >= 0, "number of steps must be non-negative");

  if (result.numel() != steps) {
    result.resize_({steps});
  }
  Tensor r = result.is_contiguous() ? result : result.contiguous();

  if (steps == 0) {
    // skip
  } else if (steps == 1) {
    r.fill_(start);
  } else {
    AT_DISPATCH_FLOATING_TYPES(r.scalar_type(), "linspace", [&]() {
      scalar_t scalar_start = start.to<scalar_t>();
      scalar_t scalar_end = end.to<scalar_t>();
      scalar_t step = (scalar_end - scalar_start) / static_cast<scalar_t>(steps - 1);
      LinspaceOp<scalar_t> linspace_method(scalar_start, step);
      thrust::device_ptr<scalar_t> data_(r.data<scalar_t>());
      thrust::tabulate(data_, data_ + steps, linspace_method);
    });
  }

  if (!result.is_contiguous()) {
    result.copy_(r);
  }
  AT_CUDA_CHECK(cudaGetLastError());
  return result;
}

Tensor& logspace_cuda_out(Tensor& result, Scalar start, Scalar end, int64_t steps) {
  AT_CHECK(steps >= 0, "number of steps must be non-negative");

  if (result.numel() != steps) {
    result.resize_({steps});
  }
  Tensor r = result.is_contiguous() ? result : result.contiguous();

  if (steps == 0) {
    // skip
  } else if (steps == 1) {
    r.fill_(std::pow(10.0, start.to<double>()));
  } else {
    AT_DISPATCH_FLOATING_TYPES(r.scalar_type(), "logspace", [&]() {
      scalar_t scalar_start = start.to<scalar_t>();
      scalar_t scalar_end = end.to<scalar_t>();
      scalar_t step = (scalar_end - scalar_start) / static_cast<scalar_t>(steps - 1);
      LogspaceOp<scalar_t> logspace_method(scalar_start, step);
      thrust::device_ptr<scalar_t> data_(r.data<scalar_t>());
      thrust::tabulate(data_, data_ + steps, logspace_method);
    });
  }

  if (!result.is_contiguous()) {
    result.copy_(r);
  }
  AT_CUDA_CHECK(cudaGetLastError());
  return result;
}

Tensor& range_cuda_out(Tensor& result, Scalar start, Scalar end, Scalar step) {
<<<<<<< HEAD
  AT_DISPATCH_ALL_TYPES_AND_HALF(result.scalar_type(), "range", [&]() {
=======
  AT_DISPATCH_ALL_TYPES_AND(at::ScalarType::Half, result.type(), "range", [&]() {
>>>>>>> c536d293
    using accscalar_t = at::acc_type<scalar_t, true>;
    auto xstart = start.to<accscalar_t>();
    auto xend = end.to<accscalar_t>();
    auto xstep = step.to<accscalar_t>();

    AT_CHECK(xstep > 0 || xstep < 0, "step must be nonzero");
    AT_CHECK(std::isfinite(static_cast<double>(xstart)) &&
             std::isfinite(static_cast<double>(xend)),
             "unsupported range: ", xstart, " -> ", xend);
    AT_CHECK(((xstep > 0) && (xend >= xstart)) || ((xstep < 0) && (xend <= xstart)),
             "upper bound and larger bound inconsistent with step sign");
    int64_t size = static_cast<int64_t>(((xend - xstart) / xstep) + 1);
    if (result.numel() != size) {
      result.resize_({size});
    }
    Tensor r = result.is_contiguous() ? result : result.contiguous();
    LinspaceOp<scalar_t, accscalar_t> linspace_method(xstart, xstep);
    thrust::device_ptr<scalar_t> data_ptr(r.data<scalar_t>());
    thrust::tabulate(data_ptr, data_ptr + size, linspace_method);

    if (!result.is_contiguous()) {
      result.copy_(r);
    }
  });

  AT_CUDA_CHECK(cudaGetLastError());
  return result;
}

Tensor& arange_cuda_out(Tensor& result, Scalar start, Scalar end, Scalar step) {
<<<<<<< HEAD
  AT_DISPATCH_ALL_TYPES_AND_HALF(result.scalar_type(), "arange", [&]() {
=======
  AT_DISPATCH_ALL_TYPES_AND(at::ScalarType::Half, result.type(), "arange", [&]() {
>>>>>>> c536d293
    using accscalar_t = at::acc_type<scalar_t, true>;
    auto xstart = start.to<accscalar_t>();
    auto xend = end.to<accscalar_t>();
    auto xstep = step.to<accscalar_t>();

    AT_CHECK(xstep > 0 || xstep < 0, "step must be nonzero");
    AT_CHECK(std::isfinite(static_cast<double>(xstart)) &&
             std::isfinite(static_cast<double>(xend)),
             "unsupported range: ", xstart, " -> ", xend);
    AT_CHECK(((xstep > 0) && (xend >= xstart)) || ((xstep < 0) && (xend <= xstart)),
             "upper bound and larger bound inconsistent with step sign");

    double size_d = std::ceil(static_cast<double>(xend - xstart) / xstep);
    AT_CHECK(size_d >= 0 && size_d <= static_cast<double>(std::numeric_limits<int64_t>::max()),
             "invalid size, possible overflow?");
    int64_t size = static_cast<int64_t>(size_d);

    if (result.numel() != size) {
      result.resize_({size});
    }
    Tensor r = result.is_contiguous() ? result : result.contiguous();
    LinspaceOp<scalar_t, accscalar_t> linspace_method(xstart, xstep);
    thrust::device_ptr<scalar_t> data_ptr(r.data<scalar_t>());
    thrust::tabulate(data_ptr, data_ptr + size, linspace_method);

    if (!result.is_contiguous()) {
      result.copy_(r);
    }
  });

  AT_CUDA_CHECK(cudaGetLastError());
  return result;
}

}} // namespace at::native<|MERGE_RESOLUTION|>--- conflicted
+++ resolved
@@ -99,11 +99,7 @@
 }
 
 Tensor& range_cuda_out(Tensor& result, Scalar start, Scalar end, Scalar step) {
-<<<<<<< HEAD
-  AT_DISPATCH_ALL_TYPES_AND_HALF(result.scalar_type(), "range", [&]() {
-=======
-  AT_DISPATCH_ALL_TYPES_AND(at::ScalarType::Half, result.type(), "range", [&]() {
->>>>>>> c536d293
+  AT_DISPATCH_ALL_TYPES_AND(at::ScalarType::Half, result.scalar_type(), "range", [&]() {
     using accscalar_t = at::acc_type<scalar_t, true>;
     auto xstart = start.to<accscalar_t>();
     auto xend = end.to<accscalar_t>();
@@ -134,11 +130,7 @@
 }
 
 Tensor& arange_cuda_out(Tensor& result, Scalar start, Scalar end, Scalar step) {
-<<<<<<< HEAD
-  AT_DISPATCH_ALL_TYPES_AND_HALF(result.scalar_type(), "arange", [&]() {
-=======
-  AT_DISPATCH_ALL_TYPES_AND(at::ScalarType::Half, result.type(), "arange", [&]() {
->>>>>>> c536d293
+  AT_DISPATCH_ALL_TYPES_AND(at::ScalarType::Half, result.scalar_type(), "arange", [&]() {
     using accscalar_t = at::acc_type<scalar_t, true>;
     auto xstart = start.to<accscalar_t>();
     auto xend = end.to<accscalar_t>();
