--- conflicted
+++ resolved
@@ -2989,45 +2989,29 @@
 - func: quantize_linear(Tensor self, float scale, int zero_point) -> Tensor
   matches_jit_signature: True
   variants: function, method
-<<<<<<< HEAD
   dispatch:
     CPU: quantize_linear_cpu
-=======
-  requires_tensor: True
->>>>>>> 862aff64
 
 - func: dequantize(Tensor self) -> Tensor
   matches_jit_signature: True
   variants: function, method
-<<<<<<< HEAD
   dispatch:
     AffineCPU: dequantize_
     PerChannelAffineCPU: dequantize_
-=======
-  requires_tensor: True
->>>>>>> 862aff64
 
 - func: q_scale(Tensor self) -> Scalar
   matches_jit_signature: True
   variants: function, method
-<<<<<<< HEAD
   dispatch:
     AffineCPU: q_scale_
     PerChannelAffineCPU: q_scale_
-=======
-  requires_tensor: True
->>>>>>> 862aff64
 
 - func: q_zero_point(Tensor self) -> Scalar
   matches_jit_signature: True
   variants: function, method
-<<<<<<< HEAD
   dispatch:
     AffineCPU: q_zero_point_
     PerChannelAffineCPU: q_zero_point_
-=======
-  requires_tensor: True
->>>>>>> 862aff64
 
 # to(Device) must not exist because all constructors of Device also works for
 # TensorOptions. Otherwise, an ambiguity error is thrown.
