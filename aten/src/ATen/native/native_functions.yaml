--- conflicted
+++ resolved
@@ -690,11 +690,7 @@
     SparseCPU: empty_sparse
     SparseCUDA: empty_sparse
 
-<<<<<<< HEAD
-- func: empty_affine_quantized(int[] size, *, ScalarType? dtype=None, Layout? layout=None, Device? device=None, float scale=1, int zero_point=0) -> Tensor
-=======
 - func: empty_affine_quantized(int[] size, *, ScalarType? dtype=None, Layout? layout=None, Device? device=None, bool? pin_memory=None, float scale=1, int zero_point=0) -> Tensor
->>>>>>> 2d0d1532
   matches_jit_signature: True
   dispatch:
     CPU: empty_affine_quantized_cpu
